/*
 * Licensed to the Apache Software Foundation (ASF) under one or more
 * contributor license agreements.  See the NOTICE file distributed with
 * this work for additional information regarding copyright ownership.
 * The ASF licenses this file to You under the Apache License, Version 2.0
 * (the "License"); you may not use this file except in compliance with
 * the License.  You may obtain a copy of the License at
 *
 *      http://www.apache.org/licenses/LICENSE-2.0
 *
 * Unless required by applicable law or agreed to in writing, software
 * distributed under the License is distributed on an "AS IS" BASIS,
 * WITHOUT WARRANTIES OR CONDITIONS OF ANY KIND, either express or implied.
 * See the License for the specific language governing permissions and
 * limitations under the License.
 */

package org.apache.ignite.internal.processors.query.h2.opt;

import java.util.List;
import org.apache.ignite.internal.processors.cache.CacheObject;
import org.apache.ignite.internal.processors.cache.GridCacheContext;
import org.apache.ignite.internal.processors.cache.persistence.tree.BPlusTree;
import org.apache.ignite.internal.processors.query.GridIndex;
import org.apache.ignite.internal.processors.query.QueryUtils;
import org.apache.ignite.internal.processors.query.h2.H2Utils;
import org.apache.ignite.internal.processors.query.h2.opt.join.CollocationModel;
import org.apache.ignite.internal.processors.query.h2.opt.join.CollocationModelMultiplier;
import org.apache.ignite.internal.util.lang.GridCursor;
import org.apache.ignite.spi.indexing.IndexingQueryCacheFilter;
import org.h2.engine.Session;
import org.h2.index.IndexType;
import org.h2.message.DbException;
import org.h2.result.Row;
import org.h2.result.SearchRow;
import org.h2.table.IndexColumn;
import org.h2.table.TableFilter;
import org.h2.value.Value;
import org.jetbrains.annotations.NotNull;

/**
 * Index base.
 */
<<<<<<< HEAD
public abstract class GridH2IndexBase extends BaseIndex implements GridIndex<H2Row> {
=======
public abstract class GridH2IndexBase extends H2IndexCostedBase {
>>>>>>> f1c00372
    /**
     * Constructor.
     *
     * @param tbl Table.
     * @param name Index name.
     * @param cols Indexed columns.
     * @param type Index type.
     */
    protected GridH2IndexBase(GridH2Table tbl, String name, IndexColumn[] cols, IndexType type) {
        super(tbl, name, cols, type);
    }

    /** {@inheritDoc} */
    @Override public final void close(Session ses) {
        // No-op. Actual index destruction must happen in method destroy.
    }

    /**
     * Attempts to destroys index and release all the resources.
     * We use this method instead of {@link #close(Session)} because that method
     * is used by H2 internally.
     *
     * @param rmv Flag remove.
     */
    public void destroy(boolean rmv) {
        // No-op.
    }

    /**
     * Attempts to asyncronously {@link #destroy} index and release all the resources.
     *
     * @param rmv Flag remove.
     */
    public void asyncDestroy(boolean rmv) {
        // No-op.
    }

    /**
     * @param qctx Query context.
     * @return Index segment ID for current query context.
     */
    protected int segment(QueryContext qctx) {
        if (segmentsCount() == 1)
            return 0;

        if (qctx == null)
            throw new IllegalStateException("GridH2QueryContext is not initialized.");

        return qctx.segment();
    }

    /**
     * Puts row.
     *
     * @param row Row.
     * @return Existing row or {@code null}.
     */
    public abstract H2CacheRow put(H2CacheRow row);

    /**
     * Puts row.
     *
     * @param row Row.
     * @return {@code True} if existing row row has been replaced.
     */
    public abstract boolean putx(H2CacheRow row);

    /**
     * Removes row from index.
     *
     * @param row Row.
     * @return {@code True} if row has been removed.
     */
    public abstract boolean removex(SearchRow row);

    /**
     * @param ses Session.
     * @param filters All joined table filters.
     * @param filter Current filter.
     * @return Multiplier.
     */
    public final int getDistributedMultiplier(Session ses, TableFilter[] filters, int filter) {
        CollocationModelMultiplier mul = CollocationModel.distributedMultiplier(ses, filters, filter);

        return mul.multiplier();
    }

    /** {@inheritDoc} */
    @Override public GridH2Table getTable() {
        return (GridH2Table)super.getTable();
    }

    /** {@inheritDoc} */
    @Override public long getDiskSpaceUsed() {
        return 0;
    }

    /** {@inheritDoc} */
    @Override public void checkRename() {
        throw DbException.getUnsupportedException("rename");
    }

    /** {@inheritDoc} */
    @Override public void add(Session ses, Row row) {
        throw DbException.getUnsupportedException("add");
    }

    /** {@inheritDoc} */
    @Override public void remove(Session ses, Row row) {
        throw DbException.getUnsupportedException("remove row");
    }

    /** {@inheritDoc} */
    @Override public void remove(Session ses) {
        // No-op: destroyed from owning table.
    }

    /** {@inheritDoc} */
    @Override public void truncate(Session ses) {
        throw DbException.getUnsupportedException("truncate");
    }

    /** {@inheritDoc} */
    @Override public boolean needRebuild() {
        return false;
    }

    /** {@inheritDoc} */
    @Override public void removeChildrenAndResources(Session session) {
        // The sole purpose of this override is to pass session to table.removeIndex
        assert table instanceof GridH2Table;

        ((GridH2Table)table).removeIndex(session, this);

        remove(session);

        database.removeMeta(session, getId());
    }

    /**
     * @return Index segments count.
     */
    public abstract int segmentsCount();

    /**
     * @param partition Partition idx.
     * @return Segment ID for given key
     */
    public int segmentForPartition(int partition) {
        return segmentsCount() == 1 ? 0 : (partition % segmentsCount());
    }

    /**
     * @param row Table row.
     * @return Segment ID for given row.
     */
    @SuppressWarnings("IfMayBeConditional")
    protected int segmentForRow(GridCacheContext ctx, SearchRow row) {
        assert row != null;

        if (segmentsCount() == 1 || ctx == null)
            return 0;

        CacheObject key;

        final Value keyColValue = row.getValue(QueryUtils.KEY_COL);

        assert keyColValue != null;

        final Object o = keyColValue.getObject();

        if (o instanceof CacheObject)
            key = (CacheObject)o;
        else
            key = ctx.toCacheKeyObject(o);

        return segmentForPartition(ctx.affinity().partition(key));
    }

    /**
     * Re-assign column ids after removal of column(s).
     */
    public void refreshColumnIds() {
        assert columnIds.length == columns.length;

        for (int pos = 0; pos < columnIds.length; ++pos)
            columnIds[pos] = columns[pos].getColumnId();
    }

    /**
     * @return Row descriptor.
     */
    protected GridH2RowDescriptor rowDescriptor() {
        return ((GridH2Table)table).rowDescriptor();
    }

    /**
     * @return Query context registry.
     */
    protected QueryContextRegistry queryContextRegistry() {
        return ((GridH2Table)table).rowDescriptor().indexing().queryContextRegistry();
    }


    /** {@inheritDoc} */
    @Override public long getRowCountApproximation() {
        return ((GridH2Table)table).getRowCountApproximation();
    }

    /**
     * @param partsFilter Partitions filter.
     * @return Total row count in the current index for filtered partitions.
     */
    public abstract long totalRowCount(IndexingQueryCacheFilter partsFilter);

    /**
     * @param tbl Table.
     * @param colsList Columns list.
     * @return Index column array.
     */
    @NotNull public static IndexColumn[] columnsArray(GridH2Table tbl, List<IndexColumn> colsList) {
        IndexColumn[] cols = colsList.toArray(H2Utils.EMPTY_COLUMNS);

        IndexColumn.mapColumns(cols, tbl);

        return cols;
    }

    /** {@inheritDoc} */
    @Override public GridCursor<H2Row> find(
        H2Row lower,
        H2Row upper,
        BPlusTree.TreeRowClosure<H2Row, H2Row> filterClosure
    ) {
        throw new UnsupportedOperationException();
    }
}<|MERGE_RESOLUTION|>--- conflicted
+++ resolved
@@ -18,6 +18,7 @@
 package org.apache.ignite.internal.processors.query.h2.opt;
 
 import java.util.List;
+
 import org.apache.ignite.internal.processors.cache.CacheObject;
 import org.apache.ignite.internal.processors.cache.GridCacheContext;
 import org.apache.ignite.internal.processors.cache.persistence.tree.BPlusTree;
@@ -41,11 +42,7 @@
 /**
  * Index base.
  */
-<<<<<<< HEAD
-public abstract class GridH2IndexBase extends BaseIndex implements GridIndex<H2Row> {
-=======
-public abstract class GridH2IndexBase extends H2IndexCostedBase {
->>>>>>> f1c00372
+public abstract class GridH2IndexBase extends H2IndexCostedBase implements GridIndex<H2Row> {
     /**
      * Constructor.
      *
