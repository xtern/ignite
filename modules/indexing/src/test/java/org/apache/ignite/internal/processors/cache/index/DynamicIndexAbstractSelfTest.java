--- conflicted
+++ resolved
@@ -119,17 +119,7 @@
         return commonConfiguration(idx).setClientMode(true);
     }
 
-<<<<<<< HEAD
-    /**
-     * Create common node configuration.
-     *
-     * @param idx Index.
-     * @return Configuration.
-     * @throws Exception If failed.
-     */
-=======
     /** {@inheritDoc} */
->>>>>>> e04c8372
     @Override protected IgniteConfiguration commonConfiguration(int idx) throws Exception {
         IgniteConfiguration cfg = super.getConfiguration(getTestIgniteInstanceName(idx));
 
