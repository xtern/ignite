/*
 * Licensed to the Apache Software Foundation (ASF) under one or more
 * contributor license agreements.  See the NOTICE file distributed with
 * this work for additional information regarding copyright ownership.
 * The ASF licenses this file to You under the Apache License, Version 2.0
 * (the "License"); you may not use this file except in compliance with
 * the License.  You may obtain a copy of the License at
 *
 *      http://www.apache.org/licenses/LICENSE-2.0
 *
 * Unless required by applicable law or agreed to in writing, software
 * distributed under the License is distributed on an "AS IS" BASIS,
 * WITHOUT WARRANTIES OR CONDITIONS OF ANY KIND, either express or implied.
 * See the License for the specific language governing permissions and
 * limitations under the License.
 */

package org.apache.ignite.internal.processors.cache;

import org.apache.ignite.*;
import org.apache.ignite.cache.*;
import org.apache.ignite.cache.query.*;
import org.apache.ignite.cache.query.annotations.*;
import org.apache.ignite.cache.store.*;
import org.apache.ignite.configuration.*;
import org.apache.ignite.events.*;
import org.apache.ignite.internal.*;
import org.apache.ignite.internal.processors.cache.distributed.replicated.*;
import org.apache.ignite.internal.processors.cache.query.*;
import org.apache.ignite.internal.util.tostring.*;
import org.apache.ignite.internal.util.typedef.*;
import org.apache.ignite.internal.util.typedef.internal.*;
import org.apache.ignite.lang.*;
import org.apache.ignite.marshaller.optimized.*;
import org.apache.ignite.spi.discovery.tcp.*;
import org.apache.ignite.spi.discovery.tcp.ipfinder.*;
import org.apache.ignite.spi.discovery.tcp.ipfinder.vm.*;
import org.apache.ignite.spi.swapspace.file.*;
import org.apache.ignite.testframework.*;
import org.apache.ignite.testframework.junits.common.*;
import org.jetbrains.annotations.*;
import org.jsr166.*;

import javax.cache.*;
import javax.cache.configuration.*;
import javax.cache.expiry.*;
import java.io.*;
import java.util.*;
import java.util.concurrent.*;

import static java.util.concurrent.TimeUnit.*;
import static org.apache.ignite.cache.CacheAtomicityMode.*;
import static org.apache.ignite.cache.CacheDistributionMode.*;
import static org.apache.ignite.cache.CacheMode.*;
import static org.apache.ignite.cache.CacheRebalanceMode.*;
import static org.apache.ignite.cache.CacheWriteSynchronizationMode.*;
import static org.apache.ignite.events.EventType.*;
import static org.apache.ignite.internal.processors.cache.query.CacheQueryType.*;
import static org.junit.Assert.*;

/**
 * Various tests for cache queries.
 */
public abstract class IgniteCacheAbstractQuerySelfTest extends GridCommonAbstractTest {
    /** Cache store. */
    private static TestStore store = new TestStore();

    /** */
    private static final TcpDiscoveryIpFinder ipFinder = new TcpDiscoveryVmIpFinder(true);

    /** */
    protected Ignite ignite;

    /**
     * @return Grid count.
     */
    protected abstract int gridCount();

    /**
     * @return Cache mode.
     */
    protected abstract CacheMode cacheMode();

    /**
     * @return Atomicity mode.
     */
    protected CacheAtomicityMode atomicityMode() {
        return TRANSACTIONAL;
    }

    /**
     * @return Distribution.
     */
    protected CacheDistributionMode distributionMode() {
        return NEAR_PARTITIONED;
    }

    /** {@inheritDoc} */
    @SuppressWarnings("unchecked")
    @Override protected IgniteConfiguration getConfiguration(String gridName) throws Exception {
        IgniteConfiguration c = super.getConfiguration(gridName);

        TcpDiscoverySpi disco = new TcpDiscoverySpi();

        disco.setIpFinder(ipFinder);

        c.setDiscoverySpi(disco);

        // Otherwise noop swap space will be chosen on Windows.
        c.setSwapSpaceSpi(new FileSwapSpaceSpi());

        c.setMarshaller(new OptimizedMarshaller(false));

        if (!gridName.startsWith("client")) {
            CacheConfiguration[] ccs = new CacheConfiguration[2];

            for (int i = 0; i < ccs.length; i++) {
                CacheConfiguration cc = defaultCacheConfiguration();

                if (i > 0)
                    cc.setName("c" + i);

            cc.setCacheMode(cacheMode());
            cc.setAtomicityMode(atomicityMode());
            cc.setWriteSynchronizationMode(FULL_SYNC);
            cc.setCacheStoreFactory(new StoreFactory());
            cc.setReadThrough(true);
            cc.setWriteThrough(true);
            cc.setLoadPreviousValue(true);
            cc.setRebalanceMode(SYNC);
            cc.setSwapEnabled(true);
            cc.setSqlFunctionClasses(SqlFunctions.class);
            cc.setIndexedTypes(
                BadHashKeyObject.class, Byte.class,
                ObjectValue.class, Long.class,
                Integer.class, Integer.class,
                Integer.class, String.class,
                Integer.class, ObjectValue.class,
                String.class, ObjectValueOther.class,
                Integer.class, ArrayObject.class,
                Key.class, GridCacheQueryTestValue.class,
                UUID.class, Person.class,
                IgniteCacheReplicatedQuerySelfTest.CacheKey.class, IgniteCacheReplicatedQuerySelfTest.CacheValue.class
            );

            // Explicitly set number of backups equal to number of grids.
            if (cacheMode() == CacheMode.PARTITIONED)
                cc.setBackups(gridCount());

                ccs[i] = cc;
            }

            c.setCacheConfiguration(ccs);
        }
        else
            c.setClientMode(true);

        return c;
    }

    /** {@inheritDoc} */
    @Override protected void beforeTest() throws Exception {
        ignite = startGridsMultiThreaded(gridCount());
    }

    /** {@inheritDoc} */
    @Override protected void afterTest() throws Exception {
        stopAllGrids();

        store.reset();

        ignite = null;
    }

    /**
     * JUnit.
     *
     * @throws Exception In case of error.
     */
    public void testDifferentKeyTypes() throws Exception {
        final IgniteCache<Object, Object> cache = ignite.cache(null);

        cache.put(1, "value");

        try {
            cache.put("key", "value");

            fail();
        }
        catch (CacheException e) {
            // No-op.
        }
    }

    /**
     * JUnit.
     *
     * @throws Exception In case of error.
     */
    public void testDifferentValueTypes() throws Exception {
<<<<<<< HEAD
        IgniteCache<Integer, Object> cache = ignite.jcache(null);
=======
        GridCache<Integer, Object> cache = ((IgniteKernal)ignite).getCache(null);
>>>>>>> 90b6303d

        cache.put(7, "value");

        // Put value of different type but for the same key type.
        // Operation should succeed but with warning log message.
        cache.put(7, 1);
    }

    /**
     * JUnit.
     *
     * @throws Exception In case of error.
     */
    public void testStringType() throws Exception {
        IgniteCache<Integer, String> cache = ignite.cache(null);

        cache.put(666, "test");

        QueryCursor<Cache.Entry<Integer, String>> qry =
            cache.query(new SqlQuery<Integer, String>(String.class, "_val='test'"));

        Cache.Entry<Integer, String> entry = F.first(qry.getAll());

        assert entry != null;
        assertEquals(666, entry.getKey().intValue());
    }

    /**
     * JUnit.
     *
     * @throws Exception In case of error.
     */
    public void testIntegerType() throws Exception {
        IgniteCache<Integer, Integer> cache = ignite.cache(null);

        int key = 898;

        int val = 2;

        cache.put(key, val);

        QueryCursor<Cache.Entry<Integer, Integer>> qry =
            cache.query(new SqlQuery<Integer, Integer>(Integer.class, "_key = ? and _val > 1").setArgs(key));

        Cache.Entry<Integer, Integer> entry = F.first(qry.getAll());

        assert entry != null;

        assertEquals(key, entry.getKey().intValue());
        assertEquals(val, entry.getValue().intValue());
    }

    /**
     * Tests UDFs.
     *
     * @throws IgniteCheckedException If failed.
     */
    public void testUserDefinedFunction() throws IgniteCheckedException {
        // Without alias.
        final IgniteCache<Object, Object> cache = ignite.cache(null);

        QueryCursor<List<?>> qry = cache.query(new SqlFieldsQuery("select square(1), square(2)"));

        Collection<List<?>> res = qry.getAll();

        if (cacheMode() == REPLICATED)
            assertEquals(1, res.size());
        else
            assertEquals(gridCount(), res.size());

        List<?> row = res.iterator().next();

        assertEquals(1, row.get(0));
        assertEquals(4, row.get(1));

        // With alias.
        qry = cache.query(new SqlFieldsQuery("select _cube_(1), _cube_(2)"));

        res = qry.getAll();

        if (cacheMode() == REPLICATED)
            assertEquals(1, res.size());
        else
            assertEquals(gridCount(), res.size());

        row = res.iterator().next();

        assertEquals(1, row.get(0));
        assertEquals(8, row.get(1));

        // Not registered.
        GridTestUtils.assertThrows(
            log,
            new Callable<Object>() {
                @Override public Object call() throws Exception {
                    cache.query(new SqlFieldsQuery("select no()"));

                    return null;
                }
            },
            CacheException.class,
            null
        );
    }

    /**
     * Expired entries are not included to result.
     *
     * @throws Exception If failed.
     */
    public void testExpiration() throws Exception {
        ignite.cache(null).
            withExpiryPolicy(new TouchedExpiryPolicy(new Duration(MILLISECONDS, 1000))).put(7, 1);

        IgniteCache<Integer, Integer> cache = ignite.cache(null);

        List<Cache.Entry<Integer, Integer>> qry =
            cache.query(new SqlQuery<Integer, Integer>(Integer.class, "1=1")).getAll();

        Cache.Entry<Integer, Integer> res = F.first(qry);

        assertEquals(1, res.getValue().intValue());

        U.sleep(1020);

        qry = cache.query(new SqlQuery<Integer, Integer>(Integer.class, "1=1")).getAll();

        res = F.first(qry);

        assertNull(res);
    }

    /**
     * @throws Exception If failed.
     */
    public void testIllegalBounds() throws Exception {
        IgniteCache<Integer, Integer> cache = ignite.cache(null);

        cache.put(1, 1);
        cache.put(2, 2);

        QueryCursor<Cache.Entry<Integer,Integer>> qry =
            cache.query(new SqlQuery<Integer, Integer>(Integer.class, "_key between 2 and 1"));

        assertTrue(qry.getAll().isEmpty());
    }

    /**
     * JUnit.
     *
     * @throws Exception In case of error.
     */
    public void testComplexType() throws Exception {
        IgniteCache<Key, GridCacheQueryTestValue> cache = ignite.cache(null);

        GridCacheQueryTestValue val1 = new GridCacheQueryTestValue();

        val1.setField1("field1");
        val1.setField2(1);
        val1.setField3(1L);

        GridCacheQueryTestValue val2 = new GridCacheQueryTestValue();

        val2.setField1("field2");
        val2.setField2(2);
        val2.setField3(2L);
        val2.setField6(null);

        cache.put(new Key(100500), val1);
        cache.put(new Key(100501), val2);

        QueryCursor<Cache.Entry<Key, GridCacheQueryTestValue>> qry = cache
            .query(new SqlQuery<Key, GridCacheQueryTestValue>(GridCacheQueryTestValue.class,
                    "fieldName='field1' and field2=1 and field3=1 and id=100500 and embeddedField2=11 and x=3"));

        Cache.Entry<Key, GridCacheQueryTestValue> entry = F.first(qry.getAll());

        assertNotNull(entry);
        assertEquals(100500, entry.getKey().id);
        assertEquals(val1, entry.getValue());
    }

    /**
     * Complex key type.
     */
    private static class Key {
        /** */
        @QuerySqlField
        private final long id;

        /**
         * @param id Id.
         */
        private Key(long id) {
            this.id = id;
        }

        /** {@inheritDoc} */
        @Override public boolean equals(Object o) {
            if (this == o)
                return true;

            if (o == null || getClass() != o.getClass())
                return false;

            Key key = (Key)o;

            return id == key.id;

        }

        /** {@inheritDoc} */
        @Override public int hashCode() {
            return (int)(id ^ (id >>> 32));
        }
    }

    /**
     * JUnit.
     *
     * @throws Exception In case of error.
     */
    public void testSelectQuery() throws Exception {
        IgniteCache<Integer, String> cache = ignite.cache(null);

        cache.put(10, "value");

        QueryCursor<Cache.Entry<Integer, String>> qry =
            cache.query(new SqlQuery<Integer, String>(String.class, "true"));

        Iterator<Cache.Entry<Integer, String>> iter = qry.iterator();

        assert iter != null;
        assert iter.next() != null;
    }

    /**
     * JUnit.
     *
     * @throws Exception In case of error.
     */
    public void testObjectQuery() throws Exception {
        IgniteCache<Integer, ObjectValue> cache = ignite.cache(null);

        ObjectValue val = new ObjectValue("test", 0);

        cache.put(1, val);

        QueryCursor<Cache.Entry<Integer, ObjectValue>> qry =
            cache.query(new SqlQuery<Integer, ObjectValue>(ObjectValue.class, "_val=?").setArgs(val));

        Iterator<Cache.Entry<Integer, ObjectValue>> iter = qry.iterator();

        assert iter != null;

        int expCnt = 1;

        for (int i = 0; i < expCnt; i++)
            assert iter.next() != null;

        assert !iter.hasNext();

        qry = cache.query(new TextQuery<Integer, ObjectValue>(ObjectValue.class, "test"));

        iter = qry.iterator();

        assert iter != null;

        for (int i = 0; i < expCnt; i++)
            assert iter.next() != null;

        assert !iter.hasNext();
    }

    /**
     * JUnit.
     *
     * @throws Exception In case of error.
     */
    public void testObjectQueryWithSwap() throws Exception {
        IgniteCache<Integer, ObjectValue> cache = ignite.cache(null);

        boolean partitioned = cache.getConfiguration(CacheConfiguration.class).getCacheMode() == PARTITIONED;

        int cnt = 10;

        for (int i = 0; i < cnt; i++)
            cache.put(i, new ObjectValue("test" + i, i));

        for (Ignite g : G.allGrids()) {
<<<<<<< HEAD
            IgniteCache<Integer, ObjectValue> c = g.jcache(null);
=======
            GridCache<Integer, ObjectValue> c = ((IgniteKernal)g).getCache(null);
>>>>>>> 90b6303d

            for (int i = 0; i < cnt; i++) {
                if (i % 2 == 0) {
                    assertNotNull(c.localPeek(i));

                    c.localEvict(Collections.singleton(i)); // Swap.

                    if (!partitioned || g.affinity(null).mapKeyToNode(i).isLocal()) {
                        ObjectValue peekVal = c.localPeek(i);

                        assertNull("Non-null value for peek [key=" + i + ", val=" + peekVal + ']', peekVal);
                    }
                }
            }
        }


        QueryCursor<Cache.Entry<Integer, ObjectValue>> qry =
            cache.query(new SqlQuery<Integer, ObjectValue>(ObjectValue.class, "intVal >= ? order by intVal").
                setArgs(0));

        Iterator<Cache.Entry<Integer, ObjectValue>> iter = qry.iterator();

        assert iter != null;

        Collection<Integer> set = new HashSet<>(cnt);

        Cache.Entry<Integer, ObjectValue> next;

        while (iter.hasNext()) {
            next = iter.next();

            ObjectValue v = next.getValue();

            assert !set.contains(v.intValue());

            set.add(v.intValue());
        }

        assert !iter.hasNext();

        assertEquals(cnt, set.size());

        for (int i = 0; i < cnt; i++)
            assert set.contains(i);

        qry = cache.query(new SqlQuery<Integer, ObjectValue>(ObjectValue.class, "MOD(intVal, 2) = ? order by intVal").
            setArgs(0));

        iter = qry.iterator();

        assert iter != null;

        set.clear();

        while (iter.hasNext()) {
            next = iter.next();

            ObjectValue v = next.getValue();

            assert !set.contains(v.intValue());

            set.add(v.intValue());
        }

        assert !iter.hasNext();

        assertEquals(cnt / 2, set.size());

        for (int i = 0; i < cnt; i++)
            if (i % 2 == 0)
                assert set.contains(i);
            else
                assert !set.contains(i);
    }

    /**
     * JUnit.
     *
     * @throws Exception In case of error.
     */
    public void testFullTextSearch() throws Exception {
        IgniteCache<Integer, ObjectValue> cache = ignite.cache(null);

        // Try to execute on empty cache first.
        QueryCursor<Cache.Entry<Integer, ObjectValue>> qry =
            cache.query(new TextQuery<Integer, ObjectValue>(ObjectValue.class, "full"));

        assert qry.getAll().isEmpty();

        qry = cache.query(new TextQuery<Integer, ObjectValue>(ObjectValue.class, "full"));

        assert qry.getAll().isEmpty();

        // Now put indexed values into cache.
        int key1 = 1;

        ObjectValue val1 = new ObjectValue("test full text", 0);

        cache.put(key1, val1);

        int key2 = 2;

        ObjectValue val2 = new ObjectValue("test full text more", 0);

        cache.put(key2, val2);

        qry = cache.query(new TextQuery<Integer, ObjectValue>(ObjectValue.class, "full"));

        Collection<Cache.Entry<Integer, ObjectValue>> res = qry.getAll();

        assert res != null;

        assert res.size() == 2;

        qry = cache.query(new TextQuery<Integer, ObjectValue>(ObjectValue.class, "full"));

        res = qry.getAll();

        assert res != null;
        assert res.size() == 2;
    }

    /**
     * JUnit.
     *
     * @throws Exception In case of error.
     */
    public void testScanQuery() throws Exception {
        IgniteCache<Integer, String> c1 = ignite.cache(null);

        c1.put(777, "value");

        // Scan query.
        QueryCursor<Cache.Entry<Integer, String>> qry = c1.query(new ScanQuery<Integer, String>());

        Iterator<Cache.Entry<Integer, String>> iter = qry.iterator();

        assert iter != null;

        int expCnt = 1;

        for (int i = 0; i < expCnt; i++) {
            Cache.Entry<Integer, String> e1 = iter.next();

            assertEquals(777, e1.getKey().intValue());
            assertEquals("value", e1.getValue());
        }

        assert !iter.hasNext();
    }

    /**
     * JUnit.
     *
     * @throws Exception In case of error.
     */
    public void testTwoObjectsTextSearch() throws Exception {
        IgniteCache<Object, Object> c = ignite.cache(null);

        c.put(1, new ObjectValue("ObjectValue str", 1));
        c.put("key", new ObjectValueOther("ObjectValueOther str"));

        Collection<Cache.Entry<Object, Object>> res = c.query(new TextQuery<>(ObjectValue.class, "str")).getAll();

        assert res != null;
        int expCnt = 1;
        assert res.size() == expCnt;
        assert F.first(res).getValue().getClass() == ObjectValue.class;

        res = c.query(new TextQuery<>(ObjectValueOther.class, "str")).getAll();

        assert res != null;
        assert res.size() == expCnt;
        assert F.first(res).getValue().getClass() == ObjectValueOther.class;
    }

    /**
     * @throws Exception If failed.
     */
    public void testEmptyObject() throws Exception {
        IgniteCache<EmptyObject, EmptyObject> cache = ignite.cache(null);

        cache.put(new EmptyObject(1), new EmptyObject(2));

        for (int i = 0; i < gridCount(); i++) {
            GridCacheQueryManager<Object, Object> qryMgr =
                ((IgniteKernal)grid(i)).internalCache().context().queries();

            assert !hasIndexTable(EmptyObject.class, qryMgr);
        }
    }

    /**
     * @throws Exception If failed.
     */
    public void testPrimitiveType() throws Exception {
        IgniteCache<Integer, Integer> cache = ignite.cache(null);

        cache.put(1, 1);
        cache.put(2, 2);

        QueryCursor<Cache.Entry<Integer, Integer>> q =
            cache.query(new SqlQuery<Integer, Integer>(Integer.class, "_val > 1"));

        Collection<Cache.Entry<Integer, Integer>> res = q.getAll();

        assertEquals(1, res.size());

        for (Cache.Entry<Integer, Integer> e : res) {
            assertEquals(2, (int)e.getKey());
            assertEquals(2, (int)e.getValue());
        }
    }

    /**
     * @throws Exception If failed.
     */
    public void testPaginationIteratorDefaultCache() throws Exception {
        testPaginationIterator(null);
    }

    /**
     * @throws Exception If failed.
     */
    public void testPaginationIteratorNamedCache() throws Exception {
        testPaginationIterator("c1");
    }

    /**
     * @param cacheName Cache name.
     * @throws Exception If failed.
     */
    private void testPaginationIterator(@Nullable String cacheName) throws Exception {
        IgniteCache<Integer, Integer> cache = ignite.cache(cacheName);

        for (int i = 0; i < 50; i++)
            cache.put(i, i);

        SqlQuery<Integer, Integer> qry = new SqlQuery<>(Integer.class, "_key >= 0");

        qry.setPageSize(10);

        QueryCursor<Cache.Entry<Integer, Integer>> q = cache.query(qry);

        int cnt = 0;

        for (Cache.Entry<Integer, Integer> e : q) {
            assertTrue(e.getKey() >= 0 && e.getKey() < 50);
            assertTrue(e.getValue() >= 0 && e.getValue() < 50);

            cnt++;
        }

        assertEquals(50, cnt);
    }

    /**
     * @throws Exception If failed.
     */
    public void testPaginationGetDefaultCache() throws Exception {
        testPaginationGet(null);
    }

    /**
     * @throws Exception If failed.
     */
    public void testPaginationGetNamedCache() throws Exception {
        testPaginationGet("c1");
    }

    /**
     * @param cacheName Cache name.
     * @throws Exception If failed.
     */
    private void testPaginationGet(@Nullable String cacheName) throws Exception {
        IgniteCache<Integer, Integer> cache = ignite.cache(cacheName);

        for (int i = 0; i < 50; i++)
            cache.put(i, i);

        QueryCursor<Cache.Entry<Integer, Integer>> q =
            cache.query(new SqlQuery<Integer, Integer>(Integer.class, "_key >= 0"));

        List<Cache.Entry<Integer, Integer>> list = new ArrayList<>(q.getAll());

        Collections.sort(list, new Comparator<Cache.Entry<Integer, Integer>>() {
            @Override public int compare(Cache.Entry<Integer, Integer> e1, Cache.Entry<Integer, Integer> e2) {
                return e1.getKey().compareTo(e2.getKey());
            }
        });

        for (int i = 0; i < 50; i++) {
            Cache.Entry<Integer, Integer> e = list.get(i);

            assertEquals(i, (int)e.getKey());
            assertEquals(i, (int)e.getValue());
        }
    }

    /**
     * @throws Exception If failed.
     */
    public void testScanFilters() throws Exception {
        IgniteCache<Integer, Integer> cache = ignite.cache(null);

        for (int i = 0; i < 50; i++)
            cache.put(i, i);

        QueryCursor<Cache.Entry<Integer, Integer>> q = cache.query(new ScanQuery<>(new IgniteBiPredicate<Integer,Integer>() {
            @Override public boolean apply(Integer k, Integer v) {
                assertNotNull(k);
                assertNotNull(v);

                return k >= 20 && v < 40;
            }
        }));

        List<Cache.Entry<Integer, Integer>> list = new ArrayList<>(q.getAll());

        Collections.sort(list, new Comparator<Cache.Entry<Integer, Integer>>() {
            @Override public int compare(Cache.Entry<Integer, Integer> e1, Cache.Entry<Integer, Integer> e2) {
                return e1.getKey().compareTo(e2.getKey());
            }
        });

        assertEquals(20, list.size());

        for (int i = 20; i < 40; i++) {
            Cache.Entry<Integer, Integer> e = list.get(i - 20);

            assertEquals(i, (int)e.getKey());
            assertEquals(i, (int)e.getValue());
        }
    }

    /**
     * @throws IgniteCheckedException if failed.
     */
    public void testBadHashObjectKey() throws IgniteCheckedException {
        IgniteCache<BadHashKeyObject, Byte> cache = ignite.cache(null);

        cache.put(new BadHashKeyObject("test_key1"), (byte)1);
        cache.put(new BadHashKeyObject("test_key0"), (byte)10);
        cache.put(new BadHashKeyObject("test_key1"), (byte)7);

        assertEquals(10, cache.query(new SqlQuery<BadHashKeyObject, Byte>(Byte.class, "_key = ?").
            setArgs(new BadHashKeyObject("test_key0"))).getAll().get(0).getValue().intValue());
    }

    /**
     * @throws IgniteCheckedException if failed.
     */
    public void testTextIndexedKey() throws IgniteCheckedException {
        IgniteCache<ObjectValue, Long> cache = ignite.cache(null);

        cache.put(new ObjectValue("test_key1", 10), 19L);
        cache.put(new ObjectValue("test_key0", 11), 11005L);
        cache.put(new ObjectValue("test_key1", 12), 17L);

        assertEquals(11005L,
            cache.query(new TextQuery<ObjectValue, Long>(Long.class, "test_key0"))
                .getAll().get(0).getValue().intValue());
    }

    /**
     * @throws Exception If failed.
     */
    public void testOrderByOnly() throws Exception {
        IgniteCache<Integer, Integer> cache = ignite.cache(null);

        for (int i = 0; i < 10; i++)
            cache.put(i, i);

        QueryCursor<Cache.Entry<Integer, Integer>> q =
            cache.query(new SqlQuery<Integer, Integer>(Integer.class, "_key >= 0"));

        Collection<Cache.Entry<Integer, Integer>> res = q.getAll();

        assertEquals(10, res.size());

        if (cacheMode() != PARTITIONED) {
            Iterator<Cache.Entry<Integer, Integer>> it = res.iterator();

            for (Integer i = 0; i < 10; i++) {
                assertTrue(it.hasNext());

                Cache.Entry<Integer, Integer> e = it.next();

                assertEquals(i, e.getKey());
                assertEquals(i, e.getValue());
            }
        }
    }

    /**
     * @throws Exception If failed.
     */
    public void testLimitOnly() throws Exception {
        IgniteCache<Integer, Integer> cache = ignite.cache(null);

        for (int i = 0; i < 10; i++)
            cache.put(i, i);

        QueryCursor<Cache.Entry<Integer, Integer>> q =
            cache.query(new SqlQuery<Integer, Integer>(Integer.class, "limit 5"));

        Collection<Cache.Entry<Integer, Integer>> res = q.getAll();

        assertEquals(5, res.size());

        Set<Integer> checkDuplicate = new HashSet<>();

        for (Cache.Entry<Integer, Integer> e : res) {
            assert e.getKey() < 10 && e.getKey() >= 0;
            assert e.getValue() < 10 && e.getValue() >= 0;

            checkDuplicate.add(e.getValue());
        }

        assertEquals(5, checkDuplicate.size());
    }

    /**
     * @throws Exception If failed.
     */
    public void testArray() throws Exception {
        IgniteCache<Integer, ArrayObject> cache = ignite.cache(null);

        cache.put(1, new ArrayObject(new Long[]{1L, null, 3L}));
        cache.put(2, new ArrayObject(new Long[] {4L, 5L, 6L}));

        QueryCursor<Cache.Entry<Integer, ArrayObject>> q =
            cache.query(new SqlQuery<Integer, ArrayObject>(ArrayObject.class, "array_contains(arr, cast(? as long))").
                setArgs(4));

        Collection<Cache.Entry<Integer, ArrayObject>> res = q.getAll();

        assertEquals(1, res.size());

        Cache.Entry<Integer, ArrayObject> e = F.first(res);

        assertEquals(2, (int)e.getKey());
        assertArrayEquals(new Long[]{4L, 5L, 6L}, e.getValue().arr);
    }

    /**
     * @throws Exception If failed.
     */
    public void testSqlQueryEvents() throws Exception {
        checkSqlQueryEvents();
    }

    /**
     * @throws Exception If failed.
     */
    private void checkSqlQueryEvents() throws Exception {
        final CountDownLatch execLatch = new CountDownLatch(cacheMode() == REPLICATED ? 1 : gridCount());

        for (int i = 0; i < gridCount(); i++) {
            grid(i).events().localListen(new IgnitePredicate<Event>() {
                @Override public boolean apply(Event evt) {
                    assert evt instanceof CacheQueryExecutedEvent;

                    CacheQueryExecutedEvent qe = (CacheQueryExecutedEvent)evt;

                    assertNull(qe.cacheName());
                    assertNotNull(qe.clause());
                    assertNull(qe.scanQueryFilter());
                    assertNull(qe.continuousQueryFilter());
                    assertArrayEquals(new Integer[] { 10 }, qe.arguments());

                    execLatch.countDown();

                    return true;
                }
            }, EVT_CACHE_QUERY_EXECUTED);
        }

        IgniteCache<Integer, Integer> cache = ignite.cache(null);

        for (int i = 0; i < 20; i++)
            cache.put(i, i);

        QueryCursor<Cache.Entry<Integer, Integer>> q =
            cache.query(new SqlQuery<Integer, Integer>(Integer.class, "_key >= ?").setArgs(10));

        q.getAll();

        assert execLatch.await(1000, MILLISECONDS);
    }

    /**
     * @throws Exception If failed.
     */
    public void testScanQueryEvents() throws Exception {
        checkScanQueryEvents();
    }

    /**
     * @throws Exception If failed.
     */
    private void checkScanQueryEvents() throws Exception {
        final Map<Integer, Integer> map = new ConcurrentHashMap8<>();
        final CountDownLatch latch = new CountDownLatch(10);
        final CountDownLatch execLatch = new CountDownLatch(cacheMode() == REPLICATED ? 1 : gridCount());

        for (int i = 0; i < gridCount(); i++) {
            grid(i).events().localListen(new IgnitePredicate<Event>() {
                @Override public boolean apply(Event evt) {
                    assert evt instanceof CacheQueryReadEvent;

                    CacheQueryReadEvent<Integer, Integer> qe = (CacheQueryReadEvent<Integer, Integer>)evt;

                    assertEquals(SCAN, qe.queryType());
                    assertNull(qe.cacheName());

                    assertNull(qe.className());
                    assertNull(null, qe.clause());
                    assertNotNull(qe.scanQueryFilter());
                    assertNull(qe.continuousQueryFilter());
                    assertNull(qe.arguments());

                    map.put(qe.key(), qe.value());

                    latch.countDown();

                    return true;
                }
            }, EVT_CACHE_QUERY_OBJECT_READ);

            grid(i).events().localListen(new IgnitePredicate<Event>() {
                @Override public boolean apply(Event evt) {
                    assert evt instanceof CacheQueryExecutedEvent;

                    CacheQueryExecutedEvent qe = (CacheQueryExecutedEvent)evt;

                    assertEquals(SCAN, qe.queryType());
                    assertNull(qe.cacheName());

                    assertNull(qe.className());
                    assertNull(null, qe.clause());
                    assertNotNull(qe.scanQueryFilter());
                    assertNull(qe.continuousQueryFilter());
                    assertNull(qe.arguments());

                    execLatch.countDown();

                    return true;
                }
            }, EVT_CACHE_QUERY_EXECUTED);
        }

        IgniteCache<Integer, Integer> cache = ignite.cache(null);

        for (int i = 0; i < 20; i++)
            cache.put(i, i);

        QueryCursor<Cache.Entry<Integer, Integer>> q = cache.query(new ScanQuery<>(new IgniteBiPredicate<Integer,Integer>() {
            @Override public boolean apply(Integer k, Integer v) {
                return k >= 10;
            }
        }));

        q.getAll();

        assert latch.await(1000, MILLISECONDS);
        assert execLatch.await(1000, MILLISECONDS);

        assertEquals(10, map.size());

        for (int i = 10; i < 20; i++)
            assertEquals(i, map.get(i).intValue());
    }

    /**
     * @throws Exception If failed.
     */
    public void testTextQueryEvents() throws Exception {
        final Map<UUID, Person> map = new ConcurrentHashMap8<>();
        final CountDownLatch latch = new CountDownLatch(2);
        final CountDownLatch execLatch = new CountDownLatch(cacheMode() == REPLICATED ? 1 : gridCount());

        for (int i = 0; i < gridCount(); i++) {
            grid(i).events().localListen(new IgnitePredicate<Event>() {
                @Override public boolean apply(Event evt) {
                    assert evt instanceof CacheQueryReadEvent;

                    CacheQueryReadEvent<UUID, Person> qe = (CacheQueryReadEvent<UUID, Person>)evt;

                    assertEquals(FULL_TEXT, qe.queryType());
                    assertNull(qe.cacheName());

                    assertEquals("Person", qe.className());
                    assertEquals("White", qe.clause());
                    assertNull(qe.scanQueryFilter());
                    assertNull(qe.continuousQueryFilter());
                    assertNull(qe.arguments());

                    map.put(qe.key(), qe.value());

                    latch.countDown();

                    return true;
                }
            }, EVT_CACHE_QUERY_OBJECT_READ);

            grid(i).events().localListen(new IgnitePredicate<Event>() {
                @Override public boolean apply(Event evt) {
                    assert evt instanceof CacheQueryExecutedEvent;

                    CacheQueryExecutedEvent qe = (CacheQueryExecutedEvent)evt;

                    assertEquals(FULL_TEXT, qe.queryType());
                    assertNull(qe.cacheName());

                    assertEquals("Person", qe.className());
                    assertEquals("White", qe.clause());
                    assertNull(qe.scanQueryFilter());
                    assertNull(qe.continuousQueryFilter());
                    assertNull(qe.arguments());

                    execLatch.countDown();

                    return true;
                }
            }, EVT_CACHE_QUERY_EXECUTED);
        }

        IgniteCache<UUID, Person> cache = ignite.cache(null);

        UUID k1 = UUID.randomUUID();
        UUID k2 = UUID.randomUUID();
        UUID k3 = UUID.randomUUID();

        cache.put(k1, new Person("Bob White", 1000));
        cache.put(k2, new Person("Tom White", 1000));
        cache.put(k3, new Person("Mike Green", 1000));

        QueryCursor<Cache.Entry<UUID, Person>> q = cache.query(new TextQuery<UUID, Person>(Person.class, "White"));

        q.getAll();

        assert latch.await(1000, MILLISECONDS);
        assert execLatch.await(1000, MILLISECONDS);

        assertEquals(2, map.size());

        assertEquals("Bob White", map.get(k1).name());
        assertEquals("Tom White", map.get(k2).name());
    }

    /**
     * @throws Exception If failed.
     */
    public void testFieldsQueryEvents() throws Exception {
        final CountDownLatch execLatch = new CountDownLatch(cacheMode() == REPLICATED ? 1 : gridCount());

        for (int i = 0; i < gridCount(); i++) {
            grid(i).events().localListen(new IgnitePredicate<Event>() {
                @Override public boolean apply(Event evt) {
                    assert evt instanceof CacheQueryExecutedEvent;

                    CacheQueryExecutedEvent qe = (CacheQueryExecutedEvent)evt;

                    assertNull(qe.cacheName());
                    assertNotNull(qe.clause());
                    assertNull(qe.scanQueryFilter());
                    assertNull(qe.continuousQueryFilter());
                    assertArrayEquals(new Integer[]{10}, qe.arguments());

                    execLatch.countDown();

                    return true;
                }
            }, EVT_CACHE_QUERY_EXECUTED);
        }

        IgniteCache<UUID, Person> cache = ignite.cache(null);

        for (int i = 1; i <= 20; i++)
            cache.put(UUID.randomUUID(), new Person("Person " + i, i));

        QueryCursor<List<?>> q = cache.query(new SqlFieldsQuery("select _key, name from Person where salary > ?").
            setArgs(10));

        q.getAll();

        assert execLatch.await(1000, MILLISECONDS);
    }

    /**
     * @param cls Class to check index table for.
     * @param qryMgr Query manager.
     * @return {@code true} if index has a table for given class.
     * @throws IgniteCheckedException If failed.
     */
    private boolean hasIndexTable(Class<?> cls, GridCacheQueryManager<Object, Object> qryMgr) throws IgniteCheckedException {
        return qryMgr.size(cls) != -1;
    }

    /**
     *
     */
    private static class ArrayObject implements Serializable {
        /** */
        @QuerySqlField
        private Long[] arr;

        /**
         * @param arr Array.
         */
        private ArrayObject(Long[] arr) {
            this.arr = arr;
        }
    }

    /**
     *
     */
    public static class Person implements Externalizable {
        /** */
        @GridToStringExclude
        @QuerySqlField
        private UUID id = UUID.randomUUID();

        /** */
        @QuerySqlField
        @QueryTextField
        private String name;

        /** */
        @QuerySqlField
        private int salary;

        /** */
        @QuerySqlField(index = true)
        private int fake$Field;

        /**
         * Required by {@link Externalizable}.
         */
        public Person() {
            // No-op.
        }

        /**
         * @param name Name.
         * @param salary Salary.
         */
        public Person(String name, int salary) {
            assert name != null;
            assert salary > 0;

            this.name = name;
            this.salary = salary;
        }

        /**
         * @return Id.
         */
        public UUID id() {
            return id;
        }

        /**
         * @return Name.
         */
        public String name() {
            return name;
        }

        /**
         * @return Salary.
         */
        public double salary() {
            return salary;
        }

        /** {@inheritDoc} */
        @Override public void writeExternal(ObjectOutput out) throws IOException {
            U.writeUuid(out, id);
            U.writeString(out, name);
            out.writeInt(salary);
        }

        /** {@inheritDoc} */
        @Override public void readExternal(ObjectInput in) throws IOException, ClassNotFoundException {
            id = U.readUuid(in);
            name = U.readString(in);
            salary = in.readInt();
        }

        /** {@inheritDoc} */
        @Override public int hashCode() {
            return id.hashCode() + 31 * name.hashCode() + 31 * 31 * salary;
        }

        /** {@inheritDoc} */
        @Override public boolean equals(Object obj) {
            if (obj == this)
                return true;

            if (!(obj instanceof Person))
                return false;

            Person that = (Person)obj;

            return that.id.equals(id) && that.name.equals(name) && that.salary == salary;
        }

        /** {@inheritDoc} */
        @Override public String toString() {
            return S.toString(Person.class, this);
        }
    }

    /**
     * Test value object.
     */
    @SuppressWarnings("PublicInnerClass")
    public static class ObjectValue implements Serializable {
        /** String value. */
        @QueryTextField
        private String strVal;

        /** Integer value. */
        @QuerySqlField
        private int intVal;

        /**
         * Constructor.
         *
         * @param strVal String value.
         * @param intVal Integer value.
         */
        ObjectValue(String strVal, int intVal) {
            this.strVal = strVal;
            this.intVal = intVal;
        }

        /**
         * Gets value.
         *
         * @return Value.
         */
        public String getStringValue() {
            return strVal;
        }

        /**
         * @return Integer value.
         */
        public int intValue() {
            return intVal;
        }

        /** {@inheritDoc} */
        @Override public boolean equals(Object o) {
            if (this == o)
                return true;

            if (o == null || getClass() != o.getClass())
                return false;

            ObjectValue other = (ObjectValue)o;

            return strVal == null ? other.strVal == null : strVal.equals(other.strVal);

        }

        /** {@inheritDoc} */
        @Override public int hashCode() {
            return strVal != null ? strVal.hashCode() : 0;
        }

        /** {@inheritDoc} */
        @Override public String toString() {
            return S.toString(ObjectValue.class, this);
        }
    }

    /**
     * Another test value object.
     */
    private static class ObjectValueOther {
        /** Value. */
        @QueryTextField
        private String val;

        /**
         * @param val String value.
         */
        ObjectValueOther(String val) {
            this.val = val;
        }

        /**
         * Gets value.
         *
         * @return Value.
         */
        public String value() {
            return val;
        }

        /** {@inheritDoc} */
        @Override public boolean equals(Object o) {
            if (this == o)
                return true;

            if (o == null || getClass() != o.getClass())
                return false;

            ObjectValueOther other = (ObjectValueOther)o;

            return val == null ? other.val == null : val.equals(other.val);

        }

        /** {@inheritDoc} */
        @Override public int hashCode() {
            return val != null ? val.hashCode() : 0;
        }

        /** {@inheritDoc} */
        @Override public String toString() {
            return S.toString(ObjectValueOther.class, this);
        }
    }

    /**
     * Empty test object.
     */
    @SuppressWarnings("UnusedDeclaration")
    private static class EmptyObject {
        /** */
        private int val;

        /**
         * @param val Value.
         */
        private EmptyObject(int val) {
            this.val = val;
        }

        /** {@inheritDoc} */
        @Override public int hashCode() {
            return val;
        }

        /** {@inheritDoc} */
        @Override public boolean equals(Object o) {
            if (this == o)
                return true;

            if (!(o instanceof EmptyObject))
                return false;

            EmptyObject that = (EmptyObject)o;

            return val == that.val;
        }
    }

    /**
     *
     */
    private static class BadHashKeyObject implements Serializable {
        /** */
        @QuerySqlField(index = false)
        private final String str;

        /**
         * @param str String.
         */
        private BadHashKeyObject(String str) {
            this.str = str;
        }

        /** {@inheritDoc} */
        @Override public boolean equals(Object o) {
            if (this == o) return true;
            if (o == null || getClass() != o.getClass()) return false;

            BadHashKeyObject keyObj = (BadHashKeyObject) o;

            return str.equals(keyObj.str);
        }

        /** {@inheritDoc} */
        @Override public int hashCode() {
            return 10;
        }

        /** {@inheritDoc} */
        @Override public String toString() {
            return S.toString(BadHashKeyObject.class, this);
        }
    }

    /**
     * Test store.
     */
    private static class TestStore extends CacheStoreAdapter<Object, Object> {
        /** */
        private Map<Object, Object> map = new ConcurrentHashMap<>();

        /** */
        void reset() {
            map.clear();
        }

        /** {@inheritDoc} */
        @Override public Object load(Object key) {
            return map.get(key);
        }

        /** {@inheritDoc} */
        @Override public void write(javax.cache.Cache.Entry<? extends Object, ? extends Object> e) {
            map.put(e.getKey(), e.getValue());
        }

        /** {@inheritDoc} */
        @Override public void delete(Object key) {
            map.remove(key);
        }
    }

    /**
     * Functions for test.
     */
    @SuppressWarnings("PublicInnerClass")
    public static class SqlFunctions {
        /**
         * @param x Argument.
         * @return Square of given value.
         */
        @QuerySqlFunction
        public static int square(int x) {
            return x * x;
        }

        /**
         * @param x Argument.
         * @return Cube of given value.
         */
        @QuerySqlFunction(alias = "_cube_")
        public static int cube(int x) {
            return x * x * x;
        }

        /**
         * Method which should not be registered.
         * @return Nothing.
         */
        public static int no() {
            throw new IllegalStateException();
        }
    }

    /**
     *
     */
    private static class StoreFactory implements Factory<CacheStore> {
        @Override public CacheStore create() {
            return store;
        }
    }
}<|MERGE_RESOLUTION|>--- conflicted
+++ resolved
@@ -198,11 +198,7 @@
      * @throws Exception In case of error.
      */
     public void testDifferentValueTypes() throws Exception {
-<<<<<<< HEAD
-        IgniteCache<Integer, Object> cache = ignite.jcache(null);
-=======
-        GridCache<Integer, Object> cache = ((IgniteKernal)ignite).getCache(null);
->>>>>>> 90b6303d
+        IgniteCache<Integer, Object> cache = ignite.cache(null);
 
         cache.put(7, "value");
 
@@ -493,11 +489,7 @@
             cache.put(i, new ObjectValue("test" + i, i));
 
         for (Ignite g : G.allGrids()) {
-<<<<<<< HEAD
-            IgniteCache<Integer, ObjectValue> c = g.jcache(null);
-=======
-            GridCache<Integer, ObjectValue> c = ((IgniteKernal)g).getCache(null);
->>>>>>> 90b6303d
+            IgniteCache<Integer, ObjectValue> c = g.cache(null);
 
             for (int i = 0; i < cnt; i++) {
                 if (i % 2 == 0) {
