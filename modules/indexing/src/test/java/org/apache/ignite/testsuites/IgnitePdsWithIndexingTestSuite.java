/*
 * Licensed to the Apache Software Foundation (ASF) under one or more
 * contributor license agreements.  See the NOTICE file distributed with
 * this work for additional information regarding copyright ownership.
 * The ASF licenses this file to You under the Apache License, Version 2.0
 * (the "License"); you may not use this file except in compliance with
 * the License.  You may obtain a copy of the License at
 *
 *      http://www.apache.org/licenses/LICENSE-2.0
 *
 * Unless required by applicable law or agreed to in writing, software
 * distributed under the License is distributed on an "AS IS" BASIS,
 * WITHOUT WARRANTIES OR CONDITIONS OF ANY KIND, either express or implied.
 * See the License for the specific language governing permissions and
 * limitations under the License.
 */

package org.apache.ignite.testsuites;

import org.apache.ignite.internal.encryption.CacheGroupReencryptionTest;
import org.apache.ignite.internal.processors.cache.IgnitePdsSingleNodeWithIndexingAndGroupPutGetPersistenceSelfTest;
import org.apache.ignite.internal.processors.cache.IgnitePdsSingleNodeWithIndexingPutGetPersistenceTest;
import org.apache.ignite.internal.processors.cache.index.ClientReconnectWithSqlTableConfiguredTest;
import org.apache.ignite.internal.processors.cache.persistence.db.IgniteTcBotInitNewPageTest;
import org.apache.ignite.internal.processors.cache.persistence.db.IndexingMultithreadedLoadContinuousRestartTest;
import org.apache.ignite.internal.processors.cache.persistence.db.LongDestroyDurableBackgroundTaskTest;
import org.apache.ignite.internal.processors.cache.persistence.db.MultipleParallelCacheDeleteDeadlockTest;
import org.apache.ignite.internal.processors.cache.persistence.snapshot.IgniteClusterSnapshotWithIndexesTest;
import org.apache.ignite.internal.processors.database.IgniteDbMultiNodeWithIndexingPutGetTest;
import org.apache.ignite.internal.processors.database.IgniteDbSingleNodeWithIndexingPutGetTest;
import org.apache.ignite.internal.processors.database.IgniteDbSingleNodeWithIndexingWalRestoreTest;
import org.apache.ignite.internal.processors.database.IgnitePersistentStoreQueryWithMultipleClassesPerCacheTest;
import org.apache.ignite.internal.processors.database.IgnitePersistentStoreSchemaLoadTest;
import org.apache.ignite.internal.processors.database.IgniteTwoRegionsRebuildIndexTest;
import org.apache.ignite.internal.processors.database.RebuildIndexTest;
import org.apache.ignite.internal.processors.database.RebuildIndexWithHistoricalRebalanceTest;
import org.junit.runner.RunWith;
import org.junit.runners.Suite;

/** */
@RunWith(Suite.class)
@Suite.SuiteClasses({
    IgniteDbSingleNodeWithIndexingWalRestoreTest.class,
    IgniteDbSingleNodeWithIndexingPutGetTest.class,
    IgniteDbMultiNodeWithIndexingPutGetTest.class,
    IgnitePdsSingleNodeWithIndexingPutGetPersistenceTest.class,
    IgnitePdsSingleNodeWithIndexingAndGroupPutGetPersistenceSelfTest.class,
    IgnitePersistentStoreSchemaLoadTest.class,
    IgnitePersistentStoreQueryWithMultipleClassesPerCacheTest.class,
    IgniteTwoRegionsRebuildIndexTest.class,
    IgniteTcBotInitNewPageTest.class,
    RebuildIndexWithHistoricalRebalanceTest.class,
    IndexingMultithreadedLoadContinuousRestartTest.class,
    LongDestroyDurableBackgroundTaskTest.class,
    RebuildIndexTest.class,
    IgniteClusterSnapshotWithIndexesTest.class,
    ClientReconnectWithSqlTableConfiguredTest.class,
<<<<<<< HEAD
    CacheGroupReencryptionTest.class
=======
    MultipleParallelCacheDeleteDeadlockTest.class
>>>>>>> 16ffea74
})
public class IgnitePdsWithIndexingTestSuite {
}<|MERGE_RESOLUTION|>--- conflicted
+++ resolved
@@ -55,11 +55,8 @@
     RebuildIndexTest.class,
     IgniteClusterSnapshotWithIndexesTest.class,
     ClientReconnectWithSqlTableConfiguredTest.class,
-<<<<<<< HEAD
+    MultipleParallelCacheDeleteDeadlockTest.class,
     CacheGroupReencryptionTest.class
-=======
-    MultipleParallelCacheDeleteDeadlockTest.class
->>>>>>> 16ffea74
 })
 public class IgnitePdsWithIndexingTestSuite {
 }