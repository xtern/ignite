--- conflicted
+++ resolved
@@ -72,16 +72,7 @@
             .sendQueueLimit(0)
             .filters(
                 new GridNioCodecFilter(parser, log, false),
-<<<<<<< HEAD
-                new GridNioSslFilter(sslCtx, log));
-=======
-                new GridNioSslFilter(sslCtx, true, ByteOrder.nativeOrder(), log))
-            .build();
-
-        srvr.start();
-
-        return srvr;
->>>>>>> 5082d63a
+                new GridNioSslFilter(sslCtx, true, ByteOrder.nativeOrder(), log));
     }
 
     /** {@inheritDoc} */
