/*
 * Licensed to the Apache Software Foundation (ASF) under one or more
 * contributor license agreements.  See the NOTICE file distributed with
 * this work for additional information regarding copyright ownership.
 * The ASF licenses this file to You under the Apache License, Version 2.0
 * (the "License"); you may not use this file except in compliance with
 * the License.  You may obtain a copy of the License at
 *
 *      http://www.apache.org/licenses/LICENSE-2.0
 *
 * Unless required by applicable law or agreed to in writing, software
 * distributed under the License is distributed on an "AS IS" BASIS,
 * WITHOUT WARRANTIES OR CONDITIONS OF ANY KIND, either express or implied.
 * See the License for the specific language governing permissions and
 * limitations under the License.
 */

package org.apache.ignite.internal.processors.cache.persistence;

<<<<<<< HEAD
import com.google.common.collect.Lists;
=======
import java.io.Serializable;
>>>>>>> d7364c28
import java.util.ArrayList;
import java.util.Collections;
import java.util.HashMap;
import java.util.List;
import java.util.Map;
import java.util.Objects;
import java.util.Random;
import java.util.concurrent.Callable;
import java.util.concurrent.ConcurrentHashMap;
import java.util.concurrent.ConcurrentMap;
import java.util.concurrent.ThreadLocalRandom;
import java.util.concurrent.atomic.AtomicBoolean;
import java.util.concurrent.atomic.AtomicInteger;
import java.util.concurrent.atomic.AtomicLong;
import javax.cache.Cache;
import com.google.common.collect.Lists;
import org.apache.ignite.Ignite;
import org.apache.ignite.IgniteCache;
import org.apache.ignite.IgniteDataStreamer;
import org.apache.ignite.cache.CachePeekMode;
import org.apache.ignite.cache.query.ScanQuery;
import org.apache.ignite.internal.IgniteEx;
import org.apache.ignite.internal.IgniteInternalFuture;
import org.apache.ignite.internal.processors.cache.IgniteInternalCache;
import org.apache.ignite.internal.processors.cache.distributed.dht.topology.GridDhtLocalPartition;
import org.apache.ignite.internal.util.typedef.internal.U;
import org.apache.ignite.testframework.GridTestUtils;
import org.apache.ignite.testframework.GridTestUtils.SF;
import org.apache.ignite.transactions.Transaction;
import org.junit.Test;

import static org.apache.ignite.testframework.GridTestUtils.runMultiThreadedAsync;

/**
 * Test for rebalancing and persistence integration.
 */
<<<<<<< HEAD
public abstract class IgnitePdsCacheRebalancingAbstractTest extends IgnitePdsCacheRebalancingCommonAbstractTest {
=======
public abstract class IgnitePdsCacheRebalancingAbstractTest extends GridCommonAbstractTest {
    /** Default cache. */
    private static final String CACHE = "cache";

    /** Cache with node filter. */
    private static final String FILTERED_CACHE = "filtered";

    /** Cache with enabled indexes. */
    private static final String INDEXED_CACHE = "indexed";

    /** Cache with enabled indexes. */
    private static final String INDEXED_CACHE_IN_MEMORY = "indexed-in-memory";

    /** In memory region. */
    private static final String IN_MEMORY_REGION = "in-memory-region";

    /** */
    protected boolean explicitTx;

    /** Set to enable filtered cache on topology. */
    private boolean filteredCacheEnabled;

    /** {@inheritDoc} */
    @Override protected IgniteConfiguration getConfiguration(String gridName) throws Exception {
        IgniteConfiguration cfg = super.getConfiguration(gridName);

        cfg.setConsistentId(gridName);

        cfg.setRebalanceThreadPoolSize(2);

        CacheConfiguration ccfg1 = cacheConfiguration(CACHE)
            .setPartitionLossPolicy(PartitionLossPolicy.READ_WRITE_SAFE)
            .setBackups(2)
            .setRebalanceMode(CacheRebalanceMode.ASYNC)
            .setIndexedTypes(Integer.class, Integer.class)
            .setAffinity(new RendezvousAffinityFunction(false, 32))
            .setRebalanceBatchesPrefetchCount(2)
            .setWriteSynchronizationMode(CacheWriteSynchronizationMode.FULL_SYNC);

        CacheConfiguration ccfg2 = cacheConfiguration(INDEXED_CACHE)
            .setBackups(2)
            .setAffinity(new RendezvousAffinityFunction(false, 32))
            .setWriteSynchronizationMode(CacheWriteSynchronizationMode.FULL_SYNC);

        CacheConfiguration ccfg3 = cacheConfiguration(INDEXED_CACHE_IN_MEMORY)
            .setBackups(2)
            .setDataRegionName(IN_MEMORY_REGION);

        QueryEntity qryEntity = new QueryEntity(Integer.class.getName(), TestValue.class.getName());

        LinkedHashMap<String, String> fields = new LinkedHashMap<>();

        fields.put("v1", Integer.class.getName());
        fields.put("v2", Integer.class.getName());

        qryEntity.setFields(fields);

        QueryIndex qryIdx = new QueryIndex("v1", true);

        qryEntity.setIndexes(Collections.singleton(qryIdx));

        ccfg2.setQueryEntities(Collections.singleton(qryEntity));
        ccfg3.setQueryEntities(Collections.singleton(qryEntity));

        List<CacheConfiguration> cacheCfgs = new ArrayList<>();
        cacheCfgs.add(ccfg1);
        cacheCfgs.add(ccfg2);
        cacheCfgs.add(ccfg3);

        if (filteredCacheEnabled && !gridName.endsWith("0")) {
            CacheConfiguration ccfg4 = cacheConfiguration(FILTERED_CACHE)
                .setPartitionLossPolicy(PartitionLossPolicy.READ_ONLY_SAFE)
                .setBackups(2)
                .setWriteSynchronizationMode(CacheWriteSynchronizationMode.FULL_SYNC)
                .setNodeFilter(new CoordinatorNodeFilter());

            cacheCfgs.add(ccfg4);
        }

        cfg.setCacheConfiguration(asArray(cacheCfgs));

        DataStorageConfiguration dsCfg = new DataStorageConfiguration()
            .setConcurrencyLevel(Runtime.getRuntime().availableProcessors() * 4)
            .setCheckpointFrequency(checkpointFrequency())
            .setWalMode(WALMode.LOG_ONLY)
            .setPageSize(1024)
            .setWalSegmentSize(8 * 1024 * 1024) // For faster node restarts with enabled persistence.
            .setDefaultDataRegionConfiguration(new DataRegionConfiguration()
                .setName("dfltDataRegion")
                .setPersistenceEnabled(true)
                .setMaxSize(256 * 1024 * 1024)
            ).setDataRegionConfigurations(new DataRegionConfiguration()
                .setName(IN_MEMORY_REGION)
                .setMaxSize(256 * 1024 * 1024)
            );

        cfg.setDataStorageConfiguration(dsCfg);

        return cfg;
    }

    /**
     * @param cacheCfgs Cache cfgs.
     */
    private static CacheConfiguration[] asArray(List<CacheConfiguration> cacheCfgs) {
        CacheConfiguration[] res = new CacheConfiguration[cacheCfgs.size()];
        for (int i = 0; i < res.length; i++)
            res[i] = cacheCfgs.get(i);

        return res;
    }

    /**
     * @return Checkpoint frequency;
     */
    protected long checkpointFrequency() {
        return DataStorageConfiguration.DFLT_CHECKPOINT_FREQ;
    }

    /** {@inheritDoc} */
    @Override protected long getTestTimeout() {
        return 20 * 60 * 1000;
    }

    /** {@inheritDoc} */
    @Override protected long getPartitionMapExchangeTimeout() {
        return 60 * 1000;
    }

    /**
     * @param cacheName Cache name.
     * @return Cache configuration.
     */
    protected abstract CacheConfiguration cacheConfiguration(String cacheName);

    /** {@inheritDoc} */
    @Override protected void beforeTestsStarted() throws Exception {
        stopAllGrids();

        cleanPersistenceDir();
    }

    /** {@inheritDoc} */
    @Override protected void afterTest() throws Exception {
        stopAllGrids();

        cleanPersistenceDir();
    }

>>>>>>> d7364c28
    /**
     * Test that outdated partitions on restarted nodes are correctly replaced with newer versions.
     *
     * @throws Exception If fails.
     */
    @Test
    public void testRebalancingOnRestart() throws Exception {
        Ignite ignite0 = startGrid(0);

        startGrid(1);

        IgniteEx ignite2 = startGrid(2);

        ignite0.cluster().active(true);

        awaitPartitionMapExchange();

        IgniteCache<Integer, Integer> cache1 = ignite0.cache(CACHE);

        for (int i = 0; i < 5000; i++)
            cache1.put(i, i);

        ignite2.close();

        awaitPartitionMapExchange();

        ignite0.resetLostPartitions(Collections.singletonList(cache1.getName()));

        assert cache1.lostPartitions().isEmpty();

        for (int i = 0; i < 5000; i++)
            cache1.put(i, i * 2);

        info(">>>>>>>>>>>>>>>>>");
        info(">>>>>>>>>>>>>>>>>");
        info(">>>>>>>>>>>>>>>>>");
        info(">>>>>>>>>>>>>>>>>");
        info(">>>>>>>>>>>>>>>>>");
        info(">>>>>>>>>>>>>>>>>");

        info(">>> Done puts...");

        ignite2 = startGrid(2);

        awaitPartitionMapExchange();

        IgniteCache<Integer, Integer> cache3 = ignite2.cache(CACHE);

        for (int i = 0; i < 100; i++)
            assertEquals(String.valueOf(i), (Integer)(i * 2), cache3.get(i));
    }

    /**
     * Test that outdated partitions on restarted nodes are correctly replaced with newer versions.
     *
     * @throws Exception If fails.
     */
    @Test
    public void testRebalancingOnRestartAfterCheckpoint() throws Exception {
        IgniteEx ignite0 = startGrid(0);

        IgniteEx ignite1 = startGrid(1);

        IgniteEx ignite2 = startGrid(2);
        IgniteEx ignite3 = startGrid(3);

        ignite0.cluster().active(true);

        awaitPartitionMapExchange();

        IgniteCache<Integer, Integer> cache1 = ignite0.cache(CACHE);

        for (int i = 0; i < 1000; i++)
            cache1.put(i, i);

        forceCheckpoint(ignite0);
        forceCheckpoint(ignite1);

        info("++++++++++ After checkpoint");

        ignite2.close();
        ignite3.close();

        ignite0.resetLostPartitions(Collections.singletonList(cache1.getName()));

        assert cache1.lostPartitions().isEmpty();

        for (int i = 0; i < 1000; i++)
            cache1.put(i, i * 2);

        info(">>>>>>>>>>>>>>>>>");
        info(">>>>>>>>>>>>>>>>>");
        info(">>>>>>>>>>>>>>>>>");
        info(">>>>>>>>>>>>>>>>>");
        info(">>>>>>>>>>>>>>>>>");
        info(">>>>>>>>>>>>>>>>>");

        info(">>> Done puts...");

        startGrid(2);
        startGrid(3);

        awaitPartitionMapExchange();

        ignite2 = grid(2);
        ignite3 = grid(3);

        IgniteCache<Integer, Integer> cache2 = ignite2.cache(CACHE);
        IgniteCache<Integer, Integer> cache3 = ignite3.cache(CACHE);

        for (int i = 0; i < 100; i++) {
            assertEquals(String.valueOf(i), (Integer)(i * 2), cache2.get(i));
            assertEquals(String.valueOf(i), (Integer)(i * 2), cache3.get(i));
        }
    }

    /**
     * @throws Exception If failed.
     */
    @Test
    public void testTopologyChangesWithConstantLoad() throws Exception {
        final long timeOut = U.currentTimeMillis() + 5 * 60 * 1000;

        final int entriesCnt = 10_000;
        final int maxNodesCnt = 4;
        final int topChanges = 5;//SF.applyLB(15, 5);
        final boolean allowRemoves = true;

        final AtomicBoolean stop = new AtomicBoolean();
        final AtomicBoolean suspend = new AtomicBoolean();
        final AtomicBoolean suspended = new AtomicBoolean();

        final ConcurrentMap<Integer, TestValue> map = new ConcurrentHashMap<>();

        Ignite ignite = startGridsMultiThreaded(4);

        ignite.cluster().active(true);

        try (IgniteDataStreamer<Integer, TestValue> ds = ignite.dataStreamer(INDEXED_CACHE)) {
            for (int i = 0; i < entriesCnt; i++) {
                ds.addData(i, new TestValue(i, i, i));
                map.put(i, new TestValue(i, i, i));
            }
        }

        IgniteCache<Integer, TestValue> cache = ignite.cache(INDEXED_CACHE);

        final AtomicLong orderCounter = new AtomicLong(entriesCnt);

        final AtomicInteger nodesCnt = new AtomicInteger(4);

        IgniteInternalFuture fut = runMultiThreadedAsync(new Callable<Void>() {
            /**
             * @param chance Chance of remove operation in percents.
             * @return {@code true} if it should be remove operation.
             */
            private boolean removeOp(int chance) {
                return ThreadLocalRandom.current().nextInt(100) + 1 <= chance;
            }

            @Override public Void call() throws Exception {
                Random rnd = ThreadLocalRandom.current();

                while (true) {
                    if (stop.get())
                        return null;

                    if (suspend.get()) {
                        suspended.set(true);

                        U.sleep(10);

                        continue;
                    }

                    int k = rnd.nextInt(entriesCnt);
                    long order = orderCounter.get();

                    int v1 = 0, v2 = 0;
                    boolean remove = false;

                    if (removeOp(allowRemoves ? 20 : 0))
                        remove = true;
                    else {
                        v1 = rnd.nextInt();
                        v2 = rnd.nextInt();
                    }

                    int nodes = nodesCnt.get();

                    Ignite ignite;

                    try {
                        ignite = grid(rnd.nextInt(nodes));
                    }
                    catch (Exception ignored) {
                        continue;
                    }

                    Transaction tx = null;
                    boolean success = true;

                    if (explicitTx)
                        tx = ignite.transactions().txStart();

                    try {
                        IgniteCache<Object, Object> cache = ignite.cache(INDEXED_CACHE);

                        if (remove)
                            cache.remove(k);
                        else
                            cache.put(k, new TestValue(order, v1, v2));
                    }
                    catch (Exception ignored) {
                        success = false;
                    }
                    finally {
                        if (tx != null) {
                            try {
                                tx.commit();
                            }
                            catch (Exception ignored) {
                                success = false;
                            }
                        }
                    }

                    if (success) {
                        map.put(k, new TestValue(order, v1, v2, remove));

                        orderCounter.incrementAndGet();
                    }
                }
            }
        }, 1, "load-runner");

        // "False" means stop last started node, "True" - start new node.
        List<Boolean> predefinedChanges = Lists.newArrayList(false, false, true, true);

        List<Boolean> topChangesHistory = new ArrayList<>();

        try {
            for (int it = 0; it < topChanges; it++) {
                if (U.currentTimeMillis() > timeOut)
                    break;

                U.sleep(SF.applyLB(3_000, 500));

                boolean addNode;

                if (it < predefinedChanges.size())
                    addNode = predefinedChanges.get(it);
                else if (nodesCnt.get() <= maxNodesCnt / 2)
                    addNode = true;
                else if (nodesCnt.get() >= maxNodesCnt)
                    addNode = false;
                else // More chance that node will be added
                    addNode = ThreadLocalRandom.current().nextInt(3) <= 1;

                if (addNode)
                    startGrid(nodesCnt.getAndIncrement());
                else
                    stopGrid(nodesCnt.decrementAndGet());

                topChangesHistory.add(addNode);

                awaitPartitionMapExchange();

                if (fut.error() != null)
                    break;

                // Suspend loader and wait for last operation completion.
                suspend.set(true);
                GridTestUtils.waitForCondition(suspended::get, 5_000);

                // Fix last successful cache operation to skip operations that can be performed during check.
                long maxOrder = orderCounter.get();

                for (Map.Entry<Integer, TestValue> entry : map.entrySet()) {
                    final String assertMsg = "Iteration: " + it + ". Changes: " + Objects.toString(topChangesHistory)
                            + ". Key: " + Integer.toString(entry.getKey());

                    TestValue expected = entry.getValue();

                    if (expected.order < maxOrder)
                        continue;

                    TestValue actual = cache.get(entry.getKey());

                    if (expected.removed) {
                        assertNull(assertMsg + " should be removed.", actual);

                        continue;
                    }

                    if (entry.getValue().order < maxOrder)
                        continue;

                    assertEquals(assertMsg, expected, actual);
                }

                // Resume progress for loader.
                suspend.set(false);
                suspended.set(false);
            }
        }
        finally {
            stop.set(true);
        }

        fut.get();
    }

    /**
     * @throws Exception If failed.
     */
    @Test
    public void testForceRebalance() throws Exception {
        testForceRebalance(CACHE);
    }

    /**
     * @throws Exception If failed.
     */
    @Test
    public void testForceRebalanceClientTopology() throws Exception {
        filteredCacheEnabled = true;

        try {
            testForceRebalance(FILTERED_CACHE);
        }
        finally {
            filteredCacheEnabled = false;
        }
    }

    /**
     * @throws Exception If failed.
     */
    private void testForceRebalance(String cacheName) throws Exception {
        startGrids(4);

        final Ignite ig = grid(1);

        ig.cluster().active(true);

        awaitPartitionMapExchange();

        IgniteCache<Object, Object> c = ig.cache(cacheName);

        Integer val = 0;

        for (int i = 0; i < 5; i++) {
            info("Iteration: " + i);

            Integer key = primaryKey(ignite(3).cache(cacheName));

            c.put(key, val);

            stopGrid(3);

            val++;

            c.put(key, val);

            assertEquals(val, c.get(key));

            startGrid(3);

            awaitPartitionMapExchange();

            Object val0 = ignite(3).cache(cacheName).get(key);

            assertEquals(val, val0);
        }
    }

    /**
     * @throws Exception If failed
     */
    @Test
    public void testPartitionCounterConsistencyOnUnstableTopology() throws Exception {
        Ignite ig = startGridsMultiThreaded(4);

        ig.cluster().active(true);

        int keys = 0;

        try (IgniteDataStreamer<Object, Object> ds = ig.dataStreamer(CACHE)) {
            ds.allowOverwrite(true);

            for (; keys < 10_000; keys++)
                ds.addData(keys, keys);
        }

        assertPartitionsSame(idleVerify(grid(0), CACHE));

        for (int it = 0; it < SF.applyLB(10, 3); it++) {
            final int it0 = it;

            IgniteInternalFuture fut = GridTestUtils.runAsync(() -> {
                try {
                    int dataLoadTimeout = SF.applyLB(500, 250);

                    stopGrid(3);

                    U.sleep(dataLoadTimeout); // Wait for data load.

                    startGrid(3);

                    U.sleep(dataLoadTimeout); // Wait for data load.

                    if (it0 % 2 != 0) {
                        stopGrid(2);

                        U.sleep(dataLoadTimeout); // Wait for data load.

                        startGrid(2);
                    }

                    awaitPartitionMapExchange();
                }
                catch (Exception e) {
                    error("Unable to start/stop grid", e);

                    throw new RuntimeException(e);
                }
            });

            IgniteCache<Object, Object> cache = ig.cache(CACHE);

            while (!fut.isDone()) {
                int nextKeys = keys + 10;

                for (;keys < nextKeys; keys++)
                    cache.put(keys, keys);
            }

            fut.get();

            log.info("Checking data...");

            Map<Integer, Long> cntrs = new HashMap<>();

            for (int g = 0; g < 4; g++) {
                IgniteEx ig0 = grid(g);

                for (GridDhtLocalPartition part : ig0.cachex(CACHE).context().topology().currentLocalPartitions()) {
                    if (cntrs.containsKey(part.id()))
                        assertEquals(String.valueOf(part.id()), (long) cntrs.get(part.id()), part.updateCounter());
                    else
                        cntrs.put(part.id(), part.updateCounter());
                }

                IgniteCache<Integer, String> ig0cache = ig0.cache(CACHE);

                for (Cache.Entry<Integer, String> entry : ig0cache.query(new ScanQuery<Integer, String>()))
                    assertEquals(entry.getKey() + " " + g, entry.getKey(), entry.getValue());
            }

            assertEquals(ig.affinity(CACHE).partitions(), cntrs.size());
        }
    }

    /**
     * Test rebalancing of in-memory cache on the node with mixed data region configurations.
     *
     * @throws Exception If failed.
     */
    @Test
    public void testRebalancingWithMixedDataRegionConfigurations() throws Exception {
        int entriesCount = 10_000;

        Ignite ignite0 = startGrids(2);

        ignite0.cluster().active(true);

        IgniteCache<Integer, TestValue> cachePds = ignite0.cache(INDEXED_CACHE);
        IgniteCache<Integer, TestValue> cacheInMem = ignite0.cache(INDEXED_CACHE_IN_MEMORY);

        for (int i = 0; i < entriesCount / 2; i++) {
            TestValue value = new TestValue(i, i * 2, i * 3);

            cachePds.put(i, value);
            cacheInMem.put(i, value);
        }

        forceCheckpoint();

        stopGrid(1);

        for (int i = entriesCount / 2; i < entriesCount; i++) {
            TestValue value = new TestValue(i, i * 2, i * 3);

            cachePds.put(i, value);
            cacheInMem.put(i, value);
        }

        IgniteEx ignite1 = startGrid(1);

        awaitPartitionMapExchange();

        IgniteInternalCache<Integer, TestValue> cachePds1 = ignite1.cachex(INDEXED_CACHE);
        IgniteInternalCache<Integer, TestValue> cacheInMem1 = ignite1.cachex(INDEXED_CACHE_IN_MEMORY);

        CachePeekMode[] peekAll = new CachePeekMode[] {CachePeekMode.ALL};

        assertEquals(entriesCount, cachePds1.localSize(peekAll));
        assertEquals(entriesCount, cacheInMem1.localSize(peekAll));

        for (int i = 0; i < entriesCount; i++) {
            TestValue value = new TestValue(i, i * 2, i * 3);

            assertEquals(value, cachePds1.localPeek(i, peekAll));
            assertEquals(value, cacheInMem1.localPeek(i, peekAll));
        }
    }
}<|MERGE_RESOLUTION|>--- conflicted
+++ resolved
@@ -17,11 +17,7 @@
 
 package org.apache.ignite.internal.processors.cache.persistence;
 
-<<<<<<< HEAD
 import com.google.common.collect.Lists;
-=======
-import java.io.Serializable;
->>>>>>> d7364c28
 import java.util.ArrayList;
 import java.util.Collections;
 import java.util.HashMap;
@@ -58,159 +54,7 @@
 /**
  * Test for rebalancing and persistence integration.
  */
-<<<<<<< HEAD
 public abstract class IgnitePdsCacheRebalancingAbstractTest extends IgnitePdsCacheRebalancingCommonAbstractTest {
-=======
-public abstract class IgnitePdsCacheRebalancingAbstractTest extends GridCommonAbstractTest {
-    /** Default cache. */
-    private static final String CACHE = "cache";
-
-    /** Cache with node filter. */
-    private static final String FILTERED_CACHE = "filtered";
-
-    /** Cache with enabled indexes. */
-    private static final String INDEXED_CACHE = "indexed";
-
-    /** Cache with enabled indexes. */
-    private static final String INDEXED_CACHE_IN_MEMORY = "indexed-in-memory";
-
-    /** In memory region. */
-    private static final String IN_MEMORY_REGION = "in-memory-region";
-
-    /** */
-    protected boolean explicitTx;
-
-    /** Set to enable filtered cache on topology. */
-    private boolean filteredCacheEnabled;
-
-    /** {@inheritDoc} */
-    @Override protected IgniteConfiguration getConfiguration(String gridName) throws Exception {
-        IgniteConfiguration cfg = super.getConfiguration(gridName);
-
-        cfg.setConsistentId(gridName);
-
-        cfg.setRebalanceThreadPoolSize(2);
-
-        CacheConfiguration ccfg1 = cacheConfiguration(CACHE)
-            .setPartitionLossPolicy(PartitionLossPolicy.READ_WRITE_SAFE)
-            .setBackups(2)
-            .setRebalanceMode(CacheRebalanceMode.ASYNC)
-            .setIndexedTypes(Integer.class, Integer.class)
-            .setAffinity(new RendezvousAffinityFunction(false, 32))
-            .setRebalanceBatchesPrefetchCount(2)
-            .setWriteSynchronizationMode(CacheWriteSynchronizationMode.FULL_SYNC);
-
-        CacheConfiguration ccfg2 = cacheConfiguration(INDEXED_CACHE)
-            .setBackups(2)
-            .setAffinity(new RendezvousAffinityFunction(false, 32))
-            .setWriteSynchronizationMode(CacheWriteSynchronizationMode.FULL_SYNC);
-
-        CacheConfiguration ccfg3 = cacheConfiguration(INDEXED_CACHE_IN_MEMORY)
-            .setBackups(2)
-            .setDataRegionName(IN_MEMORY_REGION);
-
-        QueryEntity qryEntity = new QueryEntity(Integer.class.getName(), TestValue.class.getName());
-
-        LinkedHashMap<String, String> fields = new LinkedHashMap<>();
-
-        fields.put("v1", Integer.class.getName());
-        fields.put("v2", Integer.class.getName());
-
-        qryEntity.setFields(fields);
-
-        QueryIndex qryIdx = new QueryIndex("v1", true);
-
-        qryEntity.setIndexes(Collections.singleton(qryIdx));
-
-        ccfg2.setQueryEntities(Collections.singleton(qryEntity));
-        ccfg3.setQueryEntities(Collections.singleton(qryEntity));
-
-        List<CacheConfiguration> cacheCfgs = new ArrayList<>();
-        cacheCfgs.add(ccfg1);
-        cacheCfgs.add(ccfg2);
-        cacheCfgs.add(ccfg3);
-
-        if (filteredCacheEnabled && !gridName.endsWith("0")) {
-            CacheConfiguration ccfg4 = cacheConfiguration(FILTERED_CACHE)
-                .setPartitionLossPolicy(PartitionLossPolicy.READ_ONLY_SAFE)
-                .setBackups(2)
-                .setWriteSynchronizationMode(CacheWriteSynchronizationMode.FULL_SYNC)
-                .setNodeFilter(new CoordinatorNodeFilter());
-
-            cacheCfgs.add(ccfg4);
-        }
-
-        cfg.setCacheConfiguration(asArray(cacheCfgs));
-
-        DataStorageConfiguration dsCfg = new DataStorageConfiguration()
-            .setConcurrencyLevel(Runtime.getRuntime().availableProcessors() * 4)
-            .setCheckpointFrequency(checkpointFrequency())
-            .setWalMode(WALMode.LOG_ONLY)
-            .setPageSize(1024)
-            .setWalSegmentSize(8 * 1024 * 1024) // For faster node restarts with enabled persistence.
-            .setDefaultDataRegionConfiguration(new DataRegionConfiguration()
-                .setName("dfltDataRegion")
-                .setPersistenceEnabled(true)
-                .setMaxSize(256 * 1024 * 1024)
-            ).setDataRegionConfigurations(new DataRegionConfiguration()
-                .setName(IN_MEMORY_REGION)
-                .setMaxSize(256 * 1024 * 1024)
-            );
-
-        cfg.setDataStorageConfiguration(dsCfg);
-
-        return cfg;
-    }
-
-    /**
-     * @param cacheCfgs Cache cfgs.
-     */
-    private static CacheConfiguration[] asArray(List<CacheConfiguration> cacheCfgs) {
-        CacheConfiguration[] res = new CacheConfiguration[cacheCfgs.size()];
-        for (int i = 0; i < res.length; i++)
-            res[i] = cacheCfgs.get(i);
-
-        return res;
-    }
-
-    /**
-     * @return Checkpoint frequency;
-     */
-    protected long checkpointFrequency() {
-        return DataStorageConfiguration.DFLT_CHECKPOINT_FREQ;
-    }
-
-    /** {@inheritDoc} */
-    @Override protected long getTestTimeout() {
-        return 20 * 60 * 1000;
-    }
-
-    /** {@inheritDoc} */
-    @Override protected long getPartitionMapExchangeTimeout() {
-        return 60 * 1000;
-    }
-
-    /**
-     * @param cacheName Cache name.
-     * @return Cache configuration.
-     */
-    protected abstract CacheConfiguration cacheConfiguration(String cacheName);
-
-    /** {@inheritDoc} */
-    @Override protected void beforeTestsStarted() throws Exception {
-        stopAllGrids();
-
-        cleanPersistenceDir();
-    }
-
-    /** {@inheritDoc} */
-    @Override protected void afterTest() throws Exception {
-        stopAllGrids();
-
-        cleanPersistenceDir();
-    }
-
->>>>>>> d7364c28
     /**
      * Test that outdated partitions on restarted nodes are correctly replaced with newer versions.
      *
