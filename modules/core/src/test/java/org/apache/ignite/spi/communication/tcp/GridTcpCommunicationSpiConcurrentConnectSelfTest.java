/*
 * Licensed to the Apache Software Foundation (ASF) under one or more
 * contributor license agreements.  See the NOTICE file distributed with
 * this work for additional information regarding copyright ownership.
 * The ASF licenses this file to You under the Apache License, Version 2.0
 * (the "License"); you may not use this file except in compliance with
 * the License.  You may obtain a copy of the License at
 *
 *      http://www.apache.org/licenses/LICENSE-2.0
 *
 * Unless required by applicable law or agreed to in writing, software
 * distributed under the License is distributed on an "AS IS" BASIS,
 * WITHOUT WARRANTIES OR CONDITIONS OF ANY KIND, either express or implied.
 * See the License for the specific language governing permissions and
 * limitations under the License.
 */

package org.apache.ignite.spi.communication.tcp;

import java.net.BindException;
import java.util.ArrayList;
import java.util.Collection;
import java.util.HashMap;
import java.util.List;
import java.util.Map;
import java.util.UUID;
import java.util.concurrent.Callable;
import java.util.concurrent.ConcurrentMap;
import java.util.concurrent.CountDownLatch;
import java.util.concurrent.ThreadLocalRandom;
import java.util.concurrent.TimeUnit;
import java.util.concurrent.atomic.AtomicBoolean;
import java.util.concurrent.atomic.AtomicInteger;
import java.util.concurrent.atomic.AtomicLong;
import org.apache.ignite.IgniteCheckedException;
import org.apache.ignite.cluster.ClusterNode;
import org.apache.ignite.configuration.IgniteConfiguration;
import org.apache.ignite.internal.IgniteInternalFuture;
import org.apache.ignite.internal.managers.communication.GridIoMessageFactory;
import org.apache.ignite.internal.util.lang.GridAbsPredicate;
import org.apache.ignite.internal.util.nio.GridCommunicationClient;
import org.apache.ignite.internal.util.nio.GridNioServer;
import org.apache.ignite.internal.util.typedef.CO;
import org.apache.ignite.internal.util.typedef.internal.U;
import org.apache.ignite.lang.IgniteRunnable;
import org.apache.ignite.plugin.extensions.communication.Message;
import org.apache.ignite.spi.IgniteSpiAdapter;
import org.apache.ignite.spi.communication.CommunicationListener;
import org.apache.ignite.spi.communication.CommunicationSpi;
import org.apache.ignite.spi.communication.GridTestMessage;
import org.apache.ignite.testframework.GridSpiTestContext;
import org.apache.ignite.testframework.GridTestNode;
import org.apache.ignite.testframework.GridTestUtils;
import org.apache.ignite.testframework.junits.IgniteMock;
import org.apache.ignite.testframework.junits.IgniteTestResources;
import org.apache.ignite.testframework.junits.spi.GridSpiAbstractTest;
import org.apache.ignite.testframework.junits.spi.GridSpiTest;
import org.eclipse.jetty.util.ConcurrentHashSet;

/**
 *
 */
@GridSpiTest(spi = TcpCommunicationSpi.class, group = "Communication SPI")
public class GridTcpCommunicationSpiConcurrentConnectSelfTest<T extends CommunicationSpi>
    extends GridSpiAbstractTest<T> {
    /** */
    private static final int SPI_CNT = 2;

    /** */
    private static final int ITERS = 50;

    /** */
    private static final Collection<IgniteTestResources> spiRsrcs = new ArrayList<>();

    /** */
    protected static final List<CommunicationSpi<Message>> spis = new ArrayList<>();

    /** */
    protected static final List<ClusterNode> nodes = new ArrayList<>();

    /** */
    private static int port = 60_000;

    /** Use ssl. */
    protected boolean useSsl;

    /** */
    private int connectionsPerNode = 1;

<<<<<<< HEAD
    /** Use ssl. */
    protected boolean useSsl;
=======
    /** */
    private boolean pairedConnections = true;
>>>>>>> f7d89fdb

    /**
     *
     */
    static {
        GridIoMessageFactory.registerCustom(GridTestMessage.DIRECT_TYPE, new CO<Message>() {
            @Override public Message apply() {
                return new GridTestMessage();
            }
        });
    }

    /**
     * Disable SPI auto-start.
     */
    public GridTcpCommunicationSpiConcurrentConnectSelfTest() {
        super(false);
    }

    /**
     *
     */
    private static class MessageListener implements CommunicationListener<Message> {
        /** */
        private final CountDownLatch latch;

        /** */
        private final AtomicInteger cntr = new AtomicInteger();

        /** */
        private final ConcurrentHashSet<Long> msgIds = new ConcurrentHashSet<>();

        /**
         * @param latch Latch.
         */
        MessageListener(CountDownLatch latch) {
            this.latch = latch;
        }

        /** {@inheritDoc} */
        @Override public void onMessage(UUID nodeId, Message msg, IgniteRunnable msgC) {
            msgC.run();

            assertTrue(msg instanceof GridTestMessage);

            cntr.incrementAndGet();

            GridTestMessage msg0 = (GridTestMessage)msg;

            assertEquals(nodeId, msg0.getSourceNodeId());

            assertTrue(msgIds.add(msg0.getMsgId()));

            latch.countDown();
        }

        /** {@inheritDoc} */
        @Override public void onDisconnected(UUID nodeId) {
            // No-op.
        }
    }

    /**
     * @throws Exception If failed.
     */
    public void testTwoThreads() throws Exception {
        concurrentConnect(2, 10, ITERS, false, false);
    }

    /**
     * @throws Exception If failed.
     */
    public void testMultithreaded() throws Exception {
        int threads = Runtime.getRuntime().availableProcessors() * 5;

        concurrentConnect(threads, 10, ITERS, false, false);
    }

    /**
     * @throws Exception If failed.
     */
    public void testMultithreaded_10Connections() throws Exception {
        connectionsPerNode = 10;

        testMultithreaded();
    }

    /**
     * @throws Exception If failed.
     */
    public void testMultithreaded_NoPairedConnections() throws Exception {
        pairedConnections = false;

        testMultithreaded();
    }

    /**
     * @throws Exception If failed.
     */
    public void testMultithreaded_10ConnectionsNoPaired() throws Exception {
        pairedConnections = false;
        connectionsPerNode = 10;

        testMultithreaded();
    }

    /**
     * @throws Exception If failed.
     */
    public void testWithLoad() throws Exception {
        int threads = Runtime.getRuntime().availableProcessors() * 5;

        concurrentConnect(threads, 10, ITERS / 2, false, true);
    }

    /**
     * @throws Exception If failed.
     */
    public void testRandomSleep() throws Exception {
        concurrentConnect(4, 1, ITERS, true, false);
    }

    /**
     * @param threads Number of threads.
     * @param msgPerThread Messages per thread.
     * @param iters Number of iterations.
     * @param sleep If {@code true} sleeps random time before starts send messages.
     * @param load Run load threads flag.
     * @throws Exception If failed.
     */
    private void concurrentConnect(final int threads,
        final int msgPerThread,
        final int iters,
        final boolean sleep,
        boolean load) throws Exception {
        log.info("Concurrent connect [threads=" + threads +
            ", msgPerThread=" + msgPerThread +
            ", iters=" + iters +
            ", load=" + load +
            ", sleep=" + sleep + ']');

        final AtomicBoolean stop = new AtomicBoolean();

        IgniteInternalFuture<?> loadFut = null;

        if (load) {
            loadFut = GridTestUtils.runMultiThreadedAsync(new Callable<Long>() {
                @Override public Long call() throws Exception {
                    long dummyRes = 0;

                    List<String> list = new ArrayList<>();

                    while (!stop.get()) {
                        for (int i = 0; i < 100; i++) {
                            String str = new String(new byte[i]);

                            list.add(str);

                            dummyRes += str.hashCode();
                        }

                        if (list.size() > 1000_000) {
                            list = new ArrayList<>();

                            System.gc();
                        }
                    }

                    return dummyRes;
                }
            }, 2, "test-load");
        }

        try {
            for (int i = 0; i < iters; i++) {
                log.info("Iteration: " + i);

                final AtomicInteger msgId = new AtomicInteger();

                final int expMsgs = threads * msgPerThread;

                CountDownLatch latch = new CountDownLatch(expMsgs);

                MessageListener lsnr = new MessageListener(latch);

                createSpis(lsnr);

                final AtomicInteger idx = new AtomicInteger();

                try {
                    final Callable<Void> c = new Callable<Void>() {
                        @Override public Void call() throws Exception {
                            int idx0 = idx.getAndIncrement();

                            Thread.currentThread().setName("Test thread [idx=" + idx0 + ", grid=" + (idx0 % 2) + ']');

                            CommunicationSpi<Message> spi = spis.get(idx0 % 2);

                            ClusterNode srcNode = nodes.get(idx0 % 2);

                            ClusterNode dstNode = nodes.get((idx0 + 1) % 2);

                            if (sleep) {
                                ThreadLocalRandom rnd = ThreadLocalRandom.current();

                                long millis = rnd.nextLong(10);

                                if (millis > 0)
                                    Thread.sleep(millis);
                            }

                            for (int i = 0; i < msgPerThread; i++)
                                spi.sendMessage(dstNode, new GridTestMessage(srcNode.id(), msgId.incrementAndGet(), 0));

                            return null;
                        }
                    };

                    List<Thread> threadsList = new ArrayList<>();

                    final AtomicBoolean fail = new AtomicBoolean();

                    final AtomicLong tId = new AtomicLong();

                    for (int t = 0; t < threads; t++) {
                        Thread t0 = new Thread(new Runnable() {
                            @Override public void run() {
                                try {
                                    c.call();
                                }
                                catch (Throwable e) {
                                    log.error("Unexpected error: " + e, e);

                                    fail.set(true);
                                }
                            }
                        }) {
                            @Override public long getId() {
                                // Override getId to use all connections.
                                return tId.getAndIncrement();
                            }
                        };

                        threadsList.add(t0);

                        t0.start();
                    }

                    for (Thread t0 : threadsList)
                        t0.join();

                    assertTrue(latch.await(10, TimeUnit.SECONDS));

                    for (CommunicationSpi spi : spis) {
                        ConcurrentMap<UUID, GridCommunicationClient> clients = U.field(spi, "clients");

                        assertEquals(1, clients.size());

                        final GridNioServer srv = U.field(spi, "nioSrvr");

                        final int conns = pairedConnections ? 2 : 1;

                        GridTestUtils.waitForCondition(new GridAbsPredicate() {
                            @Override public boolean apply() {
                                Collection sessions = U.field(srv, "sessions");

                                return sessions.size() == conns * connectionsPerNode;
                            }
                        }, 5000);

                        Collection sessions = U.field(srv, "sessions");

                        assertEquals(conns * connectionsPerNode, sessions.size());
                    }

                    assertEquals(expMsgs, lsnr.cntr.get());
                }
                finally {
                    stopSpis();
                }
            }
        }
        finally {
            stop.set(true);

            if (loadFut != null)
                loadFut.get();
        }
    }

    /**
     * @return SPI.
     */
    private CommunicationSpi createSpi() {
        TcpCommunicationSpi spi = new TcpCommunicationSpi();

        spi.setLocalAddress("127.0.0.1");
        spi.setLocalPort(port++);
        spi.setIdleConnectionTimeout(60_000);
        spi.setConnectTimeout(10_000);
        spi.setSharedMemoryPort(-1);
        spi.setConnectionsPerNode(connectionsPerNode);
        spi.setUsePairedConnections(pairedConnections);

        return spi;
    }

    /**
     * @param lsnr Message listener.
     * @throws Exception If failed.
     */
    private void startSpis(MessageListener lsnr) throws Exception {
        spis.clear();
        nodes.clear();
        spiRsrcs.clear();

        Map<ClusterNode, GridSpiTestContext> ctxs = new HashMap<>();

        for (int i = 0; i < SPI_CNT; i++) {
            CommunicationSpi<Message> spi = createSpi();

            GridTestUtils.setFieldValue(spi, IgniteSpiAdapter.class, "gridName", "grid-" + i);

            IgniteTestResources rsrcs = new IgniteTestResources();

            GridTestNode node = new GridTestNode(rsrcs.getNodeId());

            node.order(i + 1);

            GridSpiTestContext ctx = initSpiContext();

            ctx.setLocalNode(node);

            info(">>> Initialized context: nodeId=" + ctx.localNode().id());

            spiRsrcs.add(rsrcs);

            rsrcs.inject(spi);

            if (useSsl) {
                IgniteMock ignite = GridTestUtils.getFieldValue(spi, IgniteSpiAdapter.class, "ignite");

                IgniteConfiguration cfg = ignite.configuration()
                    .setSslContextFactory(GridTestUtils.sslFactory());

                ignite.setStaticCfg(cfg);
            }

            spi.setListener(lsnr);

            node.setAttributes(spi.getNodeAttributes());

            nodes.add(node);

            spi.spiStart(getTestGridName() + (i + 1));

            spis.add(spi);

            spi.onContextInitialized(ctx);

            ctxs.put(node, ctx);
        }

        // For each context set remote nodes.
        for (Map.Entry<ClusterNode, GridSpiTestContext> e : ctxs.entrySet()) {
            for (ClusterNode n : nodes) {
                if (!n.equals(e.getKey()))
                    e.getValue().remoteNodes().add(n);
            }
        }
    }

    /**
     * @param lsnr Message listener.
     * @throws Exception If failed.
     */
    private void createSpis(MessageListener lsnr) throws Exception {
        for (int i = 0; i < 3; i++) {
            try {
                startSpis(lsnr);

                break;
            }
            catch (IgniteCheckedException e) {
                if (e.hasCause(BindException.class)) {
                    if (i < 2) {
                        info("Failed to start SPIs because of BindException, will retry after delay.");

                        stopSpis();

                        U.sleep(10_000);
                    }
                    else
                        throw e;
                }
                else
                    throw e;
            }
        }
    }

    /**
     * @throws Exception If failed.
     */
    private void stopSpis() throws Exception {
        for (CommunicationSpi<Message> spi : spis) {
            spi.onContextDestroyed();

            spi.setListener(null);

            spi.spiStop();
        }

        for (IgniteTestResources rsrcs : spiRsrcs)
            rsrcs.stopThreads();
    }

}<|MERGE_RESOLUTION|>--- conflicted
+++ resolved
@@ -87,13 +87,8 @@
     /** */
     private int connectionsPerNode = 1;
 
-<<<<<<< HEAD
-    /** Use ssl. */
-    protected boolean useSsl;
-=======
     /** */
     private boolean pairedConnections = true;
->>>>>>> f7d89fdb
 
     /**
      *
