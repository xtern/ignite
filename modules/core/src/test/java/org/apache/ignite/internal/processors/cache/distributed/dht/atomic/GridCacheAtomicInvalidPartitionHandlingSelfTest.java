--- conflicted
+++ resolved
@@ -387,18 +387,10 @@
                     try {
                         entry = c.entryEx(k);
 
-<<<<<<< HEAD
                         entry.unswap();
                     }
-                    catch (GridDhtInvalidPartitionException e) {
+                    catch (GridDhtInvalidPartitionException ignored) {
                         // Skip key.
-=======
-                            entry.unswap();
-                        }
-                        catch (GridDhtInvalidPartitionException ignored) {
-                            // Skip key.
-                        }
->>>>>>> 0b996e62
                     }
 
                     for (int r = 0; r < 10; r++) {
