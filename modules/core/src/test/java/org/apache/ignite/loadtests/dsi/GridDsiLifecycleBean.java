/*
 * Licensed to the Apache Software Foundation (ASF) under one or more
 * contributor license agreements.  See the NOTICE file distributed with
 * this work for additional information regarding copyright ownership.
 * The ASF licenses this file to You under the Apache License, Version 2.0
 * (the "License"); you may not use this file except in compliance with
 * the License.  You may obtain a copy of the License at
 *
 *      http://www.apache.org/licenses/LICENSE-2.0
 *
 * Unless required by applicable law or agreed to in writing, software
 * distributed under the License is distributed on an "AS IS" BASIS,
 * WITHOUT WARRANTIES OR CONDITIONS OF ANY KIND, either express or implied.
 * See the License for the specific language governing permissions and
 * limitations under the License.
 */

package org.apache.ignite.loadtests.dsi;

import org.apache.ignite.*;
import org.apache.ignite.lifecycle.*;
import org.apache.ignite.resources.*;
import org.springframework.context.*;

/**
 *
 */
public class GridDsiLifecycleBean implements LifecycleBean {
    /**
     * Ignite instance will be automatically injected. For additional resources
     * that can be injected into lifecycle beans see
     * {@link org.apache.ignite.lifecycle.LifecycleBean} documentation.
     */
    @IgniteInstanceResource
    private Ignite ignite;

    /** */
    @SuppressWarnings("UnusedDeclaration")
    @IgniteSpringApplicationContextResource
    private ApplicationContext springCtx;

    /** {@inheritDoc} */
    @Override public void onLifecycleEvent(LifecycleEventType evt) {
        try {
            switch (evt) {
                case BEFORE_GRID_START:
                    break;

<<<<<<< HEAD
            case AFTER_GRID_START:
                ignite.atomicSequence("ID", 0, true);

                break;
=======
                case AFTER_GRID_START:
                    ignite.cache("PARTITIONED_CACHE").dataStructures().atomicSequence("ID", 0, true);
>>>>>>> 30de9162

                    break;

                case BEFORE_GRID_STOP:
                    break;

                case AFTER_GRID_STOP:
                    break;
            }
        }
        catch (Exception e) {
            throw new IgniteException(e);
        }
    }
}<|MERGE_RESOLUTION|>--- conflicted
+++ resolved
@@ -46,15 +46,8 @@
                 case BEFORE_GRID_START:
                     break;
 
-<<<<<<< HEAD
-            case AFTER_GRID_START:
-                ignite.atomicSequence("ID", 0, true);
-
-                break;
-=======
                 case AFTER_GRID_START:
-                    ignite.cache("PARTITIONED_CACHE").dataStructures().atomicSequence("ID", 0, true);
->>>>>>> 30de9162
+                    ignite.atomicSequence("ID", 0, true);
 
                     break;
 
