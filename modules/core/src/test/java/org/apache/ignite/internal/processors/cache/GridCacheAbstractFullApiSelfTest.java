--- conflicted
+++ resolved
@@ -4149,34 +4149,6 @@
     }
 
     /**
-<<<<<<< HEAD
-     *
-     */
-    protected CacheStartMode cacheStartType() {
-        String mode = System.getProperty("cache.start.mode");
-
-        if (CacheStartMode.NODES_THEN_CACHES.name().equalsIgnoreCase(mode))
-            return CacheStartMode.NODES_THEN_CACHES;
-
-        if (CacheStartMode.ONE_BY_ONE.name().equalsIgnoreCase(mode))
-            return CacheStartMode.ONE_BY_ONE;
-
-        return CacheStartMode.STATIC;
-    }
-
-    /**
-     *
-     */
-    public enum CacheStartMode {
-        /** Start caches together nodes (not dynamically) */
-        STATIC,
-
-        /** */
-        NODES_THEN_CACHES,
-
-        /** */
-        ONE_BY_ONE
-=======
      * @throws Exception If failed.
      */
     public void testLocalClearKey() throws Exception {
@@ -4369,6 +4341,34 @@
             else
                 assertFalse("Found removed key " + key, found);
         }
->>>>>>> a0d6f5d5
+    }
+
+    /**
+     *
+     */
+    protected CacheStartMode cacheStartType() {
+        String mode = System.getProperty("cache.start.mode");
+
+        if (CacheStartMode.NODES_THEN_CACHES.name().equalsIgnoreCase(mode))
+            return CacheStartMode.NODES_THEN_CACHES;
+
+        if (CacheStartMode.ONE_BY_ONE.name().equalsIgnoreCase(mode))
+            return CacheStartMode.ONE_BY_ONE;
+
+        return CacheStartMode.STATIC;
+    }
+
+    /**
+     *
+     */
+    public enum CacheStartMode {
+        /** Start caches together nodes (not dynamically) */
+        STATIC,
+
+        /** */
+        NODES_THEN_CACHES,
+
+        /** */
+        ONE_BY_ONE
     }
 }