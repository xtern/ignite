/*
 * Licensed to the Apache Software Foundation (ASF) under one or more
 * contributor license agreements. See the NOTICE file distributed with
 * this work for additional information regarding copyright ownership.
 * The ASF licenses this file to You under the Apache License, Version 2.0
 * (the "License"); you may not use this file except in compliance with
 * the License. You may obtain a copy of the License at
 *
 * http://www.apache.org/licenses/LICENSE-2.0
 *
 * Unless required by applicable law or agreed to in writing, software
 * distributed under the License is distributed on an "AS IS" BASIS,
 * WITHOUT WARRANTIES OR CONDITIONS OF ANY KIND, either express or implied.
 * See the License for the specific language governing permissions and
 * limitations under the License.
 */

package org.apache.ignite.internal.processors.cache.persistence.pagemem;

import java.io.File;
import java.util.Collections;
import org.apache.ignite.configuration.DataRegionConfiguration;
import org.apache.ignite.configuration.IgniteConfiguration;
import org.apache.ignite.internal.managers.encryption.GridEncryptionManager;
import org.apache.ignite.internal.mem.DirectMemoryProvider;
import org.apache.ignite.internal.mem.file.MappedFileMemoryProvider;
import org.apache.ignite.internal.pagemem.FullPageId;
import org.apache.ignite.internal.pagemem.PageMemory;
import org.apache.ignite.internal.processors.cache.CacheDiagnosticManager;
import org.apache.ignite.internal.processors.cache.GridCacheSharedContext;
import org.apache.ignite.internal.processors.cache.persistence.CheckpointWriteProgressSupplier;
import org.apache.ignite.internal.processors.cache.persistence.DataRegionMetricsImpl;
import org.apache.ignite.internal.processors.cache.persistence.IgniteCacheDatabaseSharedManager;
import org.apache.ignite.internal.processors.database.IndexStorageSelfTest;
import org.apache.ignite.internal.processors.metric.GridMetricManager;
import org.apache.ignite.internal.processors.plugin.IgnitePluginProcessor;
import org.apache.ignite.internal.processors.subscription.GridInternalSubscriptionProcessor;
import org.apache.ignite.internal.util.lang.GridInClosure3X;
import org.apache.ignite.internal.util.typedef.internal.U;
import org.apache.ignite.spi.encryption.noop.NoopEncryptionSpi;
import org.apache.ignite.spi.metric.noop.NoopMetricExporterSpi;
import org.apache.ignite.testframework.junits.GridTestKernalContext;
import org.mockito.Mockito;

import static org.apache.ignite.internal.processors.database.DataRegionMetricsSelfTest.NO_OP_METRICS;

/**
 *
 */
public class IndexStoragePageMemoryImplTest extends IndexStorageSelfTest {
    /** Make sure page is small enough to trigger multiple pages in a linked list. */
    public static final int PAGE_SIZE = 1024;

    /** */
    private static File allocationPath;

    /** {@inheritDoc} */
    @Override protected void beforeTestsStarted() throws Exception {
        allocationPath = U.resolveWorkDirectory(U.defaultWorkDirectory(), "pagemem", false);
    }

    /**
     * @param clean Clean flag. If {@code true}, will clean previous memory state and allocate
     *      new empty page memory.
     * @return Page memory instance.
     */
    @Override protected PageMemory memory(boolean clean) throws Exception {
        long[] sizes = new long[10];

        for (int i = 0; i < sizes.length; i++)
            sizes[i] = 1024 * 1024;

        DirectMemoryProvider provider = new MappedFileMemoryProvider(log(), allocationPath);

        IgniteConfiguration cfg = new IgniteConfiguration();

        cfg.setEncryptionSpi(new NoopEncryptionSpi());
        cfg.setMetricExporterSpi(new NoopMetricExporterSpi());

        GridTestKernalContext cctx = new GridTestKernalContext(log, cfg);

        cctx.add(new IgnitePluginProcessor(cctx, cfg, Collections.emptyList()));
        cctx.add(new GridInternalSubscriptionProcessor(cctx));
        cctx.add(new GridEncryptionManager(cctx));
        cctx.add(new GridMetricManager(cctx));

        GridCacheSharedContext<Object, Object> sharedCtx = new GridCacheSharedContext<>(
            cctx,
            null,
            null,
            null,
            new NoOpPageStoreManager(),
            new NoOpWALManager(),
            null,
            new IgniteCacheDatabaseSharedManager(),
            null,
            null,
            null,
            null,
            null,
            null,
            null,
            null,
            null,
            null,
            null,
<<<<<<< HEAD
            new CacheDiagnosticManager(),
            null
=======
            null,
            new CacheDiagnosticManager()
>>>>>>> 4b32dd54
        );

        return new PageMemoryImpl(
            provider, sizes,
            sharedCtx,
            PAGE_SIZE,
            (fullPageId, byteBuf, tag) -> {
                assert false : "No page replacement (rotation with disk) should happen during the test";
            },
            new GridInClosure3X<Long, FullPageId, PageMemoryEx>() {
                @Override public void applyx(Long page, FullPageId fullId, PageMemoryEx pageMem) {
                }
            },
            () -> true,
            new DataRegionMetricsImpl(new DataRegionConfiguration(), cctx.metric(), NO_OP_METRICS),
            PageMemoryImpl.ThrottlingPolicy.DISABLED,
            Mockito.mock(CheckpointWriteProgressSupplier.class)
        );
    }
}<|MERGE_RESOLUTION|>--- conflicted
+++ resolved
@@ -104,13 +104,9 @@
             null,
             null,
             null,
-<<<<<<< HEAD
+            null,
             new CacheDiagnosticManager(),
             null
-=======
-            null,
-            new CacheDiagnosticManager()
->>>>>>> 4b32dd54
         );
 
         return new PageMemoryImpl(
