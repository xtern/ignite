--- conflicted
+++ resolved
@@ -621,10 +621,7 @@
             null,
             null,
             null,
-<<<<<<< HEAD
-            null,
-=======
->>>>>>> 13a01514
+            null,
             null
         );
 
