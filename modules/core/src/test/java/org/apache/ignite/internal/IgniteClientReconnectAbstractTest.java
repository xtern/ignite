--- conflicted
+++ resolved
@@ -412,12 +412,8 @@
 
                     try {
                         U.await(writeLatch0);
-<<<<<<< HEAD
-                    } catch (IgniteInterruptedCheckedException e) {
-=======
                     }
                     catch (IgniteInterruptedCheckedException e) {
->>>>>>> 3b96fbe7
                         throw new IgniteException(e.getMessage(), e);
                     }
                 }
