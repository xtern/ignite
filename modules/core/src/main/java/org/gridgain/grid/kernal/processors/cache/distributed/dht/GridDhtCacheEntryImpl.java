--- conflicted
+++ resolved
@@ -59,13 +59,8 @@
     }
 
     /** {@inheritDoc} */
-<<<<<<< HEAD
-    @Override public V peek(@Nullable Collection<GridCachePeekMode> modes) throws GridException {
-        if (!ctx.isNear() && modes.contains(NEAR_ONLY))
-=======
     @Override public V peek(@Nullable Collection<GridCachePeekMode> modes) throws IgniteCheckedException {
         if (!ctx.isNear() && !ctx.isReplicated() && modes.contains(NEAR_ONLY))
->>>>>>> c67dcde9
             return null;
 
         V val = null;
