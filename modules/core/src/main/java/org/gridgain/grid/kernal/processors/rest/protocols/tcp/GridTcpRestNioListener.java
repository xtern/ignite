--- conflicted
+++ resolved
@@ -85,13 +85,8 @@
      * @param hnd Rest handler.
      * @param ctx Context.
      */
-<<<<<<< HEAD
-    public GridTcpRestNioListener(GridLogger log, GridTcpRestProtocol proto, GridRestProtocolHandler hnd) {
-        memcachedLsnr = new GridTcpMemcachedNioListener(log, hnd);
-=======
     public GridTcpRestNioListener(GridLogger log, GridRestProtocolHandler hnd, GridKernalContext ctx) {
         memcachedLsnr = new GridTcpMemcachedNioListener(log, hnd, ctx);
->>>>>>> ebbd269f
 
         this.log = log;
         this.proto = proto;
