/*
 * Licensed to the Apache Software Foundation (ASF) under one or more
 * contributor license agreements.  See the NOTICE file distributed with
 * this work for additional information regarding copyright ownership.
 * The ASF licenses this file to You under the Apache License, Version 2.0
 * (the "License"); you may not use this file except in compliance with
 * the License.  You may obtain a copy of the License at
 *
 *      http://www.apache.org/licenses/LICENSE-2.0
 *
 * Unless required by applicable law or agreed to in writing, software
 * distributed under the License is distributed on an "AS IS" BASIS,
 * WITHOUT WARRANTIES OR CONDITIONS OF ANY KIND, either express or implied.
 * See the License for the specific language governing permissions and
 * limitations under the License.
 */

package org.apache.ignite.internal.processors.cache.distributed.dht.atomic;

import java.nio.ByteBuffer;
import java.util.List;
import java.util.UUID;
import javax.cache.expiry.ExpiryPolicy;
import javax.cache.processor.EntryProcessor;
import org.apache.ignite.IgniteLogger;
import org.apache.ignite.cache.CacheWriteSynchronizationMode;
import org.apache.ignite.internal.GridDirectTransient;
import org.apache.ignite.internal.processors.affinity.AffinityTopologyVersion;
import org.apache.ignite.internal.processors.cache.CacheEntryPredicate;
import org.apache.ignite.internal.processors.cache.CacheObject;
import org.apache.ignite.internal.processors.cache.GridCacheDeployable;
import org.apache.ignite.internal.processors.cache.GridCacheIdMessage;
import org.apache.ignite.internal.processors.cache.GridCacheOperation;
import org.apache.ignite.internal.processors.cache.GridCacheSharedContext;
import org.apache.ignite.internal.processors.cache.KeyCacheObject;
import org.apache.ignite.internal.processors.cache.version.GridCacheVersion;
import org.apache.ignite.internal.util.tostring.GridToStringExclude;
import org.apache.ignite.internal.util.typedef.internal.S;
import org.apache.ignite.plugin.extensions.communication.MessageReader;
import org.apache.ignite.plugin.extensions.communication.MessageWriter;
import org.jetbrains.annotations.NotNull;
import org.jetbrains.annotations.Nullable;

/**
 *
 */
public abstract class GridNearAtomicAbstractUpdateRequest extends GridCacheIdMessage implements GridCacheDeployable {
    /** Message index. */
    public static final int CACHE_MSG_IDX = nextIndexId();

    /** . */
    private static final int NEED_PRIMARY_RES_FLAG_MASK = 0x01;

    /** Topology locked flag. Set if atomic update is performed inside TX or explicit lock. */
    private static final int TOP_LOCKED_FLAG_MASK = 0x02;

    /** Skip write-through to a persistent storage. */
    private static final int SKIP_STORE_FLAG_MASK = 0x04;

    /** Keep binary flag. */
    private static final int KEEP_BINARY_FLAG_MASK = 0x08;

    /** Return value flag. */
    private static final int RET_VAL_FLAG_MASK = 0x10;

    /** Recovery value flag. */
    private static final int RECOVERY_FLAG_MASK = 0x20;

<<<<<<< HEAD
    /** . */
    private static final int NEAR_CACHE_FLAG_MASK = 0x40;

=======
    /** */
    private static final int NEAR_CACHE_FLAG_MASK = 0x40;

    /** */
    private static final int AFFINITY_MAPPING_FLAG_MASK = 0x80;

>>>>>>> b843f078
    /** Target node ID. */
    @GridDirectTransient
    protected UUID nodeId;

    /** Future version. */
    protected long futId;

    /** Topology version. */
    protected AffinityTopologyVersion topVer;

    /** Write synchronization mode. */
    protected CacheWriteSynchronizationMode syncMode;

    /** Update operation. */
    protected GridCacheOperation op;

    /** Subject ID. */
    protected UUID subjId;

    /** Task name hash. */
    protected int taskNameHash;

    /** Compressed boolean flags. Make sure 'toString' is updated when add new flag. */
    @GridToStringExclude
    protected byte flags;

    /** */
    @GridDirectTransient
    private GridNearAtomicUpdateResponse res;

    /**
     *
     */
    public GridNearAtomicAbstractUpdateRequest() {
        // No-op.
    }

    /**
     * Constructor.
     *
     * @param cacheId Cache ID.
     * @param nodeId Node ID.
     * @param futId Future ID.
     * @param topVer Topology version.
     * @param syncMode Synchronization mode.
     * @param op Cache update operation.
     * @param subjId Subject ID.
     * @param taskNameHash Task name hash code.
     * @param flags Flags.
     * @param addDepInfo Deployment info flag.
     */
    protected GridNearAtomicAbstractUpdateRequest(
        int cacheId,
        boolean nearCache,
        UUID nodeId,
        long futId,
        @NotNull AffinityTopologyVersion topVer,
        CacheWriteSynchronizationMode syncMode,
        GridCacheOperation op,
        @Nullable UUID subjId,
        int taskNameHash,
        byte flags,
        boolean addDepInfo
    ) {
        this.cacheId = cacheId;
        this.nodeId = nodeId;
        this.futId = futId;
        this.topVer = topVer;
        this.syncMode = syncMode;
        this.op = op;
        this.subjId = subjId;
        this.taskNameHash = taskNameHash;
        this.flags = flags;
        this.addDepInfo = addDepInfo;
    }

    /**
     * @param nearCache {@code True} if near cache enabled on originating node.
     * @param topLocked Topology locked flag.
     * @param retval Return value required flag.
     * @param affMapping {@code True} if originating node detected that rebalancing finished and
     *    expects that update is mapped using current affinity.
     * @param needPrimaryRes {@code True} if near node waits for primary response.
     * @param skipStore Skip write-through to a CacheStore flag.
     * @param keepBinary Keep binary flag.
     * @param recovery Recovery mode flag.
     * @return Flags.
     */
    static byte flags(
        boolean nearCache,
        boolean topLocked,
        boolean retval,
        boolean affMapping,
        boolean needPrimaryRes,
        boolean skipStore,
        boolean keepBinary,
        boolean recovery) {
        byte flags = 0;

        if (nearCache)
            flags |= NEAR_CACHE_FLAG_MASK;

        if (topLocked)
            flags |= TOP_LOCKED_FLAG_MASK;

        if (retval)
            flags |= RET_VAL_FLAG_MASK;

        if (affMapping)
            flags |= AFFINITY_MAPPING_FLAG_MASK;

        if (needPrimaryRes)
            flags |= NEED_PRIMARY_RES_FLAG_MASK;

        if (skipStore)
            flags |= SKIP_STORE_FLAG_MASK;

        if (keepBinary)
            flags |= KEEP_BINARY_FLAG_MASK;

        if (recovery)
<<<<<<< HEAD
            recovery(true);
        if (nearCache)
            setFlag(true, NEAR_CACHE_FLAG_MASK);
=======
            flags |= RECOVERY_FLAG_MASK;

        return flags;
    }

    /**
     * @return {@code True} if originating node detected that rebalancing finished and
     *    expects that update is mapped using current affinity.
     */
    boolean affinityMapping() {
        return isFlag(AFFINITY_MAPPING_FLAG_MASK);
>>>>>>> b843f078
    }

    /**
     * @return {@code True} if near cache is enabled on node initiated operation.
     */
    public boolean nearCache() {
        return isFlag(NEAR_CACHE_FLAG_MASK);
    }

    /** {@inheritDoc} */
    @Override public final AffinityTopologyVersion topologyVersion() {
        return topVer;
    }

    /** {@inheritDoc} */
    @Override public final int lookupIndex() {
        return CACHE_MSG_IDX;
    }

    /** {@inheritDoc} */
    @Override public final boolean addDeploymentInfo() {
        return addDepInfo;
    }

    /** {@inheritDoc} */
    @Override public final IgniteLogger messageLogger(GridCacheSharedContext ctx) {
        return ctx.atomicMessageLogger();
    }

    /**
     * @return {@code True} if near node is able to initialize update mapping locally.
     */
    boolean initMappingLocally() {
        return !needPrimaryResponse() && fullSync();
    }

    /**
     * @return {@code True} if near node waits for primary response.
     */
    boolean needPrimaryResponse() {
        return isFlag(NEED_PRIMARY_RES_FLAG_MASK);
    }

    /**
     * @param needRes {@code True} if near node waits for primary response.
     */
    void needPrimaryResponse(boolean needRes) {
        setFlag(needRes, NEED_PRIMARY_RES_FLAG_MASK);
    }

    /**
     * @return {@code True} if update is processed in {@link CacheWriteSynchronizationMode#FULL_SYNC} mode.
     */
    boolean fullSync() {
        assert syncMode != null;

        return syncMode == CacheWriteSynchronizationMode.FULL_SYNC;
    }

    /**
     * @return Task name hash code.
     */
    public int taskNameHash() {
        return taskNameHash;
    }

    /**
     * @return Update opreation.
     */
    public GridCacheOperation operation() {
        return op;
    }

    /**
     * @return Subject ID.
     */
    public UUID subjectId() {
        return subjId;
    }

    /**
     * @return Target node ID.
     */
    public UUID nodeId() {
        return nodeId;
    }

    /**
     * @return Near node future ID.
     */
    public long futureId() {
        return futId;
    }

    /**
     * @return Write synchronization mode.
     */
    public final CacheWriteSynchronizationMode writeSynchronizationMode() {
        return syncMode;
    }

    /**
     * @param res Response.
     * @return {@code True} if current response was {@code null}.
     */
    public boolean onResponse(GridNearAtomicUpdateResponse res) {
        if (this.res == null) {
            this.res = res;

            return true;
        }

        return false;
    }

    /**
     *
     */
    void resetResponse() {
        this.res = null;
    }

    /**
     * @return Response.
     */
    @Nullable public GridNearAtomicUpdateResponse response() {
        return res;
    }

    /**
     * @return {@code True} if received notification about primary fail.
     */
    boolean nodeFailedResponse() {
        return res != null && res.nodeLeftResponse();
    }

    /**
     * @return Topology locked flag.
     */
    final boolean topologyLocked() {
        return isFlag(TOP_LOCKED_FLAG_MASK);
    }

    /**
     * @param val {@code True} if topology is locked on near node.
     */
    private void topologyLocked(boolean val) {
        setFlag(val, TOP_LOCKED_FLAG_MASK);
    }

    /**
     * @return Return value flag.
     */
    public final boolean returnValue() {
        return isFlag(RET_VAL_FLAG_MASK);
    }

    /**
     * @param val Return value flag.
     */
    public final void returnValue(boolean val) {
        setFlag(val, RET_VAL_FLAG_MASK);
    }

    /**
     * @return Skip write-through to a persistent storage.
     */
    public final boolean skipStore() {
        return isFlag(SKIP_STORE_FLAG_MASK);
    }

    /**
     * @param val Skip store flag.
     */
    public void skipStore(boolean val) {
        setFlag(val, SKIP_STORE_FLAG_MASK);
    }

    /**
     * @return Keep binary flag.
     */
    public final boolean keepBinary() {
        return isFlag(KEEP_BINARY_FLAG_MASK);
    }

    /**
     * @param val Keep binary flag.
     */
    public void keepBinary(boolean val) {
        setFlag(val, KEEP_BINARY_FLAG_MASK);
    }

    /**
     * @return Keep binary flag.
     */
    public final boolean recovery() {
        return isFlag(RECOVERY_FLAG_MASK);
    }

    /**
     * @param val Keep binary flag.
     */
    public void recovery(boolean val) {
        setFlag(val, RECOVERY_FLAG_MASK);
    }

    /**
     * Sets flag mask.
     *
     * @param flag Set or clear.
     * @param mask Mask.
     */
    private void setFlag(boolean flag, int mask) {
        flags = flag ? (byte)(flags | mask) : (byte)(flags & ~mask);
    }

    /**
     * Reads flag mask.
     *
     * @param mask Mask to read.
     * @return Flag value.
     */
    private boolean isFlag(int mask) {
        return (flags & mask) != 0;
    }

    /**
     * @return Expiry policy.
     */
    public abstract ExpiryPolicy expiry();

    /**
     * @return Filter.
     */
    @Nullable public abstract CacheEntryPredicate[] filter();

    /**
     * @return Optional arguments for entry processor.
     */
    @Nullable public abstract Object[] invokeArguments();

    /**
     * @param key Key to add.
     * @param val Optional update value.
     * @param conflictTtl Conflict TTL (optional).
     * @param conflictExpireTime Conflict expire time (optional).
     * @param conflictVer Conflict version (optional).
     */
    abstract void addUpdateEntry(KeyCacheObject key,
        @Nullable Object val,
        long conflictTtl,
        long conflictExpireTime,
        @Nullable GridCacheVersion conflictVer);

    /**
     * @return Keys for this update request.
     */
    public abstract List<KeyCacheObject> keys();

    /**
     * @return Values for this update request.
     */
    public abstract List<?> values();

    /**
     * @param idx Key index.
     * @return Value.
     */
    public abstract CacheObject value(int idx);

    /**
     * @param idx Key index.
     * @return Entry processor.
     */
    public abstract EntryProcessor<Object, Object, Object> entryProcessor(int idx);

    /**
     * @param idx Index to get.
     * @return Write value - either value, or transform closure.
     */
    public abstract CacheObject writeValue(int idx);

    /**
     * @return Conflict versions.
     */
    @Nullable public abstract List<GridCacheVersion> conflictVersions();

    /**
     * @param idx Index.
     * @return Conflict version.
     */
    @Nullable public abstract GridCacheVersion conflictVersion(int idx);

    /**
     * @param idx Index.
     * @return Conflict TTL.
     */
    public abstract long conflictTtl(int idx);

    /**
     * @param idx Index.
     * @return Conflict expire time.
     */
    public abstract long conflictExpireTime(int idx);

    /**
     * Cleanup values.
     *
     * @param clearKeys If {@code true} clears keys.
     */
    public abstract void cleanup(boolean clearKeys);

    /**
     * @return Keys size.
     */
    public abstract int size();

    /**
     * @param idx Key index.
     * @return Key.
     */
    public abstract KeyCacheObject key(int idx);

    /** {@inheritDoc} */
    @Override public byte fieldsCount() {
        return 10;
    }

    /** {@inheritDoc} */
    @Override public boolean writeTo(ByteBuffer buf, MessageWriter writer) {
        writer.setBuffer(buf);

        if (!super.writeTo(buf, writer))
            return false;

        if (!writer.isHeaderWritten()) {
            if (!writer.writeHeader(directType(), fieldsCount()))
                return false;

            writer.onHeaderWritten();
        }

        switch (writer.state()) {
            case 3:
                if (!writer.writeByte("flags", flags))
                    return false;

                writer.incrementState();

            case 4:
                if (!writer.writeLong("futId", futId))
                    return false;

                writer.incrementState();

            case 5:
                if (!writer.writeByte("op", op != null ? (byte)op.ordinal() : -1))
                    return false;

                writer.incrementState();

            case 6:
                if (!writer.writeUuid("subjId", subjId))
                    return false;

                writer.incrementState();

            case 7:
                if (!writer.writeByte("syncMode", syncMode != null ? (byte)syncMode.ordinal() : -1))
                    return false;

                writer.incrementState();

            case 8:
                if (!writer.writeInt("taskNameHash", taskNameHash))
                    return false;

                writer.incrementState();

            case 9:
                if (!writer.writeMessage("topVer", topVer))
                    return false;

                writer.incrementState();

        }

        return true;
    }

    /** {@inheritDoc} */
    @Override public boolean readFrom(ByteBuffer buf, MessageReader reader) {
        reader.setBuffer(buf);

        if (!reader.beforeMessageRead())
            return false;

        if (!super.readFrom(buf, reader))
            return false;

        switch (reader.state()) {
            case 3:
                flags = reader.readByte("flags");

                if (!reader.isLastRead())
                    return false;

                reader.incrementState();

            case 4:
                futId = reader.readLong("futId");

                if (!reader.isLastRead())
                    return false;

                reader.incrementState();

            case 5:
                byte opOrd;

                opOrd = reader.readByte("op");

                if (!reader.isLastRead())
                    return false;

                op = GridCacheOperation.fromOrdinal(opOrd);

                reader.incrementState();

            case 6:
                subjId = reader.readUuid("subjId");

                if (!reader.isLastRead())
                    return false;

                reader.incrementState();

            case 7:
                byte syncModeOrd;

                syncModeOrd = reader.readByte("syncMode");

                if (!reader.isLastRead())
                    return false;

                syncMode = CacheWriteSynchronizationMode.fromOrdinal(syncModeOrd);

                reader.incrementState();

            case 8:
                taskNameHash = reader.readInt("taskNameHash");

                if (!reader.isLastRead())
                    return false;

                reader.incrementState();

            case 9:
                topVer = reader.readMessage("topVer");

                if (!reader.isLastRead())
                    return false;

                reader.incrementState();

        }

        return reader.afterMessageRead(GridNearAtomicAbstractUpdateRequest.class);
    }

    /** {@inheritDoc} */
    @Override public String toString() {
        StringBuilder flags = new StringBuilder();

        if (needPrimaryResponse())
            appendFlag(flags, "needRes");
        if (topologyLocked())
            appendFlag(flags, "topLock");
        if (skipStore())
            appendFlag(flags, "skipStore");
        if (keepBinary())
            appendFlag(flags, "keepBinary");
        if (returnValue())
            appendFlag(flags, "retVal");

        return S.toString(GridNearAtomicAbstractUpdateRequest.class, this,
            "flags", flags.toString());
    }
}<|MERGE_RESOLUTION|>--- conflicted
+++ resolved
@@ -66,18 +66,12 @@
     /** Recovery value flag. */
     private static final int RECOVERY_FLAG_MASK = 0x20;
 
-<<<<<<< HEAD
-    /** . */
-    private static final int NEAR_CACHE_FLAG_MASK = 0x40;
-
-=======
     /** */
     private static final int NEAR_CACHE_FLAG_MASK = 0x40;
 
     /** */
     private static final int AFFINITY_MAPPING_FLAG_MASK = 0x80;
 
->>>>>>> b843f078
     /** Target node ID. */
     @GridDirectTransient
     protected UUID nodeId;
@@ -199,23 +193,26 @@
             flags |= KEEP_BINARY_FLAG_MASK;
 
         if (recovery)
-<<<<<<< HEAD
-            recovery(true);
+            flags |= RECOVERY_FLAG_MASK;
+
+        return flags;
+    }
+
+    /**
+     * @return {@code True} if originating node detected that rebalancing finished and
+     *    expects that update is mapped using current affinity.
+     */
+    boolean affinityMapping() {
+        return isFlag(AFFINITY_MAPPING_FLAG_MASK);
+    }
+
+    /**
+     * @return {@code True} if near cache is enabled on node initiated operation.
+     */
+    public boolean nearCache() {
+        return isFlag(NEAR_CACHE_FLAG_MASK);
         if (nearCache)
             setFlag(true, NEAR_CACHE_FLAG_MASK);
-=======
-            flags |= RECOVERY_FLAG_MASK;
-
-        return flags;
-    }
-
-    /**
-     * @return {@code True} if originating node detected that rebalancing finished and
-     *    expects that update is mapped using current affinity.
-     */
-    boolean affinityMapping() {
-        return isFlag(AFFINITY_MAPPING_FLAG_MASK);
->>>>>>> b843f078
     }
 
     /**
