--- conflicted
+++ resolved
@@ -132,11 +132,7 @@
     private static final int EXCHANGE_HISTORY_SIZE =
         IgniteSystemProperties.getInteger(IgniteSystemProperties.IGNITE_EXCHANGE_HISTORY_SIZE, 1_000);
 
-<<<<<<< HEAD
     /** TODO IGNITE-5578. */
-=======
-    /** */
->>>>>>> ba46cbd5
     private static final IgniteProductVersion EXCHANGE_PROTOCOL_2_SINCE = IgniteProductVersion.fromString("2.1.0");
 
     /** Atomic reference for pending timeout object. */
@@ -602,11 +598,7 @@
      * @param ver Node version.
      * @return Supported exchange protocol version.
      */
-<<<<<<< HEAD
     static int exchangeProtocolVersion(IgniteProductVersion ver) {
-=======
-    public int exchangeProtocolVersion(IgniteProductVersion ver) {
->>>>>>> ba46cbd5
         if (ver.compareToIgnoreTimestamp(EXCHANGE_PROTOCOL_2_SINCE) >= 0)
             return 2;
 
@@ -2431,23 +2423,6 @@
             return super.values();
         }
 
-        /**
-         * @param exchangeId Exchange ID.
-         * @return Future.
-         */
-        public synchronized GridDhtPartitionsExchangeFuture find(GridDhtPartitionExchangeId exchangeId) {
-            ListIterator<GridDhtPartitionsExchangeFuture> it = listIterator(size() - 1);
-
-            while (it.hasPrevious()) {
-                GridDhtPartitionsExchangeFuture fut0 = it.previous();
-
-                if (fut0.exchangeId().equals(exchangeId))
-                    return fut0;
-            }
-
-            return null;
-        }
-
         /** {@inheritDoc} */
         @Override public synchronized String toString() {
             return S.toString(ExchangeFutureSet.class, this, super.toString());
