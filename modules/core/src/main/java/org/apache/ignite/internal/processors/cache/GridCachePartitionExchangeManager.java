/*
 * Licensed to the Apache Software Foundation (ASF) under one or more
 * contributor license agreements.  See the NOTICE file distributed with
 * this work for additional information regarding copyright ownership.
 * The ASF licenses this file to You under the Apache License, Version 2.0
 * (the "License"); you may not use this file except in compliance with
 * the License.  You may obtain a copy of the License at
 *
 *      http://www.apache.org/licenses/LICENSE-2.0
 *
 * Unless required by applicable law or agreed to in writing, software
 * distributed under the License is distributed on an "AS IS" BASIS,
 * WITHOUT WARRANTIES OR CONDITIONS OF ANY KIND, either express or implied.
 * See the License for the specific language governing permissions and
 * limitations under the License.
 */

package org.apache.ignite.internal.processors.cache;

import java.text.DateFormat;
import java.text.SimpleDateFormat;
import java.util.ArrayList;
import java.util.Collection;
import java.util.Collections;
import java.util.Date;
import java.util.HashMap;
import java.util.HashSet;
import java.util.List;
import java.util.Map;
import java.util.NavigableMap;
import java.util.Objects;
import java.util.Optional;
import java.util.Set;
import java.util.TreeMap;
import java.util.UUID;
import java.util.concurrent.ConcurrentHashMap;
import java.util.concurrent.ConcurrentMap;
import java.util.concurrent.ConcurrentNavigableMap;
import java.util.concurrent.ConcurrentSkipListMap;
import java.util.concurrent.CopyOnWriteArrayList;
import java.util.concurrent.LinkedBlockingDeque;
import java.util.concurrent.TimeUnit;
import java.util.concurrent.atomic.AtomicBoolean;
import java.util.concurrent.atomic.AtomicInteger;
import java.util.concurrent.atomic.AtomicLong;
import java.util.concurrent.atomic.AtomicReference;
import java.util.concurrent.locks.ReadWriteLock;
import java.util.concurrent.locks.ReentrantLock;
import java.util.concurrent.locks.ReentrantReadWriteLock;
import org.apache.ignite.Ignite;
import org.apache.ignite.IgniteCheckedException;
import org.apache.ignite.IgniteCompute;
import org.apache.ignite.IgniteLogger;
import org.apache.ignite.IgniteSystemProperties;
import org.apache.ignite.cache.CacheRebalanceMode;
import org.apache.ignite.cache.affinity.AffinityFunction;
import org.apache.ignite.cluster.BaselineNode;
import org.apache.ignite.cluster.ClusterGroup;
import org.apache.ignite.cluster.ClusterGroupEmptyException;
import org.apache.ignite.cluster.ClusterNode;
import org.apache.ignite.cluster.ClusterState;
import org.apache.ignite.configuration.CacheConfiguration;
import org.apache.ignite.configuration.IgniteConfiguration;
import org.apache.ignite.events.BaselineChangedEvent;
import org.apache.ignite.events.ClusterActivationEvent;
import org.apache.ignite.events.ClusterStateChangeEvent;
import org.apache.ignite.events.DiscoveryEvent;
import org.apache.ignite.events.Event;
import org.apache.ignite.events.EventType;
import org.apache.ignite.failure.FailureContext;
import org.apache.ignite.internal.GridKernalContext;
import org.apache.ignite.internal.IgniteClientDisconnectedCheckedException;
import org.apache.ignite.internal.IgniteDiagnosticAware;
import org.apache.ignite.internal.IgniteDiagnosticPrepareContext;
import org.apache.ignite.internal.IgniteFutureTimeoutCheckedException;
import org.apache.ignite.internal.IgniteInternalFuture;
import org.apache.ignite.internal.IgniteInterruptedCheckedException;
import org.apache.ignite.internal.IgniteNeedReconnectException;
import org.apache.ignite.internal.NodeStoppingException;
import org.apache.ignite.internal.cluster.ClusterTopologyCheckedException;
import org.apache.ignite.internal.events.DiscoveryCustomEvent;
import org.apache.ignite.internal.managers.discovery.DiscoCache;
import org.apache.ignite.internal.managers.discovery.DiscoveryCustomMessage;
import org.apache.ignite.internal.managers.discovery.DiscoveryLocalJoinData;
import org.apache.ignite.internal.managers.eventstorage.DiscoveryEventListener;
import org.apache.ignite.internal.managers.eventstorage.GridEventStorageManager;
import org.apache.ignite.internal.processors.affinity.AffinityTopologyVersion;
import org.apache.ignite.internal.processors.affinity.GridAffinityAssignmentCache;
import org.apache.ignite.internal.processors.cache.distributed.dht.preloader.CachePartitionFullCountersMap;
import org.apache.ignite.internal.processors.cache.distributed.dht.preloader.CachePartitionPartialCountersMap;
import org.apache.ignite.internal.processors.cache.distributed.dht.preloader.FinishPreloadingTask;
import org.apache.ignite.internal.processors.cache.distributed.dht.preloader.ForceRebalanceExchangeTask;
import org.apache.ignite.internal.processors.cache.distributed.dht.preloader.GridDhtPartitionDemandLegacyMessage;
import org.apache.ignite.internal.processors.cache.distributed.dht.preloader.GridDhtPartitionDemandMessage;
import org.apache.ignite.internal.processors.cache.distributed.dht.preloader.GridDhtPartitionDemander.RebalanceFuture;
import org.apache.ignite.internal.processors.cache.distributed.dht.preloader.GridDhtPartitionExchangeId;
import org.apache.ignite.internal.processors.cache.distributed.dht.preloader.GridDhtPartitionFullMap;
import org.apache.ignite.internal.processors.cache.distributed.dht.preloader.GridDhtPartitionMap;
import org.apache.ignite.internal.processors.cache.distributed.dht.preloader.GridDhtPartitionSupplyMessage;
import org.apache.ignite.internal.processors.cache.distributed.dht.preloader.GridDhtPartitionsExchangeFuture;
import org.apache.ignite.internal.processors.cache.distributed.dht.preloader.GridDhtPartitionsFullMessage;
import org.apache.ignite.internal.processors.cache.distributed.dht.preloader.GridDhtPartitionsSingleMessage;
import org.apache.ignite.internal.processors.cache.distributed.dht.preloader.GridDhtPartitionsSingleRequest;
import org.apache.ignite.internal.processors.cache.distributed.dht.preloader.GridDhtPreloaderAssignments;
import org.apache.ignite.internal.processors.cache.distributed.dht.preloader.IgniteDhtPartitionHistorySuppliersMap;
import org.apache.ignite.internal.processors.cache.distributed.dht.preloader.IgniteDhtPartitionsToReloadMap;
import org.apache.ignite.internal.processors.cache.distributed.dht.preloader.PartitionsExchangeAware;
import org.apache.ignite.internal.processors.cache.distributed.dht.preloader.RebalanceReassignExchangeTask;
import org.apache.ignite.internal.processors.cache.distributed.dht.preloader.StopCachesOnClientReconnectExchangeTask;
import org.apache.ignite.internal.processors.cache.distributed.dht.preloader.latch.ExchangeLatchManager;
import org.apache.ignite.internal.processors.cache.distributed.dht.topology.GridClientPartitionTopology;
import org.apache.ignite.internal.processors.cache.distributed.dht.topology.GridDhtPartitionTopology;
import org.apache.ignite.internal.processors.cache.distributed.near.GridNearTxLocal;
import org.apache.ignite.internal.processors.cache.persistence.snapshot.SnapshotDiscoveryMessage;
import org.apache.ignite.internal.processors.cache.transactions.IgniteInternalTx;
import org.apache.ignite.internal.processors.cache.transactions.IgniteTxManager;
import org.apache.ignite.internal.processors.cache.version.GridCacheVersion;
import org.apache.ignite.internal.processors.cluster.ChangeGlobalStateFinishMessage;
import org.apache.ignite.internal.processors.cluster.ChangeGlobalStateMessage;
import org.apache.ignite.internal.processors.cluster.DiscoveryDataClusterState;
import org.apache.ignite.internal.processors.metric.MetricRegistry;
import org.apache.ignite.internal.processors.metric.impl.BooleanMetricImpl;
import org.apache.ignite.internal.processors.metric.impl.HistogramMetricImpl;
import org.apache.ignite.internal.processors.query.schema.SchemaNodeLeaveExchangeWorkerTask;
import org.apache.ignite.internal.processors.timeout.GridTimeoutObject;
import org.apache.ignite.internal.processors.tracing.Span;
import org.apache.ignite.internal.processors.tracing.SpanTags;
import org.apache.ignite.internal.util.GridListSet;
import org.apache.ignite.internal.util.GridPartitionStateMap;
import org.apache.ignite.internal.util.GridStringBuilder;
import org.apache.ignite.internal.util.IgniteUtils;
import org.apache.ignite.internal.util.future.GridCompoundFuture;
import org.apache.ignite.internal.util.future.GridFinishedFuture;
import org.apache.ignite.internal.util.future.GridFutureAdapter;
import org.apache.ignite.internal.util.tostring.GridToStringExclude;
import org.apache.ignite.internal.util.tostring.GridToStringInclude;
import org.apache.ignite.internal.util.typedef.CI1;
import org.apache.ignite.internal.util.typedef.CI2;
import org.apache.ignite.internal.util.typedef.F;
import org.apache.ignite.internal.util.typedef.T2;
import org.apache.ignite.internal.util.typedef.X;
import org.apache.ignite.internal.util.typedef.internal.A;
import org.apache.ignite.internal.util.typedef.internal.CU;
import org.apache.ignite.internal.util.typedef.internal.S;
import org.apache.ignite.internal.util.typedef.internal.U;
import org.apache.ignite.internal.util.worker.GridWorker;
import org.apache.ignite.lang.IgniteBiInClosure;
import org.apache.ignite.lang.IgniteFuture;
import org.apache.ignite.lang.IgniteInClosure;
import org.apache.ignite.lang.IgniteProductVersion;
import org.apache.ignite.lang.IgniteUuid;
import org.apache.ignite.thread.IgniteThread;
import org.apache.ignite.transactions.TransactionState;
import org.jetbrains.annotations.NotNull;
import org.jetbrains.annotations.Nullable;

import static java.util.concurrent.TimeUnit.MILLISECONDS;
import static org.apache.ignite.IgniteSystemProperties.IGNITE_DIAGNOSTIC_WARN_LIMIT;
import static org.apache.ignite.IgniteSystemProperties.IGNITE_IO_DUMP_ON_TIMEOUT;
import static org.apache.ignite.IgniteSystemProperties.IGNITE_PRELOAD_RESEND_TIMEOUT;
import static org.apache.ignite.IgniteSystemProperties.IGNITE_THREAD_DUMP_ON_EXCHANGE_TIMEOUT;
import static org.apache.ignite.IgniteSystemProperties.getLong;
import static org.apache.ignite.events.EventType.EVT_CLUSTER_ACTIVATED;
import static org.apache.ignite.events.EventType.EVT_CLUSTER_DEACTIVATED;
import static org.apache.ignite.events.EventType.EVT_CLUSTER_STATE_CHANGED;
import static org.apache.ignite.events.EventType.EVT_NODE_FAILED;
import static org.apache.ignite.events.EventType.EVT_NODE_JOINED;
import static org.apache.ignite.events.EventType.EVT_NODE_LEFT;
import static org.apache.ignite.failure.FailureType.CRITICAL_ERROR;
import static org.apache.ignite.failure.FailureType.SYSTEM_WORKER_TERMINATION;
import static org.apache.ignite.internal.GridTopic.TOPIC_CACHE;
import static org.apache.ignite.internal.IgniteFeatures.TRANSACTION_OWNER_THREAD_DUMP_PROVIDING;
import static org.apache.ignite.internal.IgniteFeatures.allNodesSupports;
import static org.apache.ignite.internal.events.DiscoveryCustomEvent.EVT_DISCOVERY_CUSTOM_EVT;
import static org.apache.ignite.internal.managers.communication.GridIoPolicy.SYSTEM_POOL;
import static org.apache.ignite.internal.processors.affinity.AffinityTopologyVersion.NONE;
import static org.apache.ignite.internal.processors.cache.distributed.dht.preloader.CachePartitionPartialCountersMap.PARTIAL_COUNTERS_MAP_SINCE;
import static org.apache.ignite.internal.processors.cache.distributed.dht.preloader.GridDhtPartitionsExchangeFuture.nextDumpTimeout;
import static org.apache.ignite.internal.processors.cache.distributed.dht.preloader.GridDhtPreloader.DFLT_PRELOAD_RESEND_TIMEOUT;
import static org.apache.ignite.internal.processors.metric.GridMetricManager.CLUSTER_METRICS;
import static org.apache.ignite.internal.processors.metric.GridMetricManager.PME_DURATION;
import static org.apache.ignite.internal.processors.metric.GridMetricManager.PME_DURATION_HISTOGRAM;
import static org.apache.ignite.internal.processors.metric.GridMetricManager.PME_METRICS;
import static org.apache.ignite.internal.processors.metric.GridMetricManager.PME_OPS_BLOCKED_DURATION;
import static org.apache.ignite.internal.processors.metric.GridMetricManager.PME_OPS_BLOCKED_DURATION_HISTOGRAM;
import static org.apache.ignite.internal.processors.metric.GridMetricManager.REBALANCED;
import static org.apache.ignite.internal.processors.tracing.SpanType.EXCHANGE_FUTURE;

/**
 * Partition exchange manager.
 */
public class GridCachePartitionExchangeManager<K, V> extends GridCacheSharedManagerAdapter<K, V> {
    /** @see IgniteSystemProperties#IGNITE_EXCHANGE_HISTORY_SIZE */
    public static final int DFLT_EXCHANGE_HISTORY_SIZE = 1_000;

    /** @see IgniteSystemProperties#IGNITE_EXCHANGE_MERGE_DELAY */
    public static final int DFLT_EXCHANGE_MERGE_DELAY = 0;

    /** @see IgniteSystemProperties#IGNITE_DIAGNOSTIC_WARN_LIMIT */
    public static final int DFLT_DIAGNOSTIC_WARN_LIMIT = 10;

    /** Exchange history size. */
    private final int EXCHANGE_HISTORY_SIZE = IgniteSystemProperties.getInteger(
        IgniteSystemProperties.IGNITE_EXCHANGE_HISTORY_SIZE, DFLT_EXCHANGE_HISTORY_SIZE);

    /** */
    private final long IGNITE_EXCHANGE_MERGE_DELAY =
        IgniteSystemProperties.getLong(IgniteSystemProperties.IGNITE_EXCHANGE_MERGE_DELAY, DFLT_EXCHANGE_MERGE_DELAY);

    /** */
    private final int DIAGNOSTIC_WARN_LIMIT =
        IgniteSystemProperties.getInteger(IGNITE_DIAGNOSTIC_WARN_LIMIT, DFLT_DIAGNOSTIC_WARN_LIMIT);

    /** */
    private static final IgniteProductVersion EXCHANGE_PROTOCOL_2_SINCE = IgniteProductVersion.fromString("2.1.4");

    /** Atomic reference for pending partition resend timeout object. */
    private AtomicReference<ResendTimeoutObject> pendingResend = new AtomicReference<>();

    /** Partition resend timeout after eviction. */
    private final long partResendTimeout = getLong(IGNITE_PRELOAD_RESEND_TIMEOUT, DFLT_PRELOAD_RESEND_TIMEOUT);

    /** */
    private final ReadWriteLock busyLock = new ReentrantReadWriteLock();

    /** Last partition refresh. */
    private final AtomicLong lastRefresh = new AtomicLong(-1);

    /** */
    private final ActionLimiter<IgniteInternalTx> ltrDumpLimiter = new ActionLimiter<>(1);

    /** */
    @GridToStringInclude
    private ExchangeWorker exchWorker;

    /** */
    @GridToStringExclude
    private final ConcurrentMap<Integer, GridClientPartitionTopology> clientTops = new ConcurrentHashMap<>();

    /** Last initialized topology future. */
    @Nullable private volatile GridDhtPartitionsExchangeFuture lastInitializedFut;

    /** */
    private final AtomicReference<GridDhtPartitionsExchangeFuture> lastFinishedFut = new AtomicReference<>();

    /** */
    private final ConcurrentMap<AffinityTopologyVersion, AffinityReadyFuture> readyFuts =
        new ConcurrentSkipListMap<>();

    /** Used for mapping client exchange topology versions to server exchange topology versions. */
    private final ConcurrentNavigableMap<AffinityTopologyVersion, AffinityTopologyVersion> lastAffTopVers =
        new ConcurrentSkipListMap<>();

    /** */
    private GridFutureAdapter<?> reconnectExchangeFut;

    /**
     * Partition map futures.
     * This set also contains already completed exchange futures to address race conditions when coordinator
     * leaves grid and new coordinator sends full partition message to a node which has not yet received
     * discovery event. In case if remote node will retry partition exchange, completed future will indicate
     * that full partition map should be sent to requesting node right away.
     */
    private ExchangeFutureSet exchFuts = new ExchangeFutureSet(EXCHANGE_HISTORY_SIZE);

    /** */
    private volatile IgniteCheckedException stopErr;

    /** */
    private long nextLongRunningOpsDumpTime;

    /** */
    private int longRunningOpsDumpStep;

    /** */
    private DateFormat dateFormat = new SimpleDateFormat("HH:mm:ss.SSS");

    /** Events received while cluster state transition was in progress. */
    private final List<PendingDiscoveryEvent> pendingEvts = new ArrayList<>();

    /** */
    private final GridFutureAdapter<?> crdInitFut = new GridFutureAdapter();

    /** For tests only. */
    private volatile AffinityTopologyVersion exchMergeTestWaitVer;

    /** For tests only. */
    private volatile List mergedEvtsForTest;

    /** Distributed latch manager. */
    private ExchangeLatchManager latchMgr;

    /** List of exchange aware components. */
    private final List<PartitionsExchangeAware> exchangeAwareComps = new CopyOnWriteArrayList<>();

    /** Histogram of PME durations. */
    private volatile HistogramMetricImpl durationHistogram;

    /** Histogram of blocking PME durations. */
    private volatile HistogramMetricImpl blockingDurationHistogram;

    /** Delay before rebalancing code is start executing after exchange completion. For tests only. */
    private volatile long rebalanceDelay;

    /** Metric that shows whether cluster is in fully rebalanced state. */
    private volatile BooleanMetricImpl rebalanced;

    /** */
    private final ReentrantLock dumpLongRunningOpsLock = new ReentrantLock();

    /** Discovery listener. */
    private final DiscoveryEventListener discoLsnr = new DiscoveryEventListener() {
        @Override public void onEvent(DiscoveryEvent evt, DiscoCache cache) {
            if (!enterBusy())
                return;

            try {
                if (evt.type() == EVT_DISCOVERY_CUSTOM_EVT &&
                    (((DiscoveryCustomEvent)evt).customMessage() instanceof ChangeGlobalStateMessage)) {
                    ChangeGlobalStateMessage stateChangeMsg =
                        (ChangeGlobalStateMessage)((DiscoveryCustomEvent)evt).customMessage();

                    if (stateChangeMsg.exchangeActions() == null)
                        return;

                    onDiscoveryEvent(evt, cache);

                    return;
                }
                if (evt.type() == EVT_DISCOVERY_CUSTOM_EVT &&
                    (((DiscoveryCustomEvent)evt).customMessage() instanceof ChangeGlobalStateFinishMessage)) {
                    ChangeGlobalStateFinishMessage stateFinishMsg =
                        (ChangeGlobalStateFinishMessage)((DiscoveryCustomEvent)evt).customMessage();

                    if (stateFinishMsg.clusterActive()) {
                        for (PendingDiscoveryEvent pendingEvt : pendingEvts) {
                            if (log.isDebugEnabled())
                                log.debug("Process pending event: " + pendingEvt.event());

                            onDiscoveryEvent(pendingEvt.event(), pendingEvt.discoCache());
                        }
                    }
                    else {
                        for (PendingDiscoveryEvent pendingEvt : pendingEvts)
                            processEventInactive(pendingEvt.event(), pendingEvt.discoCache());
                    }

                    pendingEvts.clear();

                    return;
                }

                if (cache.state().transition() &&
                    (evt.type() == EVT_NODE_LEFT || evt.type() == EVT_NODE_JOINED || evt.type() == EVT_NODE_FAILED)
                ) {
                    if (log.isDebugEnabled())
                        log.debug("Adding pending event: " + evt);

                    pendingEvts.add(new PendingDiscoveryEvent(evt, cache));
                }
                else if (cache.state().active())
                    onDiscoveryEvent(evt, cache);
                else
                    processEventInactive(evt, cache);

                notifyNodeFail(evt);
            }
            finally {
                leaveBusy();
            }
        }
    };

    /**
     * @param evt Event.
     */
    private void notifyNodeFail(DiscoveryEvent evt) {
        if (evt.type() == EVT_NODE_LEFT || evt.type() == EVT_NODE_FAILED) {
            final ClusterNode n = evt.eventNode();

            assert cctx.discovery().node(n.id()) == null;

            for (GridDhtPartitionsExchangeFuture f : exchFuts.values())
                f.onNodeLeft(n);
        }
    }

    /**
     * @param evt Event.
     * @param cache Discovery data cache.
     */
    private void processEventInactive(DiscoveryEvent evt, DiscoCache cache) {
        // Clear local join caches context.
        cctx.cache().localJoinCachesContext();

        if (log.isDebugEnabled())
            log.debug("Ignore event, cluster is inactive: " + evt);
   }

    /** {@inheritDoc} */
    @Override protected void start0() throws IgniteCheckedException {
        super.start0();

        exchWorker = new ExchangeWorker();

        latchMgr = new ExchangeLatchManager(cctx.kernalContext());

        cctx.gridEvents().addDiscoveryEventListener(discoLsnr, EVT_NODE_JOINED, EVT_NODE_LEFT, EVT_NODE_FAILED,
            EVT_DISCOVERY_CUSTOM_EVT);

        cctx.io().addCacheHandler(0, GridDhtPartitionsSingleMessage.class,
            new MessageHandler<GridDhtPartitionsSingleMessage>() {
                @Override public void onMessage(final ClusterNode node, final GridDhtPartitionsSingleMessage msg) {
                    GridDhtPartitionExchangeId exchangeId = msg.exchangeId();

                    if (exchangeId != null) {
                        GridDhtPartitionsExchangeFuture fut = exchangeFuture(exchangeId);

                        boolean fastReplied = fut.fastReplyOnSingleMessage(node, msg);

                        if (fastReplied) {
                            if (log.isInfoEnabled())
                                log.info("Fast replied to single message " +
                                    "[exchId=" + exchangeId + ", nodeId=" + node.id() + "]");

                            return;
                        }
                    }
                    else {
                        GridDhtPartitionsExchangeFuture cur = lastTopologyFuture();

                        if (!cur.isDone() && cur.changedAffinity() && !msg.restoreState()) {
                            cur.listen(new IgniteInClosure<IgniteInternalFuture<AffinityTopologyVersion>>() {
                                @Override public void apply(IgniteInternalFuture<AffinityTopologyVersion> fut) {
                                    if (fut.error() == null)
                                        processSinglePartitionUpdate(node, msg);
                                }
                            });

                            return;
                        }
                    }

                    processSinglePartitionUpdate(node, msg);
                }
            });

        cctx.io().addCacheHandler(0, GridDhtPartitionsFullMessage.class,
            new MessageHandler<GridDhtPartitionsFullMessage>() {
                @Override public void onMessage(ClusterNode node, GridDhtPartitionsFullMessage msg) {
                    if (msg.exchangeId() == null) {
                        GridDhtPartitionsExchangeFuture currentExchange = lastTopologyFuture();

                        if (currentExchange != null && currentExchange.addOrMergeDelayedFullMessage(node, msg)) {
                            if (log.isInfoEnabled())
                                log.info("Delay process full message without exchange id (there is exchange in progress) [nodeId=" + node.id() + "]");

                            return;
                        }
                    }

                    processFullPartitionUpdate(node, msg);
                }
            });

        cctx.io().addCacheHandler(0, GridDhtPartitionsSingleRequest.class,
            new MessageHandler<GridDhtPartitionsSingleRequest>() {
                @Override public void onMessage(ClusterNode node, GridDhtPartitionsSingleRequest msg) {
                    processSinglePartitionRequest(node, msg);
                }
            });

        if (!cctx.kernalContext().clientNode()) {
            for (int cnt = 0; cnt < cctx.gridConfig().getRebalanceThreadPoolSize(); cnt++) {
                final int idx = cnt;

                cctx.io().addOrderedCacheGroupHandler(cctx, rebalanceTopic(cnt), new CI2<UUID, GridCacheGroupIdMessage>() {
                    @Override public void apply(final UUID id, final GridCacheGroupIdMessage m) {
                        if (!enterBusy())
                            return;

                        try {
                            CacheGroupContext grp = cctx.cache().cacheGroup(m.groupId());

                            if (grp != null) {
                                if (m instanceof GridDhtPartitionSupplyMessage) {
                                    grp.preloader().handleSupplyMessage(id, (GridDhtPartitionSupplyMessage)m);

                                    return;
                                }
                                else if (m instanceof GridDhtPartitionDemandMessage) {
                                    grp.preloader().handleDemandMessage(idx, id, (GridDhtPartitionDemandMessage)m);

                                    return;
                                }
                                else if (m instanceof GridDhtPartitionDemandLegacyMessage) {
                                    grp.preloader().handleDemandMessage(idx, id,
                                        new GridDhtPartitionDemandMessage((GridDhtPartitionDemandLegacyMessage)m));

                                    return;
                                }
                                else
                                    U.error(log, "Unsupported message type: " + m.getClass().getName());
                            }

                            U.warn(log, "Cache group with id=" + m.groupId() + " is stopped or absent");
                        }
                        finally {
                            leaveBusy();
                        }
                    }
                });
            }
        }

        MetricRegistry mreg = cctx.kernalContext().metric().registry(PME_METRICS);

        mreg.register(PME_DURATION,
            () -> currentPMEDuration(false),
            "Current PME duration in milliseconds.");

        mreg.register(PME_OPS_BLOCKED_DURATION,
            () -> currentPMEDuration(true),
            "Current PME cache operations blocked duration in milliseconds.");

        durationHistogram = mreg.findMetric(PME_DURATION_HISTOGRAM);
        blockingDurationHistogram = mreg.findMetric(PME_OPS_BLOCKED_DURATION_HISTOGRAM);

        MetricRegistry clusterReg = cctx.kernalContext().metric().registry(CLUSTER_METRICS);

        rebalanced = clusterReg.booleanMetric(REBALANCED,
            "True if the cluster has achieved fully rebalanced state. Note that an inactive cluster always has" +
            " this metric in False regardless of the real partitions state.");
    }

    /**
     *
     */
    public void onCoordinatorInitialized() {
        crdInitFut.onDone();
    }

    /**
     * Callback for local join event (needed since regular event for local join is not generated).
     *
     * @param evt Event.
     * @param cache Cache.
     */
    public void onLocalJoin(DiscoveryEvent evt, DiscoCache cache) {
        discoLsnr.onEvent(evt, cache);
    }

    /**
     * @param evt Event.
     * @param cache Discovery data cache.
     */
    private void onDiscoveryEvent(DiscoveryEvent evt, DiscoCache cache) {
        ClusterNode loc = cctx.localNode();

        assert evt.type() == EVT_NODE_JOINED || evt.type() == EVT_NODE_LEFT || evt.type() == EVT_NODE_FAILED ||
            evt.type() == EVT_DISCOVERY_CUSTOM_EVT;

        final ClusterNode n = evt.eventNode();

        GridDhtPartitionExchangeId exchId = null;
        GridDhtPartitionsExchangeFuture exchFut = null;

        if (evt.type() != EVT_DISCOVERY_CUSTOM_EVT) {
            assert evt.type() != EVT_NODE_JOINED || n.isLocal() || n.order() > loc.order() :
                "Node joined with smaller-than-local " +
                    "order [newOrder=" + n.order() + ", locOrder=" + loc.order() + ", evt=" + evt + ']';

            exchId = exchangeId(n.id(), affinityTopologyVersion(evt), evt);

            ExchangeActions exchActs = null;

            boolean locJoin = evt.type() == EVT_NODE_JOINED && evt.eventNode().isLocal();

            if (locJoin) {
                LocalJoinCachesContext locJoinCtx = cctx.cache().localJoinCachesContext();

                if (locJoinCtx != null) {
                    exchActs = new ExchangeActions();

                    exchActs.localJoinContext(locJoinCtx);
                }
            }

            if (!n.isClient() && !n.isDaemon())
                exchActs = cctx.kernalContext().state().autoAdjustExchangeActions(exchActs);

            exchFut = exchangeFuture(exchId, evt, cache, exchActs, null);
        }
        else {
            DiscoveryCustomMessage customMsg = ((DiscoveryCustomEvent)evt).customMessage();

            if (customMsg instanceof ChangeGlobalStateMessage) {
                ChangeGlobalStateMessage stateChangeMsg = (ChangeGlobalStateMessage)customMsg;

                ExchangeActions exchActions = stateChangeMsg.exchangeActions();

                if (exchActions != null) {
                    exchId = exchangeId(n.id(), affinityTopologyVersion(evt), evt);

                    exchFut = exchangeFuture(exchId, evt, cache, exchActions, null);

                    boolean baselineChanging;
                    if (stateChangeMsg.forceChangeBaselineTopology())
                        baselineChanging = true;
                    else {
                        DiscoveryDataClusterState state = cctx.kernalContext().state().clusterState();

                        assert state.transition() : state;

                        baselineChanging = exchActions.changedBaseline()
                            // Or it is the first activation.
                            || state.state() != ClusterState.INACTIVE && !state.previouslyActive() && state.previousBaselineTopology() == null;
                    }

                    exchFut.listen(f -> onClusterStateChangeFinish(f, exchActions, baselineChanging));
                }
            }
            else if (customMsg instanceof DynamicCacheChangeBatch) {
                DynamicCacheChangeBatch batch = (DynamicCacheChangeBatch)customMsg;

                ExchangeActions exchActions = batch.exchangeActions();

                if (exchActions != null) {
                    exchId = exchangeId(n.id(), affinityTopologyVersion(evt), evt);

                    exchFut = exchangeFuture(exchId, evt, cache, exchActions, null);
                }
            }
            else if (customMsg instanceof CacheAffinityChangeMessage) {
                CacheAffinityChangeMessage msg = (CacheAffinityChangeMessage)customMsg;

                if (msg.exchangeId() == null) {
                    if (msg.exchangeNeeded()) {
                        exchId = exchangeId(n.id(), affinityTopologyVersion(evt), evt);

                        exchFut = exchangeFuture(exchId, evt, cache, null, msg);
                    }
                }
                else if (msg.exchangeId().topologyVersion().topologyVersion() >= cctx.discovery().localJoinEvent().topologyVersion())
                    exchangeFuture(msg.exchangeId(), null, null, null, null)
                        .onAffinityChangeMessage(evt.eventNode(), msg);
            }
            else if (customMsg instanceof DynamicCacheChangeFailureMessage) {
                DynamicCacheChangeFailureMessage msg = (DynamicCacheChangeFailureMessage) customMsg;

                if (msg.exchangeId().topologyVersion().topologyVersion() >=
                    affinityTopologyVersion(cctx.discovery().localJoinEvent()).topologyVersion())
                    exchangeFuture(msg.exchangeId(), null, null, null, null)
                        .onDynamicCacheChangeFail(evt.eventNode(), msg);
            }
            else if (customMsg instanceof SnapshotDiscoveryMessage
                && ((SnapshotDiscoveryMessage) customMsg).needExchange()) {
                exchId = exchangeId(n.id(), affinityTopologyVersion(evt), evt);

                exchFut = exchangeFuture(exchId, evt, null, null, null);
            }
            else if (customMsg instanceof WalStateAbstractMessage
                && ((WalStateAbstractMessage)customMsg).needExchange()) {
                exchId = exchangeId(n.id(), affinityTopologyVersion(evt), evt);

                exchFut = exchangeFuture(exchId, evt, null, null, null);
            }
            else {
                // Process event as custom discovery task if needed.
                CachePartitionExchangeWorkerTask task =
                    cctx.cache().exchangeTaskForCustomDiscoveryMessage(customMsg);

                if (task != null)
                    exchWorker.addCustomTask(task);
            }
        }

        if (exchId != null) {
            if (log.isDebugEnabled())
                log.debug("Discovery event (will start exchange): " + exchId);

            // Event callback - without this callback future will never complete.
            exchFut.onEvent(exchId, evt, cache);

            Span span = cctx.kernalContext().tracing().create(EXCHANGE_FUTURE, evt.span());

            if (exchId != null) {
                GridDhtPartitionExchangeId exchIdf = exchId;

                span.addTag(SpanTags.tag(SpanTags.EVENT_NODE, SpanTags.ID), () -> evt.eventNode().id().toString());
                span.addTag(SpanTags.tag(SpanTags.EVENT_NODE, SpanTags.CONSISTENT_ID),
                    () -> evt.eventNode().consistentId().toString());
                span.addTag(SpanTags.tag(SpanTags.EVENT, SpanTags.TYPE), () -> String.valueOf(evt.type()));
                span.addTag(SpanTags.tag(SpanTags.EXCHANGE, SpanTags.ID), () -> String.valueOf(exchIdf.toString()));
                span.addTag(SpanTags.tag(SpanTags.INITIAL, SpanTags.TOPOLOGY_VERSION, SpanTags.MAJOR),
                    () -> String.valueOf(exchIdf.topologyVersion().topologyVersion()));
                span.addTag(SpanTags.tag(SpanTags.INITIAL, SpanTags.TOPOLOGY_VERSION, SpanTags.MINOR),
                    () -> String.valueOf(exchIdf.topologyVersion().minorTopologyVersion()));
            }

            span.addTag(SpanTags.NODE_ID, () -> cctx.localNodeId().toString());
            span.addLog(() -> "Created");

            exchFut.span(span);

            // Start exchange process.
            addFuture(exchFut);
        }
        else {
            if (log.isDebugEnabled())
                log.debug("Do not start exchange for discovery event: " + evt);
        }

        notifyNodeFail(evt);

        // Notify indexing engine about node leave so that we can re-map coordinator accordingly.
        if (evt.type() == EVT_NODE_LEFT || evt.type() == EVT_NODE_FAILED) {
            exchWorker.addCustomTask(new SchemaNodeLeaveExchangeWorkerTask(evt.eventNode()));
            exchWorker.addCustomTask(new WalStateNodeLeaveExchangeTask(evt.eventNode()));
        }
    }

    /** */
    private void onClusterStateChangeFinish(IgniteInternalFuture<AffinityTopologyVersion> fut,
        ExchangeActions exchActions, boolean baselineChanging) {
        A.notNull(exchActions, "exchActions");

        GridEventStorageManager evtMngr = cctx.kernalContext().event();

        if (exchActions.activate() && evtMngr.isRecordable(EVT_CLUSTER_ACTIVATED) ||
            exchActions.deactivate() && evtMngr.isRecordable(EVT_CLUSTER_DEACTIVATED) ||
            exchActions.changedClusterState() && evtMngr.isRecordable(EVT_CLUSTER_STATE_CHANGED)
        ) {
            List<Event> evts = new ArrayList<>(2);

            ClusterNode locNode = cctx.kernalContext().discovery().localNode();

            Collection<BaselineNode> bltNodes = cctx.kernalContext().cluster().get().currentBaselineTopology();

            boolean collectionUsed = false;

            if (exchActions.activate() && evtMngr.isRecordable(EVT_CLUSTER_ACTIVATED)) {
                assert !exchActions.deactivate() : exchActions;

                collectionUsed = true;

                evts.add(new ClusterActivationEvent(locNode, "Cluster activated.", EVT_CLUSTER_ACTIVATED, bltNodes));
            }

            if (exchActions.deactivate() && evtMngr.isRecordable(EVT_CLUSTER_DEACTIVATED)) {
                assert !exchActions.activate() : exchActions;

                collectionUsed = true;

                evts.add(new ClusterActivationEvent(locNode, "Cluster deactivated.", EVT_CLUSTER_DEACTIVATED, bltNodes));
            }

            if (exchActions.changedClusterState() && evtMngr.isRecordable(EVT_CLUSTER_STATE_CHANGED)) {
                StateChangeRequest req = exchActions.stateChangeRequest();

                if (collectionUsed && bltNodes != null)
                    bltNodes = new ArrayList<>(bltNodes);

                evts.add(new ClusterStateChangeEvent(req.prevState(), req.state(), bltNodes, locNode, "Cluster state changed."));
            }

            A.notEmpty(evts, "events " + exchActions);

            cctx.kernalContext().getSystemExecutorService()
                .submit(() -> evts.forEach(e -> cctx.kernalContext().event().record(e)));
        }

        GridKernalContext ctx = cctx.kernalContext();
        DiscoveryDataClusterState state = ctx.state().clusterState();

        if (baselineChanging) {
            ctx.getStripedExecutorService().execute(new Runnable() {
                @Override public void run() {
                    if (ctx.event().isRecordable(EventType.EVT_BASELINE_CHANGED)) {
                        ctx.event().record(new BaselineChangedEvent(
                            ctx.discovery().localNode(),
                            "Baseline changed.",
                            EventType.EVT_BASELINE_CHANGED,
                            ctx.cluster().get().currentBaselineTopology()
                        ));
                    }
                }
            });
        }
    }

    /**
     * @param task Task to run in exchange worker thread.
     */
    void addCustomTask(CachePartitionExchangeWorkerTask task) {
        assert task != null;

        exchWorker.addCustomTask(task);
    }

    /**
     * @return Reconnect partition exchange future.
     */
    public IgniteInternalFuture<?> reconnectExchangeFuture() {
        return reconnectExchangeFut;
    }

    /**
     * @return Initial exchange ID.
     */
    private GridDhtPartitionExchangeId initialExchangeId() {
        DiscoveryEvent discoEvt = cctx.discovery().localJoinEvent();

        assert discoEvt != null;

        final AffinityTopologyVersion startTopVer = affinityTopologyVersion(discoEvt);

        assert discoEvt.topologyVersion() == startTopVer.topologyVersion();

        return exchangeId(cctx.localNode().id(), startTopVer, discoEvt);
    }

    /**
     * @param active Cluster state.
     * @param reconnect Reconnect flag.
     * @return Topology version of local join exchange if cluster is active.
     *         Topology version NONE if cluster is not active or reconnect.
     * @throws IgniteCheckedException If failed.
     */
    public AffinityTopologyVersion onKernalStart(boolean active, boolean reconnect) throws IgniteCheckedException {
        for (ClusterNode n : cctx.discovery().remoteNodes())
            cctx.versions().onReceived(n.id(), n.metrics().getLastDataVersion());

        DiscoveryLocalJoinData locJoin = cctx.discovery().localJoin();

        GridDhtPartitionsExchangeFuture fut = null;

        if (reconnect)
            reconnectExchangeFut = new GridFutureAdapter<>();

        if (active) {
            DiscoveryEvent discoEvt = locJoin.event();
            DiscoCache discoCache = locJoin.discoCache();

            GridDhtPartitionExchangeId exchId = initialExchangeId();

            fut = exchangeFuture(
                exchId,
                reconnect ? null : discoEvt,
                reconnect ? null : discoCache,
                null,
                null);
        }
        else if (reconnect)
            reconnectExchangeFut.onDone();

        new IgniteThread(cctx.igniteInstanceName(), "exchange-worker", exchWorker).start();

        if (reconnect) {
            if (fut != null) {
                fut.listen(new CI1<IgniteInternalFuture<AffinityTopologyVersion>>() {
                    @Override public void apply(IgniteInternalFuture<AffinityTopologyVersion> fut) {
                        try {
                            fut.get();

                            for (CacheGroupContext grp : cctx.cache().cacheGroups())
                                grp.preloader().onInitialExchangeComplete(null);

                            reconnectExchangeFut.onDone();
                        }
                        catch (IgniteCheckedException e) {
                            for (CacheGroupContext grp : cctx.cache().cacheGroups())
                                grp.preloader().onInitialExchangeComplete(e);

                            reconnectExchangeFut.onDone(e);
                        }
                    }
                });
            }
        }
        else if (fut != null) {
            if (log.isDebugEnabled())
                log.debug("Beginning to wait on local exchange future: " + fut);

            boolean first = true;

            while (true) {
                try {
                    fut.get(cctx.preloadExchangeTimeout());

                    break;
                }
                catch (IgniteFutureTimeoutCheckedException ignored) {
                    if (first) {
                        U.warn(log, "Failed to wait for initial partition map exchange. " +
                            "Possible reasons are: " + U.nl() +
                            "  ^-- Transactions in deadlock." + U.nl() +
                            "  ^-- Long running transactions (ignore if this is the case)." + U.nl() +
                            "  ^-- Unreleased explicit locks.");

                        first = false;
                    }
                    else
                        U.warn(log, "Still waiting for initial partition map exchange [fut=" + fut + ']');
                }
                catch (IgniteNeedReconnectException e) {
                    throw e;
                }
                catch (Exception e) {
                    if (fut.reconnectOnError(e))
                        throw new IgniteNeedReconnectException(cctx.localNode(), e);

                    throw e;
                }
            }

            for (CacheGroupContext grp : cctx.cache().cacheGroups()) {
                if (locJoin.joinTopologyVersion().equals(grp.localStartVersion()))
                    grp.preloader().onInitialExchangeComplete(null);
            }

            if (log.isDebugEnabled())
                log.debug("Finished waiting for initial exchange: " + fut.exchangeId());

            return fut.initialVersion();
        }

        return NONE;
    }

    /**
     * @param ver Node version.
     * @return Supported exchange protocol version.
     */
    public static int exchangeProtocolVersion(IgniteProductVersion ver) {
        if (ver.compareToIgnoreTimestamp(EXCHANGE_PROTOCOL_2_SINCE) >= 0)
            return 2;

        return 1;
    }

    /**
     * @param idx Index.
     * @return Topic for index.
     */
    public static Object rebalanceTopic(int idx) {
        return TOPIC_CACHE.topic("Rebalance", idx);
    }

    /** {@inheritDoc} */
    @Override protected void onKernalStop0(boolean cancel) {
        exchWorker.onKernalStop();

        cctx.gridEvents().removeDiscoveryEventListener(discoLsnr);

        cctx.io().removeHandler(false, 0, GridDhtPartitionsSingleMessage.class);
        cctx.io().removeHandler(false, 0, GridDhtPartitionsFullMessage.class);
        cctx.io().removeHandler(false, 0, GridDhtPartitionsSingleRequest.class);

        stopErr = cctx.kernalContext().clientDisconnected() ?
            new IgniteClientDisconnectedCheckedException(cctx.kernalContext().cluster().clientReconnectFuture(),
                "Client node disconnected: " + cctx.igniteInstanceName()) :
            new NodeStoppingException("Node is stopping: " + cctx.igniteInstanceName());

        // Stop exchange worker
        U.cancel(exchWorker);

        if (log.isDebugEnabled())
            log.debug("Before joining on exchange worker: " + exchWorker);

        U.join(exchWorker, log);

        // Finish all exchange futures.
        ExchangeFutureSet exchFuts0 = exchFuts;

        for (CachePartitionExchangeWorkerTask task : exchWorker.futQ) {
            if (task instanceof GridDhtPartitionsExchangeFuture)
                ((GridDhtPartitionsExchangeFuture)task).onDone(stopErr);
        }

        if (exchFuts0 != null) {
            for (GridDhtPartitionsExchangeFuture f : exchFuts.values())
                f.onDone(stopErr);
        }

        for (AffinityReadyFuture f : readyFuts.values())
            f.onDone(stopErr);

        GridDhtPartitionsExchangeFuture lastFut = lastInitializedFut;

        if (lastFut != null)
            lastFut.onDone(stopErr);

        if (!cctx.kernalContext().clientNode()) {
            for (int cnt = 0; cnt < cctx.gridConfig().getRebalanceThreadPoolSize(); cnt++)
                cctx.io().removeOrderedHandler(true, rebalanceTopic(cnt));
        }

        ResendTimeoutObject resendTimeoutObj = pendingResend.getAndSet(null);

        if (resendTimeoutObj != null)
            cctx.time().removeTimeoutObject(resendTimeoutObj);
    }

    /** {@inheritDoc} */
    @SuppressWarnings("LockAcquiredButNotSafelyReleased")
    @Override protected void stop0(boolean cancel) {
        super.stop0(cancel);

        // Do not allow any activity in exchange manager after stop.
        busyLock.writeLock().lock();

        exchFuts.clear();
    }

    /**
     * @param grpId Cache group ID.
     * @return Topology.
     */
    @Nullable public GridDhtPartitionTopology clientTopologyIfExists(int grpId) {
        return clientTops.get(grpId);
    }

    /**
     * @param grpId Cache group ID.
     * @param discoCache Discovery data cache.
     * @return Topology.
     */
    public GridDhtPartitionTopology clientTopology(int grpId, DiscoCache discoCache) {
        GridClientPartitionTopology top = clientTops.get(grpId);

        if (top != null)
            return top;

        CacheGroupDescriptor grpDesc = cctx.affinity().cacheGroups().get(grpId);

        assert grpDesc != null : grpId;

        CacheConfiguration<?, ?> ccfg = grpDesc.config();

        AffinityFunction aff = ccfg.getAffinity();

        Object affKey = cctx.kernalContext().affinity().similaryAffinityKey(aff,
            ccfg.getNodeFilter(),
            ccfg.getBackups(),
            aff.partitions());

        GridClientPartitionTopology old = clientTops.putIfAbsent(grpId,
            top = new GridClientPartitionTopology(cctx, discoCache, grpId, aff.partitions(), affKey,
                ccfg.getPartitionLossPolicy()));

        return old != null ? old : top;
    }

    /**
     * @return Collection of client topologies.
     */
    public Collection<GridClientPartitionTopology> clientTopologies() {
        return clientTops.values();
    }

    /**
     * @param grpId Cache group ID.
     * @return Client partition topology.
     */
    public GridClientPartitionTopology clearClientTopology(int grpId) {
        return clientTops.remove(grpId);
    }

    /**
     * @return Topology version of latest completed partition exchange.
     */
    public AffinityTopologyVersion readyAffinityVersion() {
        return exchFuts.readyTopVer();
    }

    /**
<<<<<<< HEAD
     * @return Latest rebalance topology version or {@code NONE} if there is no info.
     */
    public AffinityTopologyVersion rebalanceTopologyVersion() {
        return rebTopVer;
    }

    /** */
    public void resetRebalanceVersion() {
        rebTopVer = NONE;
    }

    /**
=======
>>>>>>> d7364c28
     * @return Last initialized topology future.
     */
    public GridDhtPartitionsExchangeFuture lastTopologyFuture() {
        return lastInitializedFut;
    }

    /**
     * @return Last finished topology future.
     */
    @Nullable public GridDhtPartitionsExchangeFuture lastFinishedFuture() {
        return lastFinishedFut.get();
    }

    /**
     * @param fut Finished future.
     */
    public void lastFinishedFuture(GridDhtPartitionsExchangeFuture fut) {
        assert fut != null && fut.isDone() : fut;

        while (true) {
            GridDhtPartitionsExchangeFuture cur = lastFinishedFut.get();

            if (fut.topologyVersion() != null && (cur == null || fut.topologyVersion().compareTo(cur.topologyVersion()) > 0)) {
                if (lastFinishedFut.compareAndSet(cur, fut))
                    break;
            }
            else
                break;
        }
    }

    /**
     * @param ver Topology version.
     * @return Future or {@code null} is future is already completed.
     */
    @NotNull public IgniteInternalFuture<AffinityTopologyVersion> affinityReadyFuture(AffinityTopologyVersion ver) {
        GridDhtPartitionsExchangeFuture lastInitializedFut0 = lastInitializedFut;

        if (lastInitializedFut0 != null && lastInitializedFut0.initialVersion().compareTo(ver) == 0
            && lastInitializedFut0.changedAffinity()) {
            if (log.isTraceEnabled())
                log.trace("Return lastInitializedFut for topology ready future " +
                    "[ver=" + ver + ", fut=" + lastInitializedFut0 + ']');

            return lastInitializedFut0;
        }

        AffinityTopologyVersion topVer = exchFuts.readyTopVer();

        if (topVer.compareTo(ver) >= 0) {
            if (log.isTraceEnabled())
                log.trace("Return finished future for topology ready future [ver=" + ver + ", topVer=" + topVer + ']');

            return new GridFinishedFuture<>(topVer);
        }

        GridFutureAdapter<AffinityTopologyVersion> fut = F.addIfAbsent(readyFuts, ver,
            new AffinityReadyFuture(ver));

        if (log.isDebugEnabled())
            log.debug("Created topology ready future [ver=" + ver + ", fut=" + fut + ']');

        topVer = exchFuts.readyTopVer();

        if (topVer.compareTo(ver) >= 0) {
            if (log.isTraceEnabled())
                log.trace("Completing created topology ready future " +
                    "[ver=" + topVer + ", topVer=" + topVer + ", fut=" + fut + ']');

            fut.onDone(topVer);
        }
        else if (stopErr != null)
            fut.onDone(stopErr);

        return fut;
    }

    /**
     * @return {@code true} if entered to busy state.
     */
    private boolean enterBusy() {
        if (busyLock.readLock().tryLock())
            return true;

        if (log.isDebugEnabled())
            log.debug("Failed to enter to busy state (exchange manager is stopping): " + cctx.localNodeId());

        return false;
    }

    /**
     *
     */
    private void leaveBusy() {
        busyLock.readLock().unlock();
    }

    /**
     * @return Exchange futures.
     */
    public List<GridDhtPartitionsExchangeFuture> exchangeFutures() {
        return exchFuts.values();
    }

    /**
     * @return {@code True} if pending future queue contains exchange task.
     */
    public boolean hasPendingExchange() {
        return exchWorker.hasPendingExchange();
    }

    /**
     * @return {@code True} if pending future queue contains server exchange task.
     */
    public boolean hasPendingServerExchange() {
        return exchWorker.hasPendingServerExchange();
    }

    /**
     *
     * @param topVer Topology version.
     * @return Last topology version before the provided one when affinity was modified.
     */
    public AffinityTopologyVersion lastAffinityChangedTopologyVersion(AffinityTopologyVersion topVer) {
        if (topVer.topologyVersion() <= 0)
            return topVer;

        AffinityTopologyVersion lastAffTopVer = lastAffTopVers.get(topVer);

        return lastAffTopVer != null ? lastAffTopVer : topVer;
    }

    /**
     *
     * @param topVer Topology version.
     * @param lastAffTopVer Last topology version before the provided one when affinity was modified.
     * @return {@code True} if data was modified.
     */
    public boolean lastAffinityChangedTopologyVersion(AffinityTopologyVersion topVer, AffinityTopologyVersion lastAffTopVer) {
        assert lastAffTopVer.compareTo(topVer) <= 0;

        if (lastAffTopVer.topologyVersion() <= 0 || lastAffTopVer.equals(topVer))
            return false;

        while (true) {
            AffinityTopologyVersion old = lastAffTopVers.putIfAbsent(topVer, lastAffTopVer);

            if (old == null)
                return true;

            if (lastAffTopVer.compareTo(old) < 0) {
                if (lastAffTopVers.replace(topVer, old, lastAffTopVer))
                    return true;
            }
            else
                return false;
        }

    }

    /**
     * @param evt Discovery event.
     * @return Affinity topology version.
     */
    private AffinityTopologyVersion affinityTopologyVersion(DiscoveryEvent evt) {
        if (evt.type() == DiscoveryCustomEvent.EVT_DISCOVERY_CUSTOM_EVT)
            return ((DiscoveryCustomEvent)evt).affinityTopologyVersion();

        return new AffinityTopologyVersion(evt.topologyVersion());
    }

    /**
     * @param exchId Exchange ID.
     */
    public void forceReassign(GridDhtPartitionExchangeId exchId, GridDhtPartitionsExchangeFuture fut) {
        exchWorker.forceReassign(exchId, fut);
    }

    /**
     * @param exchId Exchange ID.
     * @return Rebalance future.
     */
    public IgniteInternalFuture<Boolean> forceRebalance(GridDhtPartitionExchangeId exchId) {
        return exchWorker.forceRebalance(exchId);
    }

    /**
     * @param topVer Topology version.
     * @param grpId Group id.
     */
    public void finishPreloading(AffinityTopologyVersion topVer, int grpId) {
        exchWorker.finishPreloading(topVer, grpId);
    }

    /**
     * @param caches Caches to stop.
     * @return Future that will be completed when caches are stopped from the exchange thread.
     */
    public IgniteInternalFuture<Void> deferStopCachesOnClientReconnect(Collection<GridCacheAdapter> caches) {
        assert cctx.discovery().localNode().isClient();

        return exchWorker.deferStopCachesOnClientReconnect(caches);
    }

    /**
     * Schedules next full partitions update.
     */
    public void scheduleResendPartitions() {
        ResendTimeoutObject timeout = pendingResend.get();

        if (timeout == null || timeout.started()) {
            ResendTimeoutObject update = new ResendTimeoutObject();

            if (pendingResend.compareAndSet(timeout, update))
                cctx.time().addTimeoutObject(update);
        }
    }

    /**
     * Registers component that will be notified on every partition map exchange.
     *
     * @param comp Component to be registered.
     */
    public void registerExchangeAwareComponent(PartitionsExchangeAware comp) {
        exchangeAwareComps.add(comp);
    }

    /**
     * Removes exchange aware component from list of listeners.
     *
     * @param comp Component to be registered.
     */
    public void unregisterExchangeAwareComponent(PartitionsExchangeAware comp) {
        exchangeAwareComps.remove(comp);
    }

    /**
     * @return List of registered exchange listeners.
     */
    public List<PartitionsExchangeAware> exchangeAwareComponents() {
        return U.sealList(exchangeAwareComps);
    }

    /**
     * Partition refresh callback for selected cache groups.
     * For coordinator causes {@link GridDhtPartitionsFullMessage FullMessages} send,
     * for non coordinator -  {@link GridDhtPartitionsSingleMessage SingleMessages} send
     *
     * @param grps Cache groups for partitions refresh.
     */
    public void refreshPartitions(@NotNull Collection<CacheGroupContext> grps) {
        // TODO https://issues.apache.org/jira/browse/IGNITE-6857
        if (cctx.snapshot().snapshotOperationInProgress()) {
            if (log.isDebugEnabled())
                log.debug("Schedule resend parititions due to snapshot in progress");

            scheduleResendPartitions();

            return;
        }

        if (grps.isEmpty()) {
            if (log.isDebugEnabled())
                log.debug("Skip partitions refresh, there are no cache groups for partition refresh.");

            return;
        }

        ClusterNode oldest = cctx.discovery().oldestAliveServerNode(NONE);

        if (oldest == null) {
            if (log.isDebugEnabled())
                log.debug("Skip partitions refresh, there are no server nodes [loc=" + cctx.localNodeId() + ']');

            return;
        }

        if (log.isDebugEnabled()) {
            log.debug("Refreshing partitions [oldest=" + oldest.id() + ", loc=" + cctx.localNodeId() +
                ", cacheGroups= " + grps + ']');
        }

        // If this is the oldest node.
        if (oldest.id().equals(cctx.localNodeId())) {
            // Check rebalance state & send CacheAffinityChangeMessage if need.
            for (CacheGroupContext grp : cctx.cache().cacheGroups()) {
                if (!grp.isLocal()) {
                    GridDhtPartitionTopology top = grp.topology();

                    if (top != null)
                        cctx.affinity().checkRebalanceState(top, grp.groupId());
                }
            }

            GridDhtPartitionsExchangeFuture lastFut = lastInitializedFut;

            // No need to send to nodes which did not finish their first exchange.
            AffinityTopologyVersion rmtTopVer =
                lastFut != null ?
                    (lastFut.isDone() ? lastFut.topologyVersion() : lastFut.initialVersion())
                    : AffinityTopologyVersion.NONE;

            Collection<ClusterNode> rmts = cctx.discovery().remoteAliveNodesWithCaches(rmtTopVer);

            if (log.isDebugEnabled())
                log.debug("Refreshing partitions from oldest node: " + cctx.localNodeId());

            sendAllPartitions(rmts, rmtTopVer, grps);
        }
        else {
            if (log.isDebugEnabled())
                log.debug("Refreshing local partitions from non-oldest node: " +
                    cctx.localNodeId());

            sendLocalPartitions(oldest, null, grps);
        }
    }

    /**
     * Partition refresh callback.
     * For coordinator causes {@link GridDhtPartitionsFullMessage FullMessages} send,
     * for non coordinator -  {@link GridDhtPartitionsSingleMessage SingleMessages} send
     */
    public void refreshPartitions() { refreshPartitions(cctx.cache().cacheGroups()); }

    /**
     * @param nodes Target Nodes.
     * @param msgTopVer Topology version. Will be added to full message.
     * @param grps Selected cache groups.
     */
    private void sendAllPartitions(
        Collection<ClusterNode> nodes,
        AffinityTopologyVersion msgTopVer,
        Collection<CacheGroupContext> grps
    ) {
        long time = System.currentTimeMillis();

        GridDhtPartitionsFullMessage m = createPartitionsFullMessage(true, false, null, null, null, null, grps);

        m.topologyVersion(msgTopVer);

        if (log.isInfoEnabled()) {
            long latency = System.currentTimeMillis() - time;

            if (latency > 50 || log.isDebugEnabled()) {
                log.info("Finished full message creation [msgTopVer=" + msgTopVer + ", groups=" + grps +
                    ", latency=" + latency + "ms]");
            }
        }

        if (log.isTraceEnabled())
            log.trace("Sending all partitions [nodeIds=" + U.nodeIds(nodes) + ", cacheGroups=" + grps +
                ", msg=" + m + ']');

        time = System.currentTimeMillis();

        Collection<ClusterNode> failedNodes = U.newHashSet(nodes.size());

        for (ClusterNode node : nodes) {
            try {
                assert !node.equals(cctx.localNode());

                cctx.io().sendNoRetry(node, m, SYSTEM_POOL);
            }
            catch (ClusterTopologyCheckedException ignore) {
                if (log.isDebugEnabled()) {
                    log.debug("Failed to send partition update to node because it left grid (will ignore) " +
                        "[node=" + node.id() + ", msg=" + m + ']');
                }
            }
            catch (IgniteCheckedException e) {
                failedNodes.add(node);

                U.warn(log, "Failed to send partitions full message [node=" + node + ", err=" + e + ']', e);
            }
        }

        if (log.isInfoEnabled()) {
            long latency = System.currentTimeMillis() - time;

            if (latency > 50 || log.isDebugEnabled()) {
                log.info("Finished sending full message [msgTopVer=" + msgTopVer + ", groups=" + grps +
                    (failedNodes.isEmpty() ? "" : (", skipped=" + U.nodeIds(failedNodes))) +
                    ", latency=" + latency + "ms]");
            }
        }
    }

    /**
     * Creates partitions full message for all cache groups.
     *
     * @param compress {@code True} if possible to compress message (properly work only if prepareMarshall/
     * finishUnmarshall methods are called).
     * @param newCntrMap {@code True} if possible to use {@link CachePartitionFullCountersMap}.
     * @param exchId Non-null exchange ID if message is created for exchange.
     * @param lastVer Last version.
     * @param partHistSuppliers Partition history suppliers map.
     * @param partsToReload Partitions to reload map.
     * @return Message.
     */
    public GridDhtPartitionsFullMessage createPartitionsFullMessage(
        boolean compress,
        boolean newCntrMap,
        @Nullable final GridDhtPartitionExchangeId exchId,
        @Nullable GridCacheVersion lastVer,
        @Nullable IgniteDhtPartitionHistorySuppliersMap partHistSuppliers,
        @Nullable IgniteDhtPartitionsToReloadMap partsToReload
    ) {
        Collection<CacheGroupContext> grps = cctx.cache().cacheGroups();

        return createPartitionsFullMessage(compress, newCntrMap, exchId, lastVer, partHistSuppliers, partsToReload, grps);
    }

    /**
     * Creates partitions full message for selected cache groups.
     *
     * @param compress {@code True} if possible to compress message (properly work only if prepareMarshall/
     *     finishUnmarshall methods are called).
     * @param newCntrMap {@code True} if possible to use {@link CachePartitionFullCountersMap}.
     * @param exchId Non-null exchange ID if message is created for exchange.
     * @param lastVer Last version.
     * @param partHistSuppliers Partition history suppliers map.
     * @param partsToReload Partitions to reload map.
     * @param grps Selected cache groups.
     * @return Message.
     */
    public GridDhtPartitionsFullMessage createPartitionsFullMessage(
        boolean compress,
        boolean newCntrMap,
        @Nullable final GridDhtPartitionExchangeId exchId,
        @Nullable GridCacheVersion lastVer,
        @Nullable IgniteDhtPartitionHistorySuppliersMap partHistSuppliers,
        @Nullable IgniteDhtPartitionsToReloadMap partsToReload,
        Collection<CacheGroupContext> grps
    ) {
        AffinityTopologyVersion ver = exchId != null ? exchId.topologyVersion() : AffinityTopologyVersion.NONE;

        final GridDhtPartitionsFullMessage m =
            new GridDhtPartitionsFullMessage(exchId, lastVer, ver, partHistSuppliers, partsToReload);

        m.compressed(compress);

        final Map<Object, T2<Integer, GridDhtPartitionFullMap>> dupData = new HashMap<>();

        Map<Integer, Map<Integer, Long>> partsSizes = new HashMap<>();

        for (CacheGroupContext grp : grps) {
            if (!grp.isLocal()) {
                if (exchId != null) {
                    AffinityTopologyVersion startTopVer = grp.localStartVersion();

                    if (startTopVer.compareTo(exchId.topologyVersion()) > 0)
                        continue;
                }

                GridAffinityAssignmentCache affCache = grp.affinity();

                GridDhtPartitionFullMap locMap = grp.topology().partitionMap(true);

                if (locMap != null)
                    addFullPartitionsMap(m, dupData, compress, grp.groupId(), locMap, affCache.similarAffinityKey());

                Map<Integer, Long> partSizesMap = grp.topology().globalPartSizes();

                if (!partSizesMap.isEmpty())
                    partsSizes.put(grp.groupId(), partSizesMap);

                if (exchId != null) {
                    CachePartitionFullCountersMap cntrsMap = grp.topology().fullUpdateCounters();

                    if (newCntrMap)
                        m.addPartitionUpdateCounters(grp.groupId(), cntrsMap);
                    else {
                        m.addPartitionUpdateCounters(grp.groupId(),
                            CachePartitionFullCountersMap.toCountersMap(cntrsMap));
                    }

                    // Lost partitions can be skipped on node left or activation.
                    m.addLostPartitions(grp.groupId(), grp.topology().lostPartitions());
                }
            }
        }

        // It is important that client topologies be added after contexts.
        for (GridClientPartitionTopology top : cctx.exchange().clientTopologies()) {
            GridDhtPartitionFullMap map = top.partitionMap(true);

            if (map != null)
                addFullPartitionsMap(m, dupData, compress, top.groupId(), map, top.similarAffinityKey());

            if (exchId != null) {
                CachePartitionFullCountersMap cntrsMap = top.fullUpdateCounters();

                if (newCntrMap)
                    m.addPartitionUpdateCounters(top.groupId(), cntrsMap);
                else
                    m.addPartitionUpdateCounters(top.groupId(), CachePartitionFullCountersMap.toCountersMap(cntrsMap));

                Map<Integer, Long> partSizesMap = top.globalPartSizes();

                if (!partSizesMap.isEmpty())
                    partsSizes.put(top.groupId(), partSizesMap);

                m.addLostPartitions(top.groupId(), top.lostPartitions());
            }
        }

        if (!partsSizes.isEmpty())
            m.partitionSizes(cctx, partsSizes);

        return m;
    }

    /**
     * @param m Message.
     * @param dupData Duplicated data map.
     * @param compress {@code True} if need check for duplicated partition state data.
     * @param grpId Cache group ID.
     * @param map Map to add.
     * @param affKey Cache affinity key.
     */
    private void addFullPartitionsMap(GridDhtPartitionsFullMessage m,
        Map<Object, T2<Integer, GridDhtPartitionFullMap>> dupData,
        boolean compress,
        Integer grpId,
        GridDhtPartitionFullMap map,
        Object affKey) {
        assert map != null;

        Integer dupDataCache = null;

        if (compress && affKey != null && !m.containsGroup(grpId)) {
            T2<Integer, GridDhtPartitionFullMap> state0 = dupData.get(affKey);

            if (state0 != null && state0.get2().partitionStateEquals(map)) {
                GridDhtPartitionFullMap map0 = new GridDhtPartitionFullMap(map.nodeId(),
                    map.nodeOrder(),
                    map.updateSequence());

                for (Map.Entry<UUID, GridDhtPartitionMap> e : map.entrySet())
                    map0.put(e.getKey(), e.getValue().emptyCopy());

                map = map0;

                dupDataCache = state0.get1();
            }
            else
                dupData.put(affKey, new T2<>(grpId, map));
        }

        m.addFullPartitionsMap(grpId, map, dupDataCache);
    }

    /**
     * @param node Destination cluster node.
     * @param id Exchange ID.
     * @param grps Cache groups for send partitions.
     */
    private void sendLocalPartitions(
        ClusterNode node,
        @Nullable GridDhtPartitionExchangeId id,
        @NotNull Collection<CacheGroupContext> grps
    ) {
        GridDhtPartitionsSingleMessage m =
            createPartitionsSingleMessage(id,
                cctx.kernalContext().clientNode(),
                false,
                node.version().compareToIgnoreTimestamp(PARTIAL_COUNTERS_MAP_SINCE) >= 0,
                null,
                grps);

        if (log.isTraceEnabled())
            log.trace("Sending local partitions [nodeId=" + node.id() + ", msg=" + m + ']');

        try {
            cctx.io().sendNoRetry(node, m, SYSTEM_POOL);
        }
        catch (ClusterTopologyCheckedException ignore) {
            if (log.isDebugEnabled())
                log.debug("Failed to send partition update to node because it left grid (will ignore) [node=" +
                    node.id() + ", msg=" + m + ']');
        }
        catch (IgniteCheckedException e) {
            U.error(log, "Failed to send local partition map to node [node=" + node + ", exchId=" + id + ']', e);
        }
    }

    /**
     * Creates partitions single message for all cache groups.
     *
     * @param exchangeId Exchange ID.
     * @param clientOnlyExchange Client exchange flag.
     * @param sndCounters {@code True} if need send partition update counters.
     * @param newCntrMap {@code True} if possible to use {@link CachePartitionPartialCountersMap}.
     * @return Message.
     */
    public GridDhtPartitionsSingleMessage createPartitionsSingleMessage(
        @Nullable GridDhtPartitionExchangeId exchangeId,
        boolean clientOnlyExchange,
        boolean sndCounters,
        boolean newCntrMap,
        ExchangeActions exchActions
    ) {
        Collection<CacheGroupContext> grps = cctx.cache().cacheGroups();

        return createPartitionsSingleMessage(exchangeId, clientOnlyExchange, sndCounters, newCntrMap, exchActions, grps);
    }

    /**
     * Creates partitions single message for selected cache groups.
     *
     * @param exchangeId Exchange ID.
     * @param clientOnlyExchange Client exchange flag.
     * @param sndCounters {@code True} if need send partition update counters.
     * @param newCntrMap {@code True} if possible to use {@link CachePartitionPartialCountersMap}.
     * @param grps Selected cache groups.
     * @return Message.
     */
    public GridDhtPartitionsSingleMessage createPartitionsSingleMessage(
        @Nullable GridDhtPartitionExchangeId exchangeId,
        boolean clientOnlyExchange,
        boolean sndCounters,
        boolean newCntrMap,
        ExchangeActions exchActions,
        Collection<CacheGroupContext> grps
    ) {
        GridDhtPartitionsSingleMessage m = new GridDhtPartitionsSingleMessage(exchangeId,
            clientOnlyExchange,
            cctx.versions().last(),
            true);

        Map<Object, T2<Integer, GridPartitionStateMap>> dupData = new HashMap<>();

        for (CacheGroupContext grp : grps) {
            if (!grp.isLocal() && (exchActions == null || !exchActions.cacheGroupStopping(grp.groupId()))) {
                GridDhtPartitionMap locMap = grp.topology().localPartitionMap();

                addPartitionMap(m,
                    dupData,
                    true,
                    grp.groupId(),
                    locMap,
                    grp.affinity().similarAffinityKey());

                if (sndCounters) {
                    CachePartitionPartialCountersMap cntrsMap = grp.topology().localUpdateCounters(true);

                    m.addPartitionUpdateCounters(grp.groupId(),
                        newCntrMap ? cntrsMap : CachePartitionPartialCountersMap.toCountersMap(cntrsMap));
                }

                m.addPartitionSizes(grp.groupId(), grp.topology().partitionSizes());
            }
        }

        for (GridClientPartitionTopology top : clientTops.values()) {
            if (m.partitions() != null && m.partitions().containsKey(top.groupId()))
                continue;

            GridDhtPartitionMap locMap = top.localPartitionMap();

            addPartitionMap(m,
                dupData,
                true,
                top.groupId(),
                locMap,
                top.similarAffinityKey());

            if (sndCounters) {
                CachePartitionPartialCountersMap cntrsMap = top.localUpdateCounters(true);

                m.addPartitionUpdateCounters(top.groupId(),
                    newCntrMap ? cntrsMap : CachePartitionPartialCountersMap.toCountersMap(cntrsMap));
            }

            m.addPartitionSizes(top.groupId(), top.partitionSizes());
        }

        return m;
    }

    /**
     * @param m Message.
     * @param dupData Duplicated data map.
     * @param compress {@code True} if need check for duplicated partition state data.
     * @param cacheId Cache ID.
     * @param map Map to add.
     * @param affKey Cache affinity key.
     */
    private void addPartitionMap(GridDhtPartitionsSingleMessage m,
        Map<Object, T2<Integer, GridPartitionStateMap>> dupData,
        boolean compress,
        Integer cacheId,
        GridDhtPartitionMap map,
        Object affKey) {
        Integer dupDataCache = null;

        if (compress) {
            T2<Integer, GridPartitionStateMap> state0 = dupData.get(affKey);

            if (state0 != null && state0.get2().equals(map.map())) {
                dupDataCache = state0.get1();

                map = map.emptyCopy();
            }
            else
                dupData.put(affKey, new T2<>(cacheId, map.map()));
        }

        m.addLocalPartitionMap(cacheId, map, dupDataCache);
    }

    /**
     * @param nodeId Cause node ID.
     * @param topVer Topology version.
     * @param evt Event.
     * @return Exchange ID instance.
     */
    private GridDhtPartitionExchangeId exchangeId(UUID nodeId, AffinityTopologyVersion topVer, DiscoveryEvent evt) {
        return new GridDhtPartitionExchangeId(nodeId, evt, topVer);
    }

    /**
     * Gets exchange future by exchange id.
     *
     * @param exchId Exchange id.
     */
    private GridDhtPartitionsExchangeFuture exchangeFuture(@NotNull GridDhtPartitionExchangeId exchId) {
        return exchangeFuture(exchId, null, null, null, null);
    }

    /**
     * @param exchId Exchange ID.
     * @param discoEvt Discovery event.
     * @param cache Discovery data cache.
     * @param exchActions Cache change actions.
     * @param affChangeMsg Affinity change message.
     * @return Exchange future.
     */
    private GridDhtPartitionsExchangeFuture exchangeFuture(
        @NotNull GridDhtPartitionExchangeId exchId,
        @Nullable DiscoveryEvent discoEvt,
        @Nullable DiscoCache cache,
        @Nullable ExchangeActions exchActions,
        @Nullable CacheAffinityChangeMessage affChangeMsg
    ) {
        GridDhtPartitionsExchangeFuture fut;

        GridDhtPartitionsExchangeFuture old = exchFuts.addx(
            fut = new GridDhtPartitionsExchangeFuture(cctx, busyLock, exchId, exchActions, affChangeMsg));

        if (old != null) {
            fut = old;

            if (exchActions != null)
                fut.exchangeActions(exchActions);

            if (affChangeMsg != null)
                fut.affinityChangeMessage(affChangeMsg);
        }

        if (discoEvt != null)
            fut.onEvent(exchId, discoEvt, cache);

        if (stopErr != null)
            fut.onDone(stopErr);

        return fut;
    }

    /**
     * @param topVer Exchange result topology version.
     * @param initTopVer Exchange initial version.
     * @param err Error.
     */
    public void onExchangeDone(AffinityTopologyVersion topVer, AffinityTopologyVersion initTopVer, @Nullable Throwable err) {
        assert topVer != null || err != null;
        assert initTopVer != null;

        if (log.isDebugEnabled())
            log.debug("Exchange done [topVer=" + topVer + ", err=" + err + ']');

        if (err == null)
            exchFuts.readyTopVer(topVer);

        completeAffReadyFuts(err == null ? topVer : initTopVer, err);

        ExchangeFutureSet exchFuts0 = exchFuts;

        if (exchFuts0 != null) {
            int skipped = 0;

            for (GridDhtPartitionsExchangeFuture fut : exchFuts0.values()) {
                if (initTopVer.compareTo(fut.exchangeId().topologyVersion()) < 0)
                    continue;

                skipped++;

                if (skipped > 10)
                    fut.cleanUp();
            }
        }
    }

    /** */
    private void completeAffReadyFuts(AffinityTopologyVersion topVer, @Nullable Throwable err) {
        for (Map.Entry<AffinityTopologyVersion, AffinityReadyFuture> entry : readyFuts.entrySet()) {
            if (entry.getKey().compareTo(topVer) <= 0) {
                if (err == null) {
                    if (log.isDebugEnabled())
                        log.debug("Completing created topology ready future " +
                            "[ver=" + topVer + ", fut=" + entry.getValue() + ']');

                    entry.getValue().onDone(topVer);
                }
                else {
                    if (log.isDebugEnabled())
                        log.debug("Completing created topology ready future with error " +
                            "[ver=" + entry.getKey() + ", fut=" + entry.getValue() + ']');

                    entry.getValue().onDone(err);
                }
            }
        }
    }

    /**
     * @param fut Future.
     * @return {@code True} if added.
     */
    private boolean addFuture(GridDhtPartitionsExchangeFuture fut) {
        if (fut.onAdded()) {
            exchWorker.addExchangeFuture(fut);

            return true;
        }

        return false;
    }

    /**
     * @param node Sender cluster node.
     * @param msg Message.
     */
    public void processFullPartitionUpdate(ClusterNode node, GridDhtPartitionsFullMessage msg) {
        if (!enterBusy())
            return;

        try {
            if (msg.exchangeId() == null) {
                if (log.isDebugEnabled())
                    log.debug("Received full partition update [node=" + node.id() + ", msg=" + msg + ']');

                boolean updated = false;

                Map<Integer, Map<Integer, Long>> partsSizes = msg.partitionSizes(cctx);

                for (Map.Entry<Integer, GridDhtPartitionFullMap> entry : msg.partitions().entrySet()) {
                    Integer grpId = entry.getKey();

                    CacheGroupContext grp = cctx.cache().cacheGroup(grpId);

                    GridDhtPartitionTopology top = null;

                    if (grp == null)
                        top = clientTops.get(grpId);
                    else if (!grp.isLocal())
                        top = grp.topology();

                    if (top != null) {
                        updated |= top.update(null,
                            entry.getValue(),
                            null,
                            msg.partsToReload(cctx.localNodeId(), grpId),
                            partsSizes.getOrDefault(grpId, Collections.emptyMap()),
                            msg.topologyVersion(),
                            null,
                            null);
                    }
                }

                if (!cctx.kernalContext().clientNode() && updated) {
                    if (log.isDebugEnabled())
                        log.debug("Refresh partitions due to topology update");

                    refreshPartitions();
                }

                boolean hasMovingParts = false;

                for (CacheGroupContext grp : cctx.cache().cacheGroups()) {
                    if (!grp.isLocal() && grp.topology().hasMovingPartitions()) {
                        hasMovingParts = true;

                        break;
                    }
                }

                if (!hasMovingParts)
                    cctx.database().releaseHistoryForPreloading();
            }
            else
                exchangeFuture(msg.exchangeId(), null, null, null, null).onReceiveFullMessage(node, msg);
        }
        finally {
            leaveBusy();
        }
    }

    /**
     * @param node Sender cluster node.
     * @param msg Message.
     */
    private void processSinglePartitionUpdate(final ClusterNode node, final GridDhtPartitionsSingleMessage msg) {
        if (!enterBusy())
            return;

        try {
            if (msg.exchangeId() == null) {
                if (log.isDebugEnabled())
                    log.debug("Received local partition update [nodeId=" + node.id() + ", parts=" +
                        msg + ']');

                boolean updated = false;

                for (Map.Entry<Integer, GridDhtPartitionMap> entry : msg.partitions().entrySet()) {
                    Integer grpId = entry.getKey();

                    CacheGroupContext grp = cctx.cache().cacheGroup(grpId);

                    if (grp != null && !grp.topology().initialized())
                        continue;

                    GridDhtPartitionTopology top = null;

                    if (grp == null)
                        top = clientTops.get(grpId);
                    else if (!grp.isLocal())
                        top = grp.topology();

                    if (top != null) {
                        updated |= top.update(null, entry.getValue(), false);

                        cctx.affinity().checkRebalanceState(top, grpId);
                    }
                }

                if (updated) {
                    if (log.isDebugEnabled())
                        log.debug("Partitions have been scheduled to resend [reason=Single update from " + node.id() + "]");

                    scheduleResendPartitions();
                }
            }
            else {
                GridDhtPartitionsExchangeFuture exchFut = exchangeFuture(msg.exchangeId());

                if (log.isTraceEnabled())
                    log.trace("Notifying exchange future about single message: " + exchFut);

                if (msg.client()) {
                    AffinityTopologyVersion initVer = exchFut.initialVersion();
                    AffinityTopologyVersion readyVer = readyAffinityVersion();

                    if (initVer.compareTo(readyVer) < 0 && !exchFut.isDone()) {
                        U.warn(log, "Client node tries to connect but its exchange " +
                            "info is cleaned up from exchange history. " +
                            "Consider increasing 'IGNITE_EXCHANGE_HISTORY_SIZE' property " +
                            "or start clients in smaller batches. " +
                            "Current settings and versions: " +
                            "[IGNITE_EXCHANGE_HISTORY_SIZE=" + EXCHANGE_HISTORY_SIZE + ", " +
                            "initVer=" + initVer + ", " +
                            "readyVer=" + readyVer + "]."
                        );

                        exchFut.forceClientReconnect(node, msg);

                        return;
                    }
                }

                exchFut.onReceiveSingleMessage(node, msg);
            }
        }
        finally {
            leaveBusy();
        }
    }

    /**
     * @param node Sender cluster node.
     * @param msg Message.
     */
    private void processSinglePartitionRequest(ClusterNode node, GridDhtPartitionsSingleRequest msg) {
        if (!enterBusy())
            return;

        try {
            final GridDhtPartitionsExchangeFuture exchFut = exchangeFuture(msg.exchangeId(),
                null,
                null,
                null,
                null);

            exchFut.onReceivePartitionRequest(node, msg);
        }
        finally {
            leaveBusy();
        }
    }

    /**
     * @return Latch manager instance.
     */
    public ExchangeLatchManager latch() {
        return latchMgr;
    }

    /**
     * @param exchFut Optional current exchange future.
     * @throws Exception If failed.
     */
    public void dumpDebugInfo(@Nullable GridDhtPartitionsExchangeFuture exchFut) throws Exception {
        AffinityTopologyVersion exchTopVer = exchFut != null ? exchFut.initialVersion() : null;

        U.warn(diagnosticLog, "Ready affinity version: " + exchFuts.readyTopVer());

        U.warn(diagnosticLog, "Last exchange future: " + lastInitializedFut);

        exchWorker.dumpExchangeDebugInfo();

        if (!readyFuts.isEmpty()) {
            int warningsLimit = IgniteSystemProperties.getInteger(IGNITE_DIAGNOSTIC_WARN_LIMIT, 5);

            U.warn(diagnosticLog, "First " + warningsLimit + " pending affinity ready futures [total=" +
                readyFuts.size() + ']');

            if (warningsLimit > 0) {
                int cnt = 0;

                for (AffinityReadyFuture fut : readyFuts.values()) {
                    U.warn(diagnosticLog, ">>> " + fut);

                    if (++cnt == warningsLimit)
                        break;
                }
            }
        }

        IgniteDiagnosticPrepareContext diagCtx = cctx.kernalContext().cluster().diagnosticEnabled() ?
            new IgniteDiagnosticPrepareContext(cctx.localNodeId()) : null;

        if (diagCtx != null && exchFut != null)
            exchFut.addDiagnosticRequest(diagCtx);

        ExchangeFutureSet exchFuts = this.exchFuts;

        if (exchFuts != null) {
            U.warn(diagnosticLog, "Last " + DIAGNOSTIC_WARN_LIMIT + " exchange futures (total: " +
                exchFuts.size() + "):");

            if (DIAGNOSTIC_WARN_LIMIT > 0) {
                int cnt = 0;

                for (GridDhtPartitionsExchangeFuture fut : exchFuts.values()) {
                    U.warn(diagnosticLog, ">>> " + fut.shortInfo());

                    if (++cnt == DIAGNOSTIC_WARN_LIMIT)
                        break;
                }
            }
        }

        U.warn(diagnosticLog, "Latch manager state: " + latchMgr);

        dumpPendingObjects(exchTopVer, diagCtx);

        for (CacheGroupContext grp : cctx.cache().cacheGroups()) {
            GridCachePreloader preloader = grp.preloader();

            if (preloader != null)
                preloader.dumpDebugInfo();
        }

        cctx.affinity().dumpDebugInfo();

        StringBuilder pendingMsgs = new StringBuilder();

        cctx.io().dumpPendingMessages(pendingMsgs);

        if (pendingMsgs.length() > 0 && diagnosticLog.isInfoEnabled())
            diagnosticLog.info(pendingMsgs.toString());

        if (IgniteSystemProperties.getBoolean(IGNITE_IO_DUMP_ON_TIMEOUT, false))
            cctx.gridIO().dumpStats();

        if (IgniteSystemProperties.getBoolean(IGNITE_THREAD_DUMP_ON_EXCHANGE_TIMEOUT, false))
            U.dumpThreads(diagnosticLog);

        if (diagCtx != null)
            diagCtx.send(cctx.kernalContext(), null);
    }

    /**
     * Force checking of rebalance state.
     */
    public void checkRebalanceState() {
        for (CacheGroupContext grp : cctx.cache().cacheGroups()) {
            if (!grp.isLocal()) {
                GridDhtPartitionTopology top = grp.topology();

                if (top != null)
                    cctx.affinity().checkRebalanceState(top, grp.groupId());
            }
        }
    }

    /**
     * Builds warning string for long running transaction.
     *
     * @param tx Transaction.
     * @param curTime Current timestamp.
     * @return Warning string.
     */
    private String longRunningTransactionWarning(IgniteInternalTx tx, long curTime) {
        GridStringBuilder warning = new GridStringBuilder()
            .a(">>> Transaction [startTime=")
            .a(formatTime(tx.startTime()))
            .a(", curTime=")
            .a(formatTime(curTime));

        if (tx instanceof GridNearTxLocal) {
            GridNearTxLocal nearTxLoc = (GridNearTxLocal)tx;

            long sysTimeCurr = nearTxLoc.systemTimeCurrent();

            //in some cases totalTimeMillis can be less than systemTimeMillis, as they are calculated with different precision
            long userTime = Math.max(curTime - nearTxLoc.startTime() - sysTimeCurr, 0);

            warning.a(", systemTime=")
                .a(sysTimeCurr)
                .a(", userTime=")
                .a(userTime);
        }

        warning.a(", tx=")
            .a(tx)
            .a("]");

        return warning.toString();
    }

    /**
     * @param timeout Operation timeout.
     * @return {@code True} if found long running operations.
     */
    private boolean dumpLongRunningOperations0(long timeout) {
        long curTime = U.currentTimeMillis();

        boolean found = false;

        IgniteTxManager tm = cctx.tm();

        GridCacheMvccManager mvcc = cctx.mvcc();

        final IgniteDiagnosticPrepareContext diagCtx = cctx.kernalContext().cluster().diagnosticEnabled() ?
            new IgniteDiagnosticPrepareContext(cctx.localNodeId()) : null;

        if (tm != null) {
            WarningsGroup warnings = new WarningsGroup("First %d long running transactions [total=%d]",
                diagnosticLog, DIAGNOSTIC_WARN_LIMIT);

            synchronized (ltrDumpLimiter) {
                for (IgniteInternalTx tx : tm.activeTransactions()) {
                    if (curTime - tx.startTime() > timeout) {
                        found = true;

                        if (warnings.canAddMessage()) {
                            warnings.add(longRunningTransactionWarning(tx, curTime));

                            if (cctx.tm().txOwnerDumpRequestsAllowed()
                                && !Optional.ofNullable(cctx.kernalContext().config().isClientMode()).orElse(false)
                                && tx.local()
                                && tx.state() == TransactionState.ACTIVE
                                && ltrDumpLimiter.allowAction(tx))
                                dumpLongRunningTransaction(tx);
                        }
                        else
                            warnings.incTotal();
                    }
                }

                ltrDumpLimiter.trim();
            }

            warnings.printToLog();
        }

        if (mvcc != null) {
            WarningsGroup activeWarnings = new WarningsGroup("First %d long running cache futures [total=%d]",
                diagnosticLog, DIAGNOSTIC_WARN_LIMIT);

            for (GridCacheFuture<?> fut : mvcc.activeFutures()) {
                if (curTime - fut.startTime() > timeout) {
                    found = true;

                    if (activeWarnings.canAddMessage()) {
                        activeWarnings.add(">>> Future [startTime=" + formatTime(fut.startTime()) +
                            ", curTime=" + formatTime(curTime) + ", fut=" + fut + ']');
                    }
                    else
                        activeWarnings.incTotal();

                    if (diagCtx != null && fut instanceof IgniteDiagnosticAware)
                        ((IgniteDiagnosticAware)fut).addDiagnosticRequest(diagCtx);
                }
            }

            activeWarnings.printToLog();

            WarningsGroup atomicWarnings = new WarningsGroup("First %d long running cache futures [total=%d]",
                diagnosticLog, DIAGNOSTIC_WARN_LIMIT);

            for (GridCacheFuture<?> fut : mvcc.atomicFutures()) {
                if (curTime - fut.startTime() > timeout) {
                    found = true;

                    if (atomicWarnings.canAddMessage()) {
                        atomicWarnings.add(">>> Future [startTime=" + formatTime(fut.startTime()) +
                            ", curTime=" + formatTime(curTime) + ", fut=" + fut + ']');
                    }
                    else
                        atomicWarnings.incTotal();

                    if (diagCtx != null && fut instanceof IgniteDiagnosticAware)
                        ((IgniteDiagnosticAware)fut).addDiagnosticRequest(diagCtx);
                }
            }

            atomicWarnings.printToLog();
        }

        if (diagCtx != null && !diagCtx.empty()) {
            try {
                cctx.kernalContext().closure().runLocal(new Runnable() {
                    @Override public void run() {
                        diagCtx.send(cctx.kernalContext(), null);
                    }
                }, SYSTEM_POOL);
            }
            catch (IgniteCheckedException e) {
                U.error(diagnosticLog, "Failed to submit diagnostic closure: " + e, e);
            }
        }

        return found;
    }

    /**
     * Dumps long running transaction. If transaction is active and is not near, sends compute request
     * to near node to get the stack trace of transaction owner thread.
     *
     * @param tx Transaction.
     */
    private void dumpLongRunningTransaction(IgniteInternalTx tx) {
        Collection<UUID> masterNodeIds = tx.masterNodeIds();

        if (masterNodeIds.size() == 1) {
            UUID nearNodeId = masterNodeIds.iterator().next();

            long txOwnerThreadId = tx.threadId();

            Ignite ignite = cctx.kernalContext().grid();

            ClusterGroup nearNode = ignite.cluster().forNodeId(nearNodeId);

            String txRequestInfo = String.format(
                "[xidVer=%s, nodeId=%s]",
                tx.xidVersion().toString(),
                nearNodeId.toString()
            );

            if (allNodesSupports(nearNode.nodes(), TRANSACTION_OWNER_THREAD_DUMP_PROVIDING)) {
                IgniteCompute compute = ignite.compute(ignite.cluster().forNodeId(nearNodeId));

                try {
                    compute
                        .callAsync(new FetchActiveTxOwnerTraceClosure(txOwnerThreadId))
                        .listen(new IgniteInClosure<IgniteFuture<String>>() {
                            @Override public void apply(IgniteFuture<String> strIgniteFut) {
                                String traceDump = null;

                                try {
                                    traceDump = strIgniteFut.get();
                                }
                                catch (ClusterGroupEmptyException e) {
                                    U.error(
                                        diagnosticLog,
                                        "Could not get thread dump from transaction owner because near node " +
                                                "is out of topology now. " + txRequestInfo
                                    );
                                }
                                catch (Exception e) {
                                    U.error(
                                        diagnosticLog,
                                        "Could not get thread dump from transaction owner near node " + txRequestInfo,
                                        e
                                    );
                                }

                                if (traceDump != null) {
                                    U.warn(
                                        diagnosticLog,
                                        String.format(
                                            "Dumping the near node thread that started transaction %s\n%s",
                                            txRequestInfo,
                                            traceDump
                                        )
                                    );
                                }
                            }
                        });
                }
                catch (Exception e) {
                    U.error(diagnosticLog, "Could not send dump request to transaction owner near node " + txRequestInfo, e);
                }
            }
            else {
                U.warn(
                    diagnosticLog,
                    "Could not send dump request to transaction owner near node: node does not support this feature. " +
                        txRequestInfo
                );
            }
        }
    }

    /**
     * @param timeout Operation timeout.
     */
    public void dumpLongRunningOperations(long timeout) {
        try {
            GridDhtPartitionsExchangeFuture lastFut = lastInitializedFut;

            // If exchange is in progress it will dump all hanging operations if any.
            if (lastFut != null && !lastFut.isDone())
                return;

            if (!dumpLongRunningOpsLock.tryLock())
                return;

            try {
                if (U.currentTimeMillis() < nextLongRunningOpsDumpTime)
                    return;

                if (dumpLongRunningOperations0(timeout)) {
                    nextLongRunningOpsDumpTime = U.currentTimeMillis() +
                        nextDumpTimeout(longRunningOpsDumpStep++, timeout);

                    if (IgniteSystemProperties.getBoolean(IGNITE_THREAD_DUMP_ON_EXCHANGE_TIMEOUT, false)) {
                        U.warn(diagnosticLog, "Found long running cache operations, dump threads.");

                        U.dumpThreads(diagnosticLog);
                    }

                    if (IgniteSystemProperties.getBoolean(IGNITE_IO_DUMP_ON_TIMEOUT, false)) {
                        U.warn(diagnosticLog, "Found long running cache operations, dump IO statistics.");

                        // Dump IO manager statistics.
                        if (IgniteSystemProperties.getBoolean(IgniteSystemProperties.IGNITE_IO_DUMP_ON_TIMEOUT, false))
                            cctx.gridIO().dumpStats();
                    }
                }
                else {
                    nextLongRunningOpsDumpTime = 0;
                    longRunningOpsDumpStep = 0;
                }
            }
            finally {
                dumpLongRunningOpsLock.unlock();
            }
        }
        catch (Exception e) {
            U.error(diagnosticLog, "Failed to dump debug information: " + e, e);
        }
    }

    /**
     * @param time Time.
     * @return Time string.
     */
    private String formatTime(long time) {
        return dateFormat.format(new Date(time));
    }

    /**
     * Check if provided task from exchange queue is exchange task.
     *
     * @param task Task.
     * @return {@code True} if this is exchange task.
     */
    private static boolean isExchangeTask(CachePartitionExchangeWorkerTask task) {
        return task instanceof GridDhtPartitionsExchangeFuture ||
            task instanceof RebalanceReassignExchangeTask ||
            task instanceof ForceRebalanceExchangeTask;
    }

    /**
     * @param exchTopVer Exchange topology version.
     * @param diagCtx Diagnostic request.
     */
    private void dumpPendingObjects(@Nullable AffinityTopologyVersion exchTopVer,
        @Nullable IgniteDiagnosticPrepareContext diagCtx) {
        IgniteTxManager tm = cctx.tm();

        if (tm != null) {
            boolean first = true;

            for (IgniteInternalTx tx : tm.activeTransactions()) {
                if (first) {
                    U.warn(diagnosticLog, "Pending transactions:");

                    first = false;
                }

                if (exchTopVer != null) {
                    U.warn(diagnosticLog, ">>> [txVer=" + tx.topologyVersionSnapshot() +
                        ", exchWait=" + tm.needWaitTransaction(tx, exchTopVer) +
                        ", tx=" + tx + ']');
                }
                else
                    U.warn(diagnosticLog, ">>> [txVer=" + tx.topologyVersionSnapshot() + ", tx=" + tx + ']');
            }
        }

        GridCacheMvccManager mvcc = cctx.mvcc();

        if (mvcc != null) {
            boolean first = true;

            for (GridCacheExplicitLockSpan lockSpan : mvcc.activeExplicitLocks()) {
                if (first) {
                    U.warn(diagnosticLog, "Pending explicit locks:");

                    first = false;
                }

                U.warn(diagnosticLog, ">>> " + lockSpan);
            }

            first = true;

            for (GridCacheFuture<?> fut : mvcc.activeFutures()) {
                if (first) {
                    U.warn(diagnosticLog, "Pending cache futures:");

                    first = false;
                }

                dumpDiagnosticInfo(fut, diagCtx);
            }

            first = true;

            for (GridCacheFuture<?> fut : mvcc.atomicFutures()) {
                if (first) {
                    U.warn(diagnosticLog, "Pending atomic cache futures:");

                    first = false;
                }

                dumpDiagnosticInfo(fut, diagCtx);
            }

            first = true;

            for (IgniteInternalFuture<?> fut : mvcc.dataStreamerFutures()) {
                if (first) {
                    U.warn(diagnosticLog, "Pending data streamer futures:");

                    first = false;
                }

                dumpDiagnosticInfo(fut, diagCtx);
            }

            if (tm != null) {
                first = true;

                for (IgniteInternalFuture<?> fut : tm.deadlockDetectionFutures()) {
                    if (first) {
                        U.warn(diagnosticLog, "Pending transaction deadlock detection futures:");

                        first = false;
                    }

                    dumpDiagnosticInfo(fut, diagCtx);
                }
            }
        }

        int affDumpCnt = 0;

        for (CacheGroupContext grp : cctx.cache().cacheGroups()) {
            if (grp.isLocal())
                continue;

            GridCachePreloader preloader = grp.preloader();

            if (preloader != null)
                preloader.dumpDebugInfo();

            GridAffinityAssignmentCache aff = grp.affinity();

            if (aff != null && affDumpCnt < 5) {
                if (aff.dumpDebugInfo())
                    affDumpCnt++;
            }
        }

        cctx.kernalContext().coordinators().dumpDebugInfo(diagnosticLog, diagCtx);
    }

    /**
     * Logs the future and add diagnostic info closure.
     *
     * @param fut Future.
     * @param ctx Diagnostic prepare context.
     */
    private void dumpDiagnosticInfo(IgniteInternalFuture<?> fut,
        @Nullable IgniteDiagnosticPrepareContext ctx) {
        U.warn(diagnosticLog, ">>> " + fut);

        if (ctx != null && fut instanceof IgniteDiagnosticAware)
            ((IgniteDiagnosticAware)fut).addDiagnosticRequest(ctx);
    }

    /**
     * For testing only.
     *
     * @param exchMergeTestWaitVer Version to wait for.
     * @param mergedEvtsForTest List to collect discovery events with merged exchanges.
     */
    public void mergeExchangesTestWaitVersion(
        AffinityTopologyVersion exchMergeTestWaitVer,
        @Nullable List mergedEvtsForTest
    ) {
        this.exchMergeTestWaitVer = exchMergeTestWaitVer;
        this.mergedEvtsForTest = mergedEvtsForTest;
    }

    /**
     * @param delay Rebalance delay.
     */
    public void rebalanceDelay(long delay) {
        this.rebalanceDelay = delay;
    }

    /**
     * For testing only.
     *
     * @return Current version to wait for.
     */
    public AffinityTopologyVersion mergeExchangesTestWaitVersion() {
        return exchMergeTestWaitVer;
    }

    /**
     * @param curFut Current exchange future.
     * @param msg Message.
     * @return {@code True} if node is stopping.
     * @throws IgniteInterruptedCheckedException If interrupted.
     */
    public boolean mergeExchanges(final GridDhtPartitionsExchangeFuture curFut, GridDhtPartitionsFullMessage msg)
        throws IgniteInterruptedCheckedException {
        AffinityTopologyVersion resVer = msg.resultTopologyVersion();

        if (exchWorker.waitForExchangeFuture(resVer))
            return true;

        for (CachePartitionExchangeWorkerTask task : exchWorker.futQ) {
            if (task instanceof GridDhtPartitionsExchangeFuture) {
                GridDhtPartitionsExchangeFuture fut = (GridDhtPartitionsExchangeFuture) task;

                if (fut.initialVersion().compareTo(resVer) > 0) {
                    if (log.isInfoEnabled()) {
                        log.info("Merge exchange future on finish stop [curFut=" + curFut.initialVersion() +
                            ", resVer=" + resVer +
                            ", nextFutVer=" + fut.initialVersion() + ']');
                    }

                    break;
                }

                if (log.isInfoEnabled()) {
                    log.info("Merge exchange future on finish [curFut=" + curFut.initialVersion() +
                        ", mergedFut=" + fut.initialVersion() +
                        ", evt=" + IgniteUtils.gridEventName(fut.firstEvent().type()) +
                        ", evtNode=" + fut.firstEvent().eventNode().id() +
                        ", evtNodeClient=" + fut.firstEvent().eventNode().isClient() + ']');
                }

                DiscoveryEvent evt = fut.firstEvent();

                curFut.context().events().addEvent(fut.initialVersion(),
                    fut.firstEvent(),
                    fut.firstEventCache());

                if (evt.type() == EVT_NODE_JOINED) {
                    final GridDhtPartitionsSingleMessage pendingMsg = fut.mergeJoinExchangeOnDone(curFut);

                    if (pendingMsg != null) {
                        if (log.isInfoEnabled()) {
                            log.info("Merged join exchange future on finish, will reply to node [" +
                                "curFut=" + curFut.initialVersion() +
                                ", mergedFut=" + fut.initialVersion() +
                                ", evtNode=" + evt.eventNode().id() + ']');
                        }

                        curFut.waitAndReplyToNode(evt.eventNode().id(), pendingMsg);
                    }
                }
            }
        }

        ExchangeDiscoveryEvents evts = curFut.context().events();

        assert evts.topologyVersion().equals(resVer) : "Invalid exchange merge result [ver=" + evts.topologyVersion()
            + ", expVer=" + resVer + ']';

        return false;
    }

    /**
     * @param curFut Current active exchange future.
     * @return {@code False} if need wait messages for merged exchanges.
     */
    public boolean mergeExchangesOnCoordinator(
        GridDhtPartitionsExchangeFuture curFut,
        @Nullable AffinityTopologyVersion threshold
    ) {
        if (IGNITE_EXCHANGE_MERGE_DELAY > 0) {
            try {
                U.sleep(IGNITE_EXCHANGE_MERGE_DELAY);
            }
            catch (IgniteInterruptedCheckedException e) {
                U.warn(log, "Failed to wait for exchange merge, thread interrupted: " + e);

                return true;
            }
        }

        AffinityTopologyVersion exchMergeTestWaitVer = this.exchMergeTestWaitVer;

        if (exchMergeTestWaitVer != null)
            waitForTestVersion(exchMergeTestWaitVer, curFut);

        synchronized (curFut.mutex()) {
            int awaited = 0;

            for (CachePartitionExchangeWorkerTask task : exchWorker.futQ) {
                if (task instanceof GridDhtPartitionsExchangeFuture) {
                    GridDhtPartitionsExchangeFuture fut = (GridDhtPartitionsExchangeFuture)task;

                    DiscoveryEvent evt = fut.firstEvent();

                    if (threshold != null && fut.initialVersion().compareTo(threshold) > 0) {
                        if (log.isInfoEnabled())
                            log.info("Stop merge, threshold is exceed: " + evt + ", threshold = " + threshold);

                        break;
                    }

                    if (evt.type() == EVT_DISCOVERY_CUSTOM_EVT) {
                        if (log.isInfoEnabled())
                            log.info("Stop merge, custom event found: " + evt);

                        break;
                    }

                    if (!fut.changedAffinity()) {
                        if (log.isInfoEnabled())
                            log.info("Stop merge, no-affinity exchange found: " + evt);

                        break;
                    }

                    ClusterNode node = evt.eventNode();

                    if (!curFut.context().supportsMergeExchanges(node)) {
                        if (log.isInfoEnabled())
                            log.info("Stop merge, node does not support merge: " + node);

                        break;
                    }

                    if (evt.type() == EVT_NODE_JOINED && cctx.cache().hasCachesReceivedFromJoin(node)) {
                        if (log.isInfoEnabled())
                            log.info("Stop merge, received caches from node: " + node);

                        break;
                    }

                    if (log.isInfoEnabled()) {
                        log.info("Merge exchange future [curFut=" + curFut.initialVersion() +
                            ", mergedFut=" + fut.initialVersion() +
                            ", evt=" + IgniteUtils.gridEventName(fut.firstEvent().type()) +
                            ", evtNode=" + fut.firstEvent().eventNode().id() +
                            ", evtNodeClient=" + fut.firstEvent().eventNode().isClient() + ']');
                    }

                    addDiscoEvtForTest(fut.firstEvent());

                    curFut.context().events().addEvent(fut.initialVersion(),
                        fut.firstEvent(),
                        fut.firstEventCache());

                    if (evt.type() == EVT_NODE_JOINED) {
                        if (fut.mergeJoinExchange(curFut))
                            awaited++;
                    }
                }
                else {
                    if (!task.skipForExchangeMerge()) {
                        if (log.isInfoEnabled())
                            log.info("Stop merge, custom task found: " + task);

                        break;
                    }
                }
            }

            return awaited == 0;
        }
    }

    /**
     * For testing purposes. Stores discovery events with merged exchanges to enable examining them later.
     *
     * @param discoEvt Discovery event.
     */
    private void addDiscoEvtForTest(DiscoveryEvent discoEvt) {
        List mergedEvtsForTest = this.mergedEvtsForTest;

        if (mergedEvtsForTest != null)
            mergedEvtsForTest.add(discoEvt);
    }

    /**
     * For testing purposes. Method allows to wait for an exchange future of specific version
     * to appear in exchange worker queue.
     *
     * @param exchMergeTestWaitVer Topology Version to wait for.
     * @param curFut Current Exchange Future.
     */
    private void waitForTestVersion(AffinityTopologyVersion exchMergeTestWaitVer, GridDhtPartitionsExchangeFuture curFut) {
        if (log.isInfoEnabled()) {
            log.info("Exchange merge test, waiting for version [exch=" + curFut.initialVersion() +
                ", waitVer=" + exchMergeTestWaitVer + ']');
        }

        long end = U.currentTimeMillis() + 10_000;

        while (U.currentTimeMillis() < end) {
            boolean found = false;

            for (CachePartitionExchangeWorkerTask task : exchWorker.futQ) {
                if (task instanceof GridDhtPartitionsExchangeFuture) {
                    GridDhtPartitionsExchangeFuture fut = (GridDhtPartitionsExchangeFuture)task;

                    if (exchMergeTestWaitVer.equals(fut.initialVersion())) {
                        if (log.isInfoEnabled())
                            log.info("Exchange merge test, found awaited version: " + exchMergeTestWaitVer);

                        found = true;

                        break;
                    }
                }
            }

            if (found)
                break;
            else {
                try {
                    U.sleep(100);
                }
                catch (IgniteInterruptedCheckedException e) {
                    break;
                }
            }
        }

        this.exchMergeTestWaitVer = null;
    }

    /**
     * Invokes {@link GridWorker#updateHeartbeat()} for exchange worker.
     */
    public void exchangerUpdateHeartbeat() {
        exchWorker.updateHeartbeat();
    }

    /**
     * Invokes {@link GridWorker#blockingSectionBegin()} for exchange worker.
     * Should be called from exchange worker thread.
     */
    public void exchangerBlockingSectionBegin() {
        if (currentThreadIsExchanger())
            exchWorker.blockingSectionBegin();
    }

    /**
     * Invokes {@link GridWorker#blockingSectionEnd()} for exchange worker.
     * Should be called from exchange worker thread.
     */
    public void exchangerBlockingSectionEnd() {
        if (currentThreadIsExchanger())
            exchWorker.blockingSectionEnd();
    }

    /** */
    private boolean currentThreadIsExchanger() {
        return exchWorker != null && Thread.currentThread() == exchWorker.runner();
    }

    /** */
    public boolean affinityChanged(AffinityTopologyVersion from, AffinityTopologyVersion to) {
        if (lastAffinityChangedTopologyVersion(to).compareTo(from) >= 0)
            return false;

        Collection<GridDhtPartitionsExchangeFuture> history = exchFuts.values();

        boolean fromFound = false;

        for (GridDhtPartitionsExchangeFuture fut : history) {
            if (!fromFound) {
                int cmp = fut.initialVersion().compareTo(from);

                if (cmp > 0) // We don't have history, so return true for safety
                    return true;
                else if (cmp == 0)
                    fromFound = true;
                else if (fut.isDone() && fut.topologyVersion().compareTo(from) >= 0)
                    return true; // Temporary solution for merge exchange case
            }
            else {
                if (fut.changedAffinity())
                    return true;

                if (fut.initialVersion().compareTo(to) >= 0)
                    return false;
            }
        }

        return true;
    }

    /**
     * @param blocked {@code True} if take into account only cache operations blocked PME.
     * @return Gets execution duration for current partition map exchange in milliseconds. {@code 0} If there is no
     * running PME or {@code blocked} was set to {@code true} and current PME don't block cache operations.
     */
    private long currentPMEDuration(boolean blocked) {
        GridDhtPartitionsExchangeFuture fut = lastTopologyFuture();

        return fut == null ? 0 : fut.currentPMEDuration(blocked);
    }

    /** @return Histogram of PME durations metric. */
    public HistogramMetricImpl durationHistogram() {
        return durationHistogram;
    }

    /** @return Histogram of blocking PME durations metric. */
    public HistogramMetricImpl blockingDurationHistogram() {
        return blockingDurationHistogram;
    }

    /** @return Metric that shows whether cluster is in fully rebalanced state. */
    public BooleanMetricImpl clusterRebalancedMetric() {
        return rebalanced;
    }

    /**
     * Exchange future thread. All exchanges happen only by one thread and next
     * exchange will not start until previous one completes.
     */
    private class ExchangeWorker extends GridWorker {
        /** Future queue. */
        private final LinkedBlockingDeque<CachePartitionExchangeWorkerTask> futQ =
            new LinkedBlockingDeque<>();

        /** */
        private AffinityTopologyVersion lastFutVer;

        /** */
        private boolean crd;

        /** */
        private boolean stop;

        /** Indicates that worker terminates because the node needs to reconnect to the cluster. */
        private boolean reconnectNeeded;

        /**
         * Constructor.
         */
        private ExchangeWorker() {
            super(cctx.igniteInstanceName(), "partition-exchanger", GridCachePartitionExchangeManager.this.log,
                cctx.kernalContext().workersRegistry());
        }

        /**
         * @param exchId Exchange ID.
         */
        void forceReassign(GridDhtPartitionExchangeId exchId, GridDhtPartitionsExchangeFuture fut) {
            if (!hasPendingExchange())
                futQ.add(new RebalanceReassignExchangeTask(exchId, fut));
        }

        /**
         * @param exchId Exchange ID.
         * @return Rebalance future.
         */
        IgniteInternalFuture<Boolean> forceRebalance(GridDhtPartitionExchangeId exchId) {
            GridCompoundFuture<Boolean, Boolean> fut = new GridCompoundFuture<>(CU.boolReducer());

            futQ.add(new ForceRebalanceExchangeTask(exchId, fut));

            return fut;
        }

        /**
         * @param caches Caches to stop.
         */
        IgniteInternalFuture<Void> deferStopCachesOnClientReconnect(Collection<GridCacheAdapter> caches) {
            StopCachesOnClientReconnectExchangeTask task = new StopCachesOnClientReconnectExchangeTask(caches);

            futQ.add(task);

            return task;
        }

        /**
         * @param topVer Topology version.
         * @param grpId Group id.
         */
        void finishPreloading(AffinityTopologyVersion topVer, int grpId) {
            futQ.add(new FinishPreloadingTask(topVer, grpId));
        }

        /**
         * @param exchFut Exchange future.
         */
        void addExchangeFuture(GridDhtPartitionsExchangeFuture exchFut) {
            assert exchFut != null;

            futQ.offer(exchFut);

            synchronized (this) {
                lastFutVer = exchFut.initialVersion();

                notifyAll();
            }

            if (log.isDebugEnabled())
                log.debug("Added exchange future to exchange worker: " + exchFut);
        }

        /**
         *
         */
        private void onKernalStop() {
            synchronized (this) {
                stop = true;

                notifyAll();
            }
        }

        /**
         * @param resVer Version to wait for.
         * @return {@code True} if node is stopping.
         * @throws IgniteInterruptedCheckedException If interrupted.
         */
        private boolean waitForExchangeFuture(AffinityTopologyVersion resVer) throws IgniteInterruptedCheckedException {
            synchronized (this) {
                while (!stop && lastFutVer.compareTo(resVer) < 0)
                    U.wait(this);

                return stop;
            }
        }

        /**
         * @param resVer Exchange result version.
         * @param exchFut Exchange future.
         * @throws IgniteInterruptedCheckedException If interrupted.
         */
        private void removeMergedFutures(AffinityTopologyVersion resVer, GridDhtPartitionsExchangeFuture exchFut)
            throws IgniteInterruptedCheckedException {
            if (resVer.compareTo(exchFut.initialVersion()) != 0) {
                waitForExchangeFuture(resVer);

                for (CachePartitionExchangeWorkerTask task : futQ) {
                    if (task instanceof GridDhtPartitionsExchangeFuture) {
                        GridDhtPartitionsExchangeFuture fut0 = (GridDhtPartitionsExchangeFuture)task;

                        if (resVer.compareTo(fut0.initialVersion()) >= 0) {
                            fut0.finishMerged(resVer, exchFut);

                            futQ.remove(fut0);
                        }
                        else
                            break;
                    }
                }
            }
        }

        /**
         * Add custom exchange task.
         *
         * @param task Task.
         */
        void addCustomTask(CachePartitionExchangeWorkerTask task) {
            assert task != null;

            assert !isExchangeTask(task);

            futQ.offer(task);
        }

        /**
         * Process custom exchange task.
         *
         * @param task Task.
         */
        void processCustomTask(CachePartitionExchangeWorkerTask task) {
            assert !isExchangeTask(task);

            try {
                cctx.cache().processCustomExchangeTask(task);
            }
            catch (Exception e) {
                U.error(log, "Failed to process custom exchange task: " + task, e);
            }
        }

        /**
         * @return Whether pending exchange future exists.
         */
        boolean hasPendingExchange() {
            if (!futQ.isEmpty()) {
                for (CachePartitionExchangeWorkerTask task : futQ) {
                    if (isExchangeTask(task))
                        return true;
                }
            }

            return false;
        }

        /**
         * @return Whether pending exchange future triggered by non client node exists.
         */
        boolean hasPendingServerExchange() {
            if (!futQ.isEmpty()) {
                for (CachePartitionExchangeWorkerTask task : futQ) {
                    if (task instanceof GridDhtPartitionsExchangeFuture) {
                        if (((GridDhtPartitionsExchangeFuture)task).changedAffinity())
                            return true;
                    }
                }
            }

            return false;
        }

        /**
         * Dump debug info.
         */
        void dumpExchangeDebugInfo() {
            U.warn(log, "First " + DIAGNOSTIC_WARN_LIMIT + " pending exchange futures [total=" + futQ.size() + ']');

            if (DIAGNOSTIC_WARN_LIMIT > 0) {
                int cnt = 0;

                for (CachePartitionExchangeWorkerTask task : futQ) {
                    if (task instanceof GridDhtPartitionsExchangeFuture) {
                        U.warn(log, ">>> " + ((GridDhtPartitionsExchangeFuture)task).shortInfo());

                        if (++cnt == DIAGNOSTIC_WARN_LIMIT)
                            break;
                    }
                }
            }
        }

        /** {@inheritDoc} */
        @Override protected void body() throws InterruptedException, IgniteInterruptedCheckedException {
            Throwable err = null;

            try {
                body0();
            }
            catch (InterruptedException | IgniteInterruptedCheckedException e) {
                if (!stop)
                    err = e;
            }
            catch (Throwable e) {
                if (!(e == stopErr || (stop && (X.hasCause(e, IgniteInterruptedCheckedException.class)))))
                    err = e;
            }
            finally {
                if (err == null && !stop && !reconnectNeeded)
                    err = new IllegalStateException("Thread " + name() + " is terminated unexpectedly");

                if (err instanceof OutOfMemoryError)
                    cctx.kernalContext().failure().process(new FailureContext(CRITICAL_ERROR, err));
                else if (err != null)
                    cctx.kernalContext().failure().process(new FailureContext(SYSTEM_WORKER_TERMINATION, err));
                else
                    // In case of reconnectNeeded == true, prevent general-case termination handling.
                    cancel();
            }
        }

        /**
         *
         */
        private void body0() throws InterruptedException, IgniteCheckedException {
            long timeout = cctx.gridConfig().getNetworkTimeout();

            long cnt = 0;

            while (!isCancelled()) {
                onIdle();

                cnt++;

                CachePartitionExchangeWorkerTask task = null;

                try {
                    boolean preloadFinished = true;

                    for (CacheGroupContext grp : cctx.cache().cacheGroups()) {
                        if (grp.isLocal())
                            continue;

                        preloadFinished &= grp.preloader() != null && grp.preloader().syncFuture().isDone();

                        if (!preloadFinished)
                            break;
                    }

                    // If not first preloading and no more topology events present.
                    if (!cctx.kernalContext().clientNode() && !hasPendingExchange() && preloadFinished)
                        timeout = cctx.gridConfig().getNetworkTimeout();

                    // After workers line up and before preloading starts we initialize all futures.
                    if (log.isTraceEnabled()) {
                        Collection<IgniteInternalFuture> unfinished = new HashSet<>();

                        for (GridDhtPartitionsExchangeFuture fut : exchFuts.values()) {
                            if (!fut.isDone())
                                unfinished.add(fut);
                        }

                        log.trace("Before waiting for exchange futures [futs" + unfinished + ", worker=" + this + ']');
                    }

                    // Take next exchange future.
                    if (isCancelled())
                        Thread.currentThread().interrupt();

                    blockingSectionBegin();

                    task = futQ.poll(timeout, MILLISECONDS);

                    blockingSectionEnd();

                    if (task == null)
                        continue; // Main while loop.

                    if (!isExchangeTask(task)) {
                        processCustomTask(task);

                        continue;
                    }

<<<<<<< HEAD
                    busy = true;

                    Map<Integer, IgniteInternalFuture<GridDhtPreloaderAssignments>> assignsMap = null;
=======
                    Map<Integer, GridDhtPreloaderAssignments> assignsMap = null;
>>>>>>> d7364c28

                    boolean forcePreload = false;

                    GridDhtPartitionExchangeId exchId;

                    GridDhtPartitionsExchangeFuture exchFut = null;

                    AffinityTopologyVersion resVer = null;

                    if (isCancelled())
                        break;

                    if (task instanceof RebalanceReassignExchangeTask) {
                        RebalanceReassignExchangeTask reassignTask = (RebalanceReassignExchangeTask)task;

                        exchId = reassignTask.exchangeId();

                        GridDhtPartitionsExchangeFuture fut = reassignTask.future();

                        assert fut.changedAffinity() :
                            "Reassignment request started for exchange future which didn't change affinity " +
                                "[exchId=" + exchId + ", fut=" + exchFut + ']';

                        if (fut.hasInapplicableNodesForRebalance()) {
                              GridDhtPartitionsExchangeFuture lastFut = lastFinishedFut.get();

                              AffinityTopologyVersion lastAffChangedVer = cctx.exchange().
                                  lastAffinityChangedTopologyVersion(lastFut.topologyVersion());

                             if (fut.topologyVersion().equals(lastAffChangedVer))
                                  exchFut = fut;
                             else if (lastAffChangedVer.after(exchId.topologyVersion())) {
                                // There is a new exchange which should trigger rebalancing.
                                // This reassignment request can be skipped.
                                if (log.isInfoEnabled()) {
                                    log.info("Partitions reassignment request skipped due to affinity was already changed" +
                                        " [reassignTopVer=" + exchId.topologyVersion() +
                                        ", lastAffChangedTopVer=" + lastAffChangedVer + ']');
                                }

                                continue;
                             }
                         }
                    }
                    else if (task instanceof ForceRebalanceExchangeTask) {
                        forcePreload = true;

                        timeout = 0; // Force refresh.

                        exchId = ((ForceRebalanceExchangeTask)task).exchangeId();
                    }
                    else {
                        assert task instanceof GridDhtPartitionsExchangeFuture : task;

                        exchFut = (GridDhtPartitionsExchangeFuture)task;

                        exchId = exchFut.exchangeId();

                        lastInitializedFut = exchFut;

                        boolean newCrd = false;

                        if (!crd) {
                            List<ClusterNode> srvNodes = exchFut.firstEventCache().serverNodes();

                            crd = newCrd = !srvNodes.isEmpty() && srvNodes.get(0).isLocal();
                        }

                        if (!exchFut.changedAffinity()) {
                            GridDhtPartitionsExchangeFuture lastFut = lastFinishedFut.get();

                            if (lastFut != null) {
                                if (!lastFut.changedAffinity()) {
                                    // If lastFut corresponds to merged exchange, it is essential to use
                                    // topologyVersion() instead of initialVersion() - nodes joined in this PME
                                    // will have DiscoCache only for the last version.
                                    AffinityTopologyVersion lastAffVer = cctx.exchange()
                                        .lastAffinityChangedTopologyVersion(lastFut.topologyVersion());

                                    cctx.exchange().lastAffinityChangedTopologyVersion(exchFut.initialVersion(),
                                        lastAffVer);
                                }
                                else
                                    cctx.exchange().lastAffinityChangedTopologyVersion(exchFut.initialVersion(),
                                        lastFut.topologyVersion());
                            }
                        }

                        exchFut.timeBag().finishGlobalStage("Waiting in exchange queue");

                        exchFut.init(newCrd);

                        int dumpCnt = 0;

                        long waitStartNanos = System.nanoTime();

                        // Call rollback logic only for client node, for server nodes
                        // rollback logic is in GridDhtPartitionsExchangeFuture.
                        boolean txRolledBack = !cctx.localNode().isClient();

                        IgniteConfiguration cfg = cctx.gridConfig();

                        final long dumpTimeout = 2 * cfg.getNetworkTimeout();

                        long nextDumpTime = 0;

                        while (true) {
                            // Read txTimeoutOnPME from configuration after every iteration.
                            long curTimeout = cfg.getTransactionConfiguration().getTxTimeoutOnPartitionMapExchange();

                            try {
                                long exchTimeout = curTimeout > 0 && !txRolledBack
                                    ? Math.min(curTimeout, dumpTimeout)
                                    : dumpTimeout;

                                blockingSectionBegin();

                                try {
                                    resVer = exchFut.get(exchTimeout, TimeUnit.MILLISECONDS);
                                } finally {
                                    blockingSectionEnd();
                                }

                                onIdle();

                                break;
                            }
                            catch (IgniteFutureTimeoutCheckedException ignored) {
                                updateHeartbeat();

                                if (nextDumpTime <= U.currentTimeMillis()) {
                                    U.warn(diagnosticLog, "Failed to wait for partition map exchange [" +
                                        "topVer=" + exchFut.initialVersion() +
                                        ", node=" + cctx.localNodeId() + "]. " +
                                        (curTimeout <= 0 && !txRolledBack ? "Consider changing " +
                                        "TransactionConfiguration.txTimeoutOnPartitionMapExchange" +
                                        " to non default value to avoid this message. " : "") +
                                        "Dumping pending objects that might be the cause: ");

                                    try {
                                        dumpDebugInfo(exchFut);
                                    }
                                    catch (Exception e) {
                                        U.error(diagnosticLog, "Failed to dump debug information: " + e, e);
                                    }

                                    nextDumpTime = U.currentTimeMillis() + nextDumpTimeout(dumpCnt++, dumpTimeout);
                                }

                                long passedMillis = U.millisSinceNanos(waitStartNanos);

                                if (!txRolledBack && curTimeout > 0 && passedMillis >= curTimeout) {
                                    txRolledBack = true; // Try automatic rollback only once.

                                    cctx.tm().rollbackOnTopologyChange(exchFut.initialVersion());
                                }
                            }
                            catch (Exception e) {
                                if (exchFut.reconnectOnError(e))
                                    throw new IgniteNeedReconnectException(cctx.localNode(), e);

                                throw e;
                            }
                        }

                        removeMergedFutures(resVer, exchFut);

                        if (log.isTraceEnabled())
                            log.trace("After waiting for exchange future [exchFut=" + exchFut + ", worker=" +
                                this + ']');

                        if (exchFut.exchangeId().nodeId().equals(cctx.localNodeId()))
                            lastRefresh.compareAndSet(-1, U.currentTimeMillis());

                        // Just pick first worker to do this, so we don't
                        // invoke topology callback more than once for the
                        // same event.
                        boolean changed = false;

<<<<<<< HEAD
                                changed |= grp.topology().afterExchange(exchFut);
                            }
=======
                        for (CacheGroupContext grp : cctx.cache().cacheGroups()) {
                            if (grp.isLocal())
                                continue;

                            changed |= grp.topology().afterExchange(exchFut);
                        }
>>>>>>> d7364c28

                        if (!cctx.kernalContext().clientNode() && changed) {
                            if (log.isDebugEnabled())
                                log.debug("Refresh partitions due to mapping was changed");

                            refreshPartitions();
                        }
                    }

<<<<<<< HEAD
                        // Schedule rebalance if force rebalance or force reassign occurs.
                        if (exchFut == null)
                            resetRebalanceVersion();;

                        if (!cctx.kernalContext().clientNode() && rebTopVer.equals(NONE)) {
                            if (rebalanceDelay > 0)
                                U.sleep(rebalanceDelay);

                            assignsMap = cctx.preloader().generateAssignments(exchId, exchFut, cnt, forcePreload);
                        }
                    }
                    finally {
                        // Must flip busy flag before assignments are given to demand workers.
                        busy = false;
=======
                    if (rebalanceRequired(exchFut)) {
                        if (rebalanceDelay > 0)
                            U.sleep(rebalanceDelay);

                        assignsMap = new HashMap<>();

                        IgniteCacheSnapshotManager snp = cctx.snapshot();

                        for (final CacheGroupContext grp : cctx.cache().cacheGroups()) {
                            long delay = grp.config().getRebalanceDelay();

                            boolean disableRebalance = snp.partitionsAreFrozen(grp);

                            GridDhtPreloaderAssignments assigns = null;

                            // Don't delay for dummy reassigns to avoid infinite recursion.
                            if ((delay == 0 || forcePreload) && !disableRebalance)
                                assigns = grp.preloader().generateAssignments(exchId, exchFut);

                            assignsMap.put(grp.groupId(), assigns);

                            if (resVer == null && !grp.isLocal())
                                resVer = grp.topology().readyTopologyVersion();
                        }
>>>>>>> d7364c28
                    }

                    if (resVer == null)
                        resVer = exchId.topologyVersion();

                    if (!F.isEmpty(assignsMap)) {
                        int size = assignsMap.size();

                        NavigableMap<CacheRebalanceOrder, List<Integer>> orderMap = new TreeMap<>();

                        for (Integer grpId : assignsMap.keySet()) {
                            CacheGroupContext grp = cctx.cache().cacheGroup(grpId);

                            CacheRebalanceOrder order = new CacheRebalanceOrder(
                                grp.config().getRebalanceOrder(),
                                grp.config().getRebalanceMode());

                            if (orderMap.get(order) == null)
                                orderMap.put(order, new ArrayList<Integer>(size));

                            orderMap.get(order).add(grpId);

                            if (resVer == null && !grp.isLocal())
                                resVer = grp.topology().readyTopologyVersion();
                        }

<<<<<<< HEAD
                        if (resVer == null)
                            resVer = exchId.topologyVersion();

                        Runnable r = null;
=======
                        RebalanceFuture r = null;
>>>>>>> d7364c28

                        GridCompoundFuture<Boolean, Boolean> rebFut = new GridCompoundFuture<>();

<<<<<<< HEAD
=======
                        ArrayList<String> rebList = new ArrayList<>(size);

>>>>>>> d7364c28
                        GridCompoundFuture<Boolean, Boolean> forcedRebFut = null;

                        if (task instanceof ForceRebalanceExchangeTask)
                            forcedRebFut = ((ForceRebalanceExchangeTask)task).forcedRebalanceFuture();

                        for (CacheRebalanceOrder order : orderMap.descendingKeySet()) {
                            for (Integer grpId : orderMap.get(order)) {
                                CacheGroupContext grp = cctx.cache().cacheGroup(grpId);

                                IgniteInternalFuture<GridDhtPreloaderAssignments> fut = assignsMap.get(grpId);

<<<<<<< HEAD
                                assert fut != null : "grp=" + grp.cacheOrGroupName();

                                Runnable cur = grp.preloader().addAssignments(fut,
=======
                                RebalanceFuture cur = grp.preloader().addAssignments(assigns,
>>>>>>> d7364c28
                                    forcePreload,
                                    cnt,
                                    r,
                                    forcedRebFut,
                                    rebFut);

                                if (cur != null) {
                                    rebList.add(grp.cacheOrGroupName());

                                    r = cur;
                                }
                            }
                        }

                        rebFut.markInitialized();

                        if (forcedRebFut != null)
                            forcedRebFut.markInitialized();

<<<<<<< HEAD
                        if (hasPendingServerExchange()) {
                            U.log(log, "Skipping rebalancing (obsolete exchange ID) " +
                                "[top=" + resVer + ", evt=" + exchId.discoveryEventName() +
                                ", node=" + exchId.nodeId() + ']');
                        }
                        else if (r != null) {
=======
                        if (r != null) {
>>>>>>> d7364c28
                            Collections.reverse(rebList);

                            RebalanceFuture finalR = r;

                            // Waits until compatible rebalances are finished.
                            // Start rebalancing cache groups chain. Each group will be rebalanced
                            // sequentially one by one e.g.:
                            // ignite-sys-cache -> cacheGroupR1 -> cacheGroupP2 -> cacheGroupR3
                            long rebId = cnt;

                            rebFut.listen(new IgniteInClosure<IgniteInternalFuture<Boolean>>() {
                                @Override public void apply(IgniteInternalFuture<Boolean> f) {
                                    U.log(log, "Rebalancing scheduled [order=" + rebList +
                                        ", top=" + finalR.topologyVersion() +
                                        ", rebalanceId=" + rebId +
                                        ", evt=" + exchId.discoveryEventName() +
                                        ", node=" + exchId.nodeId() + ']');

                                    finalR.requestPartitions();
                                }
                            });
                        }
                        else {
                            U.log(log, "Skipping rebalancing (nothing scheduled) " +
                                "[top=" + resVer + ", force=" + (exchFut == null) +
                                ", evt=" + exchId.discoveryEventName() +
                                ", node=" + exchId.nodeId() + ']');
                        }
                    }
                    else {
                        U.log(log, "Skipping rebalancing (no affinity changes) " +
<<<<<<< HEAD
                            "[top=" + resVer != null ? resVer : exchId.topologyVersion() +
                            ", rebTopVer=" + rebTopVer +
=======
                            "[top=" + resVer +
>>>>>>> d7364c28
                            ", evt=" + exchId.discoveryEventName() +
                            ", evtNode=" + exchId.nodeId() +
                            ", client=" + cctx.kernalContext().clientNode() + ']');
                    }
                }
                catch (IgniteInterruptedCheckedException e) {
                    throw e;
                }
                catch (IgniteClientDisconnectedCheckedException | IgniteNeedReconnectException e) {
                    if (cctx.discovery().reconnectSupported()) {
                        U.warn(log, "Local node failed to complete partition map exchange due to " +
                            "exception, will try to reconnect to cluster: " + e.getMessage(), e);

                        cctx.discovery().reconnect();

                        reconnectNeeded = true;
                    }
                    else
                        U.warn(log, "Local node received IgniteClientDisconnectedCheckedException or " +
                            " IgniteNeedReconnectException exception but doesn't support reconnect, stopping node: " +
                            e.getMessage(), e);

                    return;
                }
                catch (IgniteCheckedException e) {
                    U.error(log, "Failed to wait for completion of partition map exchange " +
                        "(preloading will not start): " + task, e);

                    throw e;
                }
            }
        }

        /**
         * Rebalance is not required on a client node and is always required when the exchange future is null.
         * In other cases, this method checks all caches and decides whether rebalancing is required or not
         * for the specific exchange.
         *
         * @param exchFut Exchange future.
         * @return {@code True} if rebalance is required at least for one of cache groups.
         */
        private boolean rebalanceRequired(GridDhtPartitionsExchangeFuture exchFut) {
            if (cctx.kernalContext().clientNode())
                return false;

            if (exchFut == null)
                return true;

            for (CacheGroupContext grp : cctx.cache().cacheGroups()) {
                if (grp.isLocal())
                    continue;

                if (grp.preloader().rebalanceRequired(exchFut))
                    return true;
            }

            return false;
        }
    }

    /**
     * Partition resend timeout object.
     */
    private class ResendTimeoutObject implements GridTimeoutObject {
        /** Timeout ID. */
        private final IgniteUuid timeoutId = IgniteUuid.randomUuid();

        /** Logger. */
        protected final IgniteLogger log;

        /** Timeout start time. */
        private final long createTime = U.currentTimeMillis();

        /** Started flag. */
        private AtomicBoolean started = new AtomicBoolean();

        /**
         *
         */
        private ResendTimeoutObject() {
            this.log = cctx.logger(getClass());
        }

        /** {@inheritDoc} */
        @Override public IgniteUuid timeoutId() {
            return timeoutId;
        }

        /** {@inheritDoc} */
        @Override public long endTime() {
            return createTime + partResendTimeout;
        }

        /** {@inheritDoc} */
        @Override public void onTimeout() {
            cctx.kernalContext().closure().runLocalSafe(new Runnable() {
                @Override public void run() {
                    if (!busyLock.readLock().tryLock())
                        return;

                    try {
                        if (started.compareAndSet(false, true)) {
                            if (log.isDebugEnabled())
                                log.debug("Refresh partitions due to scheduled timeout");

                            refreshPartitions();
                        }
                    }
                    finally {
                        busyLock.readLock().unlock();

                        cctx.time().removeTimeoutObject(ResendTimeoutObject.this);

                        pendingResend.compareAndSet(ResendTimeoutObject.this, null);
                    }
                }
            });
        }

        /**
         * @return {@code True} if timeout object started to run.
         */
        public boolean started() {
            return started.get();
        }
    }

    /**
     *
     */
    private static class ExchangeFutureSet extends GridListSet<GridDhtPartitionsExchangeFuture> {
        /** */
        private static final long serialVersionUID = 0L;

        /** */
        private final int histSize;

        /** */
        private final AtomicReference<AffinityTopologyVersion> readyTopVer =
            new AtomicReference<>(NONE);

        /**
         * Creates ordered, not strict list set.
         *
         * @param histSize Max history size.
         */
        private ExchangeFutureSet(int histSize) {
            super((f1, f2) -> {
                AffinityTopologyVersion t1 = f1.exchangeId().topologyVersion();
                AffinityTopologyVersion t2 = f2.exchangeId().topologyVersion();

                assert t1.topologyVersion() > 0;
                assert t2.topologyVersion() > 0;

                // Reverse order.
                return t2.compareTo(t1);
            }, /*not strict*/false);

            this.histSize = histSize;
        }

        /**
         * @param fut Future to add.
         * @return {@code True} if added.
         */
        @Override public synchronized GridDhtPartitionsExchangeFuture addx(
            GridDhtPartitionsExchangeFuture fut) {
            GridDhtPartitionsExchangeFuture cur = super.addx(fut);

            while (size() > histSize) {
                GridDhtPartitionsExchangeFuture last = last();

                if (!last.isDone() || Objects.equals(last.initialVersion(), readyTopVer()))
                    break;

                removeLast();
            }

            // Return the value in the set.
            return cur == null ? fut : cur;
        }

        /**
         * @return Ready top version.
         */
        public AffinityTopologyVersion readyTopVer() {
            return readyTopVer.get();
        }

        /**
         * @param readyTopVersion Ready top version.
         * @return {@code true} if version was set and {@code false} otherwise.
         */
        public boolean readyTopVer(AffinityTopologyVersion readyTopVersion) {
            while (true) {
                AffinityTopologyVersion readyVer = readyTopVer.get();

                if (readyVer.compareTo(readyTopVersion) >= 0)
                    return false;

                if (readyTopVer.compareAndSet(readyVer, readyTopVersion))
                    return true;
            }
        }

        /** {@inheritDoc} */
        @Nullable @Override public synchronized GridDhtPartitionsExchangeFuture removex(
            GridDhtPartitionsExchangeFuture val) {

            return super.removex(val);
        }

        /**
         * @return Values.
         */
        @Override public synchronized List<GridDhtPartitionsExchangeFuture> values() {
            return super.values();
        }

        /** {@inheritDoc} */
        @Override public synchronized String toString() {
            return S.toString(ExchangeFutureSet.class, this, super.toString());
        }
    }

    /**
     *
     */
    private abstract class MessageHandler<M> implements IgniteBiInClosure<UUID, M> {
        /** */
        private static final long serialVersionUID = 0L;

        /**
         * @param nodeId Sender node ID.
         * @param msg Message.
         */
        @Override public void apply(UUID nodeId, M msg) {
            ClusterNode node = cctx.node(nodeId);

            if (node == null) {
                if (log.isTraceEnabled())
                    log.trace("Received message from failed node [node=" + nodeId + ", msg=" + msg + ']');

                return;
            }

            if (log.isTraceEnabled())
                log.trace("Received message from node [node=" + nodeId + ", msg=" + msg + ']');

            onMessage(node, msg);
        }

        /**
         * @param node Sender cluster node.
         * @param msg Message.
         */
        protected abstract void onMessage(ClusterNode node, M msg);
    }

    /**
     * Affinity ready future.
     */
    private class AffinityReadyFuture extends GridFutureAdapter<AffinityTopologyVersion> {
        /** */
        @GridToStringInclude
        private AffinityTopologyVersion topVer;

        /**
         * @param topVer Topology version.
         */
        private AffinityReadyFuture(AffinityTopologyVersion topVer) {
            this.topVer = topVer;
        }

        /** {@inheritDoc} */
        @Override public boolean onDone(AffinityTopologyVersion res, @Nullable Throwable err) {
            assert res != null || err != null;

            boolean done = super.onDone(res, err);

            if (done)
                readyFuts.remove(topVer, this);

            return done;
        }

        /** {@inheritDoc} */
        @Override public String toString() {
            return S.toString(AffinityReadyFuture.class, this, super.toString());
        }
    }

    /**
     * Class to print only limited number of warnings.
     */
    private static class WarningsGroup {
        /** */
        private final IgniteLogger log;

        /** */
        private final int warningsLimit;

        /** */
        private final String title;

        /** */
        private final List<String> messages = new ArrayList<>();

        /** */
        private int warningsTotal = 0;

        /**
         * @param log Target logger.
         * @param warningsLimit Warnings limit.
         */
        private WarningsGroup(String title, IgniteLogger log, int warningsLimit) {
            this.title = title;

            this.log = log;

            this.warningsLimit = warningsLimit;
        }

        /**
         * @param msg Warning message.
         * @return {@code true} if message is added to list.
         */
        private boolean add(String msg) {
            boolean added = false;

            if (canAddMessage()) {
                messages.add(msg);

                added = true;
            }

            warningsTotal++;

            return added;
        }

        /**
         * @return {@code true} if messages list size less than limit.
         */
        private boolean canAddMessage() {
            return warningsTotal < warningsLimit;
        }

        /**
         * Increase total number of warnings.
         */
        private void incTotal() {
            warningsTotal++;
        }

        /**
         * Print warnings block title and messages.
         */
        private void printToLog() {
            if (warningsTotal > 0) {
                U.warn(log, String.format(title, warningsLimit, warningsTotal));

                for (String message : messages)
                    U.warn(log, message);
            }
        }
    }

    /**
     * Class to limit action count for unique objects.
     * <p>
     * NO guarantees of thread safety are provided.
     */
    private static class ActionLimiter<T> {
        /** */
        private final int limit;

        /**
         * Internal storage of objects and counters for each of object.
         */
        private final Map<T, AtomicInteger> actionsCnt = new HashMap<>();

        /**
         * Set of active objects.
         */
        private final Set<T> activeObjects = new HashSet<>();

        /**
         * @param limit Limit.
         */
        private ActionLimiter(int limit) {
            this.limit = limit;
        }

        /**
         * Shows if action is allowed for the given object. Adds this object to internal set of active
         * objects that are still in use.
         *
         * @param obj object.
         */
        boolean allowAction(T obj) {
            activeObjects.add(obj);

            int cnt = actionsCnt.computeIfAbsent(obj, o -> new AtomicInteger(0))
                .incrementAndGet();

            return (cnt <= limit);
        }

        /**
         * Removes old objects from limiter's internal storage. All objects that are contained in internal
         * storage but not in set of active objects, are assumed as 'old'. This method is to be called
         * after processing of collection of objects to purge limiter's internal storage.
         */
        void trim() {
            actionsCnt.keySet().removeIf(key -> !activeObjects.contains(key));

            activeObjects.clear();
        }
    }

    /**
     * Represents a cache rebalance order that takes into account both values: rebalance order itself and rebalance mode.
     * It is assumed SYNC caches should be rebalanced in the first place.
     */
    private static class CacheRebalanceOrder implements Comparable<CacheRebalanceOrder> {
        /** Cache rebalance order. */
        private int order;

        /** Cache rebalance mode. */
        private CacheRebalanceMode mode;

        /**
         * Creates a new instance of CacheRebalanceOrder.
         *
         * @param order Cache rebalance order.
         * @param mode Cache rebalance mode.
         */
        public CacheRebalanceOrder(int order, CacheRebalanceMode mode) {
            this.order = order;
            this.mode = mode;
        }

        /** {@inheritDoc} */
        @Override public int compareTo(@NotNull CacheRebalanceOrder o) {
            if (order == o.order) {
                if (mode == o.mode)
                    return 0;

                switch (mode) {
                    case SYNC: return -1;
                    case ASYNC: return o.mode == CacheRebalanceMode.SYNC ? 1 : -1;
                    case NONE: return 1;
                    default:
                        throw new IllegalArgumentException("Unknown cache rebalance mode [mode=" + mode + ']');
                }
            }
            else
                return (order < o.order) ? -1 : 1;
        }

        /** {@inheritDoc} */
        @Override public boolean equals(Object o) {
            if (this == o)
                return true;
            if (o == null || getClass() != o.getClass())
                return false;

            CacheRebalanceOrder order1 = (CacheRebalanceOrder)o;

            if (order != order1.order)
                return false;
            return mode == order1.mode;
        }

        /** {@inheritDoc} */
        @Override public int hashCode() {
            int result = order;
            result = 31 * result + mode.hashCode();
            return result;
        }
    }
}<|MERGE_RESOLUTION|>--- conflicted
+++ resolved
@@ -111,6 +111,7 @@
 import org.apache.ignite.internal.processors.cache.distributed.dht.topology.GridClientPartitionTopology;
 import org.apache.ignite.internal.processors.cache.distributed.dht.topology.GridDhtPartitionTopology;
 import org.apache.ignite.internal.processors.cache.distributed.near.GridNearTxLocal;
+import org.apache.ignite.internal.processors.cache.persistence.snapshot.IgniteCacheSnapshotManager;
 import org.apache.ignite.internal.processors.cache.persistence.snapshot.SnapshotDiscoveryMessage;
 import org.apache.ignite.internal.processors.cache.transactions.IgniteInternalTx;
 import org.apache.ignite.internal.processors.cache.transactions.IgniteTxManager;
@@ -1074,8 +1075,10 @@
         return exchFuts.readyTopVer();
     }
 
-    /**
-<<<<<<< HEAD
+    /** Rebalance topology version. */
+    private volatile AffinityTopologyVersion rebTopVer = NONE;
+
+    /**
      * @return Latest rebalance topology version or {@code NONE} if there is no info.
      */
     public AffinityTopologyVersion rebalanceTopologyVersion() {
@@ -1088,8 +1091,6 @@
     }
 
     /**
-=======
->>>>>>> d7364c28
      * @return Last initialized topology future.
      */
     public GridDhtPartitionsExchangeFuture lastTopologyFuture() {
@@ -3282,13 +3283,10 @@
                         continue;
                     }
 
-<<<<<<< HEAD
-                    busy = true;
-
-                    Map<Integer, IgniteInternalFuture<GridDhtPreloaderAssignments>> assignsMap = null;
-=======
                     Map<Integer, GridDhtPreloaderAssignments> assignsMap = null;
->>>>>>> d7364c28
+//                    busy = true;
+//
+//                    Map<Integer, IgniteInternalFuture<GridDhtPreloaderAssignments>> assignsMap = null;
 
                     boolean forcePreload = false;
 
@@ -3468,17 +3466,12 @@
                         // same event.
                         boolean changed = false;
 
-<<<<<<< HEAD
-                                changed |= grp.topology().afterExchange(exchFut);
-                            }
-=======
                         for (CacheGroupContext grp : cctx.cache().cacheGroups()) {
                             if (grp.isLocal())
                                 continue;
 
                             changed |= grp.topology().afterExchange(exchFut);
                         }
->>>>>>> d7364c28
 
                         if (!cctx.kernalContext().clientNode() && changed) {
                             if (log.isDebugEnabled())
@@ -3488,22 +3481,6 @@
                         }
                     }
 
-<<<<<<< HEAD
-                        // Schedule rebalance if force rebalance or force reassign occurs.
-                        if (exchFut == null)
-                            resetRebalanceVersion();;
-
-                        if (!cctx.kernalContext().clientNode() && rebTopVer.equals(NONE)) {
-                            if (rebalanceDelay > 0)
-                                U.sleep(rebalanceDelay);
-
-                            assignsMap = cctx.preloader().generateAssignments(exchId, exchFut, cnt, forcePreload);
-                        }
-                    }
-                    finally {
-                        // Must flip busy flag before assignments are given to demand workers.
-                        busy = false;
-=======
                     if (rebalanceRequired(exchFut)) {
                         if (rebalanceDelay > 0)
                             U.sleep(rebalanceDelay);
@@ -3528,7 +3505,6 @@
                             if (resVer == null && !grp.isLocal())
                                 resVer = grp.topology().readyTopologyVersion();
                         }
->>>>>>> d7364c28
                     }
 
                     if (resVer == null)
@@ -3555,22 +3531,15 @@
                                 resVer = grp.topology().readyTopologyVersion();
                         }
 
-<<<<<<< HEAD
                         if (resVer == null)
                             resVer = exchId.topologyVersion();
 
-                        Runnable r = null;
-=======
                         RebalanceFuture r = null;
->>>>>>> d7364c28
 
                         GridCompoundFuture<Boolean, Boolean> rebFut = new GridCompoundFuture<>();
 
-<<<<<<< HEAD
-=======
                         ArrayList<String> rebList = new ArrayList<>(size);
 
->>>>>>> d7364c28
                         GridCompoundFuture<Boolean, Boolean> forcedRebFut = null;
 
                         if (task instanceof ForceRebalanceExchangeTask)
@@ -3580,15 +3549,10 @@
                             for (Integer grpId : orderMap.get(order)) {
                                 CacheGroupContext grp = cctx.cache().cacheGroup(grpId);
 
-                                IgniteInternalFuture<GridDhtPreloaderAssignments> fut = assignsMap.get(grpId);
-
-<<<<<<< HEAD
-                                assert fut != null : "grp=" + grp.cacheOrGroupName();
-
-                                Runnable cur = grp.preloader().addAssignments(fut,
-=======
+                                //IgniteInternalFuture<GridDhtPreloaderAssignments> fut = assignsMap.get(grpId);
+                                GridDhtPreloaderAssignments assigns = assignsMap.get(grpId);
+
                                 RebalanceFuture cur = grp.preloader().addAssignments(assigns,
->>>>>>> d7364c28
                                     forcePreload,
                                     cnt,
                                     r,
@@ -3608,16 +3572,7 @@
                         if (forcedRebFut != null)
                             forcedRebFut.markInitialized();
 
-<<<<<<< HEAD
-                        if (hasPendingServerExchange()) {
-                            U.log(log, "Skipping rebalancing (obsolete exchange ID) " +
-                                "[top=" + resVer + ", evt=" + exchId.discoveryEventName() +
-                                ", node=" + exchId.nodeId() + ']');
-                        }
-                        else if (r != null) {
-=======
                         if (r != null) {
->>>>>>> d7364c28
                             Collections.reverse(rebList);
 
                             RebalanceFuture finalR = r;
@@ -3649,12 +3604,7 @@
                     }
                     else {
                         U.log(log, "Skipping rebalancing (no affinity changes) " +
-<<<<<<< HEAD
-                            "[top=" + resVer != null ? resVer : exchId.topologyVersion() +
-                            ", rebTopVer=" + rebTopVer +
-=======
                             "[top=" + resVer +
->>>>>>> d7364c28
                             ", evt=" + exchId.discoveryEventName() +
                             ", evtNode=" + exchId.nodeId() +
                             ", client=" + cctx.kernalContext().clientNode() + ']');
