/*
 * Licensed to the Apache Software Foundation (ASF) under one or more
 * contributor license agreements.  See the NOTICE file distributed with
 * this work for additional information regarding copyright ownership.
 * The ASF licenses this file to You under the Apache License, Version 2.0
 * (the "License"); you may not use this file except in compliance with
 * the License.  You may obtain a copy of the License at
 *
 *      http://www.apache.org/licenses/LICENSE-2.0
 *
 * Unless required by applicable law or agreed to in writing, software
 * distributed under the License is distributed on an "AS IS" BASIS,
 * WITHOUT WARRANTIES OR CONDITIONS OF ANY KIND, either express or implied.
 * See the License for the specific language governing permissions and
 * limitations under the License.
 */
package org.apache.ignite.internal.processors.cache.binary;

import java.io.File;
import java.io.FileInputStream;
import java.util.Map;
import java.util.concurrent.BlockingQueue;
import java.util.concurrent.ConcurrentHashMap;
import java.util.concurrent.ConcurrentMap;
import java.util.concurrent.LinkedBlockingQueue;
import org.apache.ignite.IgniteCheckedException;
import org.apache.ignite.IgniteException;
import org.apache.ignite.IgniteLogger;
import org.apache.ignite.binary.BinaryType;
import org.apache.ignite.failure.FailureContext;
import org.apache.ignite.failure.FailureType;
import org.apache.ignite.internal.GridKernalContext;
import org.apache.ignite.internal.IgniteInterruptedCheckedException;
import org.apache.ignite.internal.binary.BinaryMetadata;
import org.apache.ignite.internal.binary.BinaryTypeImpl;
import org.apache.ignite.internal.binary.BinaryUtils;
import org.apache.ignite.internal.processors.cache.persistence.file.FileIO;
import org.apache.ignite.internal.processors.cache.persistence.file.FileIOFactory;
import org.apache.ignite.internal.processors.cacheobject.BinaryTypeWriter;
import org.apache.ignite.internal.util.future.GridFutureAdapter;
import org.apache.ignite.internal.util.typedef.internal.CU;
import org.apache.ignite.internal.util.typedef.internal.S;
import org.apache.ignite.internal.util.typedef.internal.U;
import org.apache.ignite.internal.util.worker.GridWorker;
import org.apache.ignite.thread.IgniteThread;

/**
 * Class handles saving/restoring binary metadata to/from disk.
 *
 * Current implementation needs to be rewritten as it issues IO operations from discovery thread which may lead to
 * segmentation of nodes from cluster.
 */
class BinaryMetadataFileStore implements BinaryTypeWriter {
    /** Link to resolved binary metadata directory. Null for non persistent mode */
    private File workDir;

    /** */
    private final ConcurrentMap<Integer, BinaryMetadataHolder> metadataLocCache;

    /** */
    private final GridKernalContext ctx;

    /** */
    private final boolean isPersistenceEnabled;

    /** */
    private FileIOFactory fileIOFactory;

    /** */
    private final IgniteLogger log;

    /** */
    private BinaryMetadataAsyncWriter writer;

    /**
     * @param metadataLocCache Metadata locale cache.
     * @param ctx Context.
     * @param log Logger.
     * and consistentId
     */
    BinaryMetadataFileStore(
        final ConcurrentMap<Integer, BinaryMetadataHolder> metadataLocCache,
        final GridKernalContext ctx,
        final IgniteLogger log,
<<<<<<< HEAD
        final String igniteWorkDir,
        @Nullable final File binaryMetadataFileStoreDir
=======
        final File workDir
>>>>>>> c5aa3cd4
    ) {
        this.metadataLocCache = metadataLocCache;
        this.ctx = ctx;
        this.isPersistenceEnabled = CU.isPersistenceEnabled(ctx.config());
        this.log = log;

        if (!CU.isPersistenceEnabled(ctx.config()))
            return;

        fileIOFactory = ctx.config().getDataStorageConfiguration().getFileIOFactory();
        this.workDir = workDir;
    }

<<<<<<< HEAD
        try {
            if (binaryMetadataFileStoreDir != null)
                workDir = binaryMetadataFileStoreDir;
            else {
                final String subFolder = ctx.pdsFolderResolver().resolveFolders().folderName();

                workDir = new File(U.resolveWorkDirectory(
                    igniteWorkDir,
                    "binary_meta",
                    false
                ),
                    subFolder);
            }

            U.ensureDirectory(workDir, "directory for serialized binary metadata", log);
        }
        catch (IgniteCheckedException e) {
            throw new IgniteException(e);
        }
    }

    /**
     * Starts worker thread for acyn writing of binary metadata.
=======
    /**
     * Starts worker thread for acync writing of binary metadata.
>>>>>>> c5aa3cd4
     */
    void start() {
        writer = new BinaryMetadataAsyncWriter();

        new IgniteThread(writer).start();
    }

    /**
     * Stops worker for async writing of binary metadata.
     */
    void stop() {
        U.cancel(writer);
    }

    /** {@inheritDoc} */
    @Override public void writeMeta(int typeId, BinaryType type) {
        assert type instanceof BinaryTypeImpl;
        assert !ctx.clientNode();

        mergeAndWriteMetadata(((BinaryTypeImpl)type).metadata());
    }

    /**
     * @param binMeta Binary metadata to be written to disk.
     */
    void writeMetadata(BinaryMetadata binMeta) {
        if (!isPersistenceEnabled)
            return;

        try {
            File file = new File(workDir, binMeta.typeId() + ".bin");

            byte[] marshalled = U.marshal(ctx, binMeta);

            try (final FileIO out = fileIOFactory.create(file)) {
                int left = marshalled.length;
                while ((left -= out.writeFully(marshalled, 0, Math.min(marshalled.length, left))) > 0)
                    ;

                out.force();
            }
        }
        catch (Exception e) {
            final String msg = "Failed to save metadata for typeId: " + binMeta.typeId() +
                "; exception was thrown: " + e.getMessage();

            U.error(log, msg);

            U.cancel(writer);

            ctx.failure().process(new FailureContext(FailureType.CRITICAL_ERROR, e));

            throw new IgniteException(msg, e);
        }
    }

    /**
     * Restores metadata on startup of {@link CacheObjectBinaryProcessorImpl} but before starting discovery.
     */
    void restoreMetadata() {
        if (!isPersistenceEnabled)
            return;

        for (File file : workDir.listFiles()) {
            try (FileInputStream in = new FileInputStream(file)) {
                BinaryMetadata meta = U.unmarshal(ctx.config().getMarshaller(), in, U.resolveClassLoader(ctx.config()));

                metadataLocCache.put(meta.typeId(), new BinaryMetadataHolder(meta, 0, 0));
            }
            catch (Exception e) {
                U.warn(log, "Failed to restore metadata from file: " + file.getName() +
                    "; exception was thrown: " + e.getMessage());
            }
        }
    }

    /**
     * Checks if binary metadata for the same typeId is already presented on disk. If so merges it with new metadata and
     * stores the result. Otherwise just writes new metadata.
     *
     * @param binMeta new binary metadata to write to disk.
     */
    void mergeAndWriteMetadata(BinaryMetadata binMeta) {
        BinaryMetadata existingMeta = readMetadata(binMeta.typeId());

        if (existingMeta != null) {
            BinaryMetadata mergedMeta = BinaryUtils.mergeMetadata(existingMeta, binMeta);

            writeMetadata(mergedMeta);
        }
        else
            writeMetadata(binMeta);
    }

    /**
     * Reads binary metadata for given typeId.
     *
     * @param typeId typeId of BinaryMetadata to be read.
     */
    private BinaryMetadata readMetadata(int typeId) {
        File file = new File(workDir, Integer.toString(typeId) + ".bin");

        if (!file.exists())
            return null;

        try (FileInputStream in = new FileInputStream(file)) {
            return U.unmarshal(ctx.config().getMarshaller(), in, U.resolveClassLoader(ctx.config()));
        }
        catch (Exception e) {
            U.warn(log, "Failed to restore metadata from file: " + file.getName() +
                "; exception was thrown: " + e.getMessage());
        }

        return null;
    }

    /**
     *
     */
    void prepareMetadataWriting(BinaryMetadata meta, int typeVer) {
        if (!isPersistenceEnabled)
            return;

        writer.prepareWriteFuture(meta, typeVer);
    }

    /**
     * @param typeId Type ID.
     * @param typeVer Type version.
     */
    void writeMetadataAsync(int typeId, int typeVer) {
        if (!isPersistenceEnabled)
            return;

        writer.startWritingAsync(typeId, typeVer);
    }

    /**
     * {@code typeVer} parameter is always non-negative except one special case
     * (see {@link CacheObjectBinaryProcessorImpl#addMeta(int, BinaryType, boolean)} for context):
     * if request for bin meta update arrives right at the moment when node is stopping
     * {@link MetadataUpdateResult} of special type is generated: UPDATE_DISABLED.
     *
     * @param typeId
     * @param typeVer
     * @throws IgniteCheckedException
     */
    void waitForWriteCompletion(int typeId, int typeVer) throws IgniteCheckedException {
        if (!isPersistenceEnabled)
            return;

        writer.waitForWriteCompletion(typeId, typeVer);
    }

    /**
     * @param typeId Binary metadata type id.
     * @param typeVer Type version.
     */
    void finishWrite(int typeId, int typeVer) {
        if (!isPersistenceEnabled)
            return;

        writer.finishWriteFuture(typeId, typeVer);
    }

    /**
     *
     */
    private class BinaryMetadataAsyncWriter extends GridWorker {
        /**
         * Queue of write tasks submitted for execution.
         */
        private final BlockingQueue<WriteOperationTask> queue = new LinkedBlockingQueue<>();

        /**
         * Write operation tasks prepared for writing (but not yet submitted to execution (actual writing).
         */
        private final ConcurrentMap<OperationSyncKey, WriteOperationTask> preparedWriteTasks = new ConcurrentHashMap<>();

        /** */
        BinaryMetadataAsyncWriter() {
            super(ctx.igniteInstanceName(), "binary-metadata-writer", BinaryMetadataFileStore.this.log, ctx.workersRegistry());
        }

        /**
         * @param typeId Type ID.
         * @param typeVer Type version.
         */
        synchronized void startWritingAsync(int typeId, int typeVer) {
            if (isCancelled())
                return;

            WriteOperationTask task = preparedWriteTasks.get(new OperationSyncKey(typeId, typeVer));

            if (task != null) {
                if (log.isDebugEnabled())
                    log.debug(
                        "Submitting task for async write for" +
                            " [typeId=" + typeId +
                            ", typeVersion=" + typeVer + ']'
                    );

                queue.add(task);
            }
            else {
                if (log.isDebugEnabled())
                    log.debug(
                        "Task for async write for" +
                            " [typeId=" + typeId +
                            ", typeVersion=" + typeVer + "] not found"
                    );
            }
        }

        /** {@inheritDoc} */
        @Override public synchronized void cancel() {
            super.cancel();

            queue.clear();

            IgniteCheckedException err = new IgniteCheckedException("Operation has been cancelled (node is stopping).");

            for (Map.Entry<OperationSyncKey, WriteOperationTask> e : preparedWriteTasks.entrySet()) {
                if (log.isDebugEnabled())
                    log.debug(
                        "Cancelling future for write operation for" +
                            " [typeId=" + e.getKey().typeId +
                            ", typeVer=" + e.getKey().typeVer + ']'
                    );

                e.getValue().future.onDone(err);
            }

            preparedWriteTasks.clear();
        }

        /** {@inheritDoc} */
        @Override protected void body() throws InterruptedException, IgniteInterruptedCheckedException {
            while (!isCancelled()) {
                try {
                    body0();
                }
                catch (InterruptedException e) {
                    if (!isCancelled) {
                        ctx.failure().process(new FailureContext(FailureType.SYSTEM_WORKER_TERMINATION, e));

                        throw e;
                    }
                }
            }
        }

        /** */
        private void body0() throws InterruptedException {
            WriteOperationTask task;

            blockingSectionBegin();

            try {
                task = queue.take();

                if (log.isDebugEnabled())
                    log.debug(
                        "Starting write operation for" +
                            " [typeId=" + task.meta.typeId() +
                            ", typeVer=" + task.typeVer + ']'
                    );

                writeMetadata(task.meta);
            }
            finally {
                blockingSectionEnd();
            }

            finishWriteFuture(task.meta.typeId(), task.typeVer);
        }

        /**
         * @param typeId Binary metadata type id.
         * @param typeVer Type version.
         */
        void finishWriteFuture(int typeId, int typeVer) {
            WriteOperationTask task = preparedWriteTasks.remove(new OperationSyncKey(typeId, typeVer));

            if (task != null) {
                if (log.isDebugEnabled())
                    log.debug(
                        "Future for write operation for" +
                            " [typeId=" + typeId +
                            ", typeVer=" + typeVer + ']' +
                            " completed."
                    );

                task.future.onDone();
            }
            else {
                if (log.isDebugEnabled())
                    log.debug(
                        "Future for write operation for" +
                            " [typeId=" + typeId +
                            ", typeVer=" + typeVer + ']' +
                            " not found."
                    );
            }
        }

        /**
         * @param meta Binary metadata.
         * @param typeVer Type version.
         */
        synchronized void prepareWriteFuture(BinaryMetadata meta, int typeVer) {
            if (isCancelled())
                return;

            if (log.isDebugEnabled())
                log.debug(
                    "Prepare task for async write for" +
                        "[typeName=" + meta.typeName() +
                        ", typeId=" + meta.typeId() +
                        ", typeVersion=" + typeVer + ']'
                );

            preparedWriteTasks.putIfAbsent(new OperationSyncKey(meta.typeId(), typeVer), new WriteOperationTask(meta, typeVer));
        }

        /**
         * @param typeId Type ID.
         * @param typeVer Type version.
         * @throws IgniteCheckedException If write operation failed.
         */
        void waitForWriteCompletion(int typeId, int typeVer) throws IgniteCheckedException {
            //special case, see javadoc of {@link BinaryMetadataFileStore#waitForWriteCompletion}
            if (typeVer == -1) {
                if (log.isDebugEnabled())
                    log.debug("No need to wait for " + typeId + ", negative typeVer was passed.");

                return;
            }

            WriteOperationTask task = preparedWriteTasks.get(new OperationSyncKey(typeId, typeVer));

            if (task != null) {
                if (log.isDebugEnabled())
                    log.debug(
                        "Waiting for write completion of" +
                            " [typeId=" + typeId +
                            ", typeVer=" + typeVer + "]"
                    );

                try {
                    task.future.get();
                }
                finally {
                    if (log.isDebugEnabled())
                        log.debug(
                            "Released for write completion of" +
                                " [typeId=" + typeId +
                                ", typeVer=" + typeVer + ']'
                        );
                }
            }
            else {
                if (log.isDebugEnabled())
                    log.debug(
                        "Task for async write for" +
                            " [typeId=" + typeId +
                            ", typeVersion=" + typeVer + "] not found"
                    );
            }
        }
    }

    /**
     *
     */
    private static final class WriteOperationTask {
        /** */
        private final BinaryMetadata meta;

        /** */
        private final int typeVer;

        /** */
        private final GridFutureAdapter future = new GridFutureAdapter();

        /** */
        private WriteOperationTask(BinaryMetadata meta, int ver) {
            this.meta = meta;
            typeVer = ver;
        }
    }

    /**
     *
     */
    private static final class OperationSyncKey {
        /** */
        private final int typeId;

        /** */
        private final int typeVer;

        /** */
        private OperationSyncKey(int typeId, int typeVer) {
            this.typeId = typeId;
            this.typeVer = typeVer;
        }

        /** {@inheritDoc} */
        @Override public int hashCode() {
            return 31 * typeId + typeVer;
        }

        /** {@inheritDoc} */
        @Override public boolean equals(Object obj) {
            if (!(obj instanceof OperationSyncKey))
                return false;

            OperationSyncKey that = (OperationSyncKey)obj;

            return (that.typeId == typeId) && (that.typeVer == typeVer);
        }

        /** {@inheritDoc} */
        @Override public String toString() {
            return S.toString(OperationSyncKey.class, this);
        }
    }
}<|MERGE_RESOLUTION|>--- conflicted
+++ resolved
@@ -32,11 +32,9 @@
 import org.apache.ignite.internal.GridKernalContext;
 import org.apache.ignite.internal.IgniteInterruptedCheckedException;
 import org.apache.ignite.internal.binary.BinaryMetadata;
-import org.apache.ignite.internal.binary.BinaryTypeImpl;
 import org.apache.ignite.internal.binary.BinaryUtils;
 import org.apache.ignite.internal.processors.cache.persistence.file.FileIO;
 import org.apache.ignite.internal.processors.cache.persistence.file.FileIOFactory;
-import org.apache.ignite.internal.processors.cacheobject.BinaryTypeWriter;
 import org.apache.ignite.internal.util.future.GridFutureAdapter;
 import org.apache.ignite.internal.util.typedef.internal.CU;
 import org.apache.ignite.internal.util.typedef.internal.S;
@@ -50,7 +48,7 @@
  * Current implementation needs to be rewritten as it issues IO operations from discovery thread which may lead to
  * segmentation of nodes from cluster.
  */
-class BinaryMetadataFileStore implements BinaryTypeWriter {
+class BinaryMetadataFileStore {
     /** Link to resolved binary metadata directory. Null for non persistent mode */
     private File workDir;
 
@@ -82,12 +80,7 @@
         final ConcurrentMap<Integer, BinaryMetadataHolder> metadataLocCache,
         final GridKernalContext ctx,
         final IgniteLogger log,
-<<<<<<< HEAD
-        final String igniteWorkDir,
-        @Nullable final File binaryMetadataFileStoreDir
-=======
         final File workDir
->>>>>>> c5aa3cd4
     ) {
         this.metadataLocCache = metadataLocCache;
         this.ctx = ctx;
@@ -101,34 +94,8 @@
         this.workDir = workDir;
     }
 
-<<<<<<< HEAD
-        try {
-            if (binaryMetadataFileStoreDir != null)
-                workDir = binaryMetadataFileStoreDir;
-            else {
-                final String subFolder = ctx.pdsFolderResolver().resolveFolders().folderName();
-
-                workDir = new File(U.resolveWorkDirectory(
-                    igniteWorkDir,
-                    "binary_meta",
-                    false
-                ),
-                    subFolder);
-            }
-
-            U.ensureDirectory(workDir, "directory for serialized binary metadata", log);
-        }
-        catch (IgniteCheckedException e) {
-            throw new IgniteException(e);
-        }
-    }
-
-    /**
-     * Starts worker thread for acyn writing of binary metadata.
-=======
     /**
      * Starts worker thread for acync writing of binary metadata.
->>>>>>> c5aa3cd4
      */
     void start() {
         writer = new BinaryMetadataAsyncWriter();
@@ -141,14 +108,6 @@
      */
     void stop() {
         U.cancel(writer);
-    }
-
-    /** {@inheritDoc} */
-    @Override public void writeMeta(int typeId, BinaryType type) {
-        assert type instanceof BinaryTypeImpl;
-        assert !ctx.clientNode();
-
-        mergeAndWriteMetadata(((BinaryTypeImpl)type).metadata());
     }
 
     /**
