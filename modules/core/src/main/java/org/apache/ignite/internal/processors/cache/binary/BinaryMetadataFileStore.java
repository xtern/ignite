/*
 * Licensed to the Apache Software Foundation (ASF) under one or more
 * contributor license agreements.  See the NOTICE file distributed with
 * this work for additional information regarding copyright ownership.
 * The ASF licenses this file to You under the Apache License, Version 2.0
 * (the "License"); you may not use this file except in compliance with
 * the License.  You may obtain a copy of the License at
 *
 *      http://www.apache.org/licenses/LICENSE-2.0
 *
 * Unless required by applicable law or agreed to in writing, software
 * distributed under the License is distributed on an "AS IS" BASIS,
 * WITHOUT WARRANTIES OR CONDITIONS OF ANY KIND, either express or implied.
 * See the License for the specific language governing permissions and
 * limitations under the License.
 */
package org.apache.ignite.internal.processors.cache.binary;

import java.io.File;
import java.io.FileInputStream;
import java.util.Map;
import java.util.concurrent.BlockingQueue;
import java.util.concurrent.ConcurrentHashMap;
import java.util.concurrent.ConcurrentMap;
import java.util.concurrent.LinkedBlockingQueue;
import org.apache.ignite.IgniteCheckedException;
import org.apache.ignite.IgniteException;
import org.apache.ignite.IgniteLogger;
import org.apache.ignite.binary.BinaryType;
import org.apache.ignite.failure.FailureContext;
import org.apache.ignite.failure.FailureType;
import org.apache.ignite.internal.GridKernalContext;
import org.apache.ignite.internal.IgniteInterruptedCheckedException;
import org.apache.ignite.internal.binary.BinaryMetadata;
import org.apache.ignite.internal.binary.BinaryUtils;
import org.apache.ignite.internal.processors.cache.persistence.file.FileIO;
import org.apache.ignite.internal.processors.cache.persistence.file.FileIOFactory;
import org.apache.ignite.internal.util.future.GridFutureAdapter;
import org.apache.ignite.internal.util.typedef.internal.CU;
import org.apache.ignite.internal.util.typedef.internal.S;
import org.apache.ignite.internal.util.typedef.internal.U;
import org.apache.ignite.internal.util.worker.GridWorker;
import org.apache.ignite.thread.IgniteThread;

/**
 * Class handles saving/restoring binary metadata to/from disk.
 *
 * Current implementation needs to be rewritten as it issues IO operations from discovery thread which may lead to
 * segmentation of nodes from cluster.
 */
class BinaryMetadataFileStore {
    /** Link to resolved binary metadata directory. Null for non persistent mode */
    private File workDir;

    /** */
    private final ConcurrentMap<Integer, BinaryMetadataHolder> metadataLocCache;

    /** */
    private final GridKernalContext ctx;

    /** */
    private final boolean isPersistenceEnabled;

    /** */
    private FileIOFactory fileIOFactory;

    /** */
    private final IgniteLogger log;

    /** */
    private BinaryMetadataAsyncWriter writer;

    /**
     * @param metadataLocCache Metadata locale cache.
     * @param ctx Context.
     * @param log Logger.
<<<<<<< HEAD
     * and consistentId
=======
>>>>>>> 13a01514
     */
    BinaryMetadataFileStore(
        final ConcurrentMap<Integer, BinaryMetadataHolder> metadataLocCache,
        final GridKernalContext ctx,
        final IgniteLogger log,
        final File workDir
    ) {
        this.metadataLocCache = metadataLocCache;
        this.ctx = ctx;
        this.isPersistenceEnabled = CU.isPersistenceEnabled(ctx.config());
        this.log = log;
        this.workDir = workDir;

        if (!CU.isPersistenceEnabled(ctx.config())) {
            return;
        }

        fileIOFactory = ctx.config().getDataStorageConfiguration().getFileIOFactory();
<<<<<<< HEAD
        this.workDir = workDir;
    }

    /**
     * Starts worker thread for acync writing of binary metadata.
     */
    void start() {
=======
    }

    /**
     * Starts worker thread for async writing of binary metadata.
     */
    void start() throws IgniteCheckedException {
        U.ensureDirectory(workDir, "directory for serialized binary metadata", log);

>>>>>>> 13a01514
        writer = new BinaryMetadataAsyncWriter();

        new IgniteThread(writer).start();
    }

    /**
     * Stops worker for async writing of binary metadata.
     */
    void stop() {
        U.cancel(writer);
    }

    /**
     * @param binMeta Binary metadata to be written to disk.
     */
    void writeMetadata(BinaryMetadata binMeta) {
        if (!isPersistenceEnabled)
            return;

        try {
            File file = new File(workDir, binMeta.typeId() + ".bin");

            byte[] marshalled = U.marshal(ctx, binMeta);

            try (final FileIO out = fileIOFactory.create(file)) {
                int left = marshalled.length;
                while ((left -= out.writeFully(marshalled, 0, Math.min(marshalled.length, left))) > 0)
                    ;

                out.force();
            }
        }
        catch (Exception e) {
            final String msg = "Failed to save metadata for typeId: " + binMeta.typeId() +
                "; exception was thrown: " + e.getMessage();

            U.error(log, msg);

            U.cancel(writer);

            ctx.failure().process(new FailureContext(FailureType.CRITICAL_ERROR, e));

            throw new IgniteException(msg, e);
        }
    }

    /**
     * Restores metadata on startup of {@link CacheObjectBinaryProcessorImpl} but before starting discovery.
     */
    void restoreMetadata() {
        if (!isPersistenceEnabled)
            return;

        for (File file : workDir.listFiles()) {
            try (FileInputStream in = new FileInputStream(file)) {
                BinaryMetadata meta = U.unmarshal(ctx.config().getMarshaller(), in, U.resolveClassLoader(ctx.config()));

                metadataLocCache.put(meta.typeId(), new BinaryMetadataHolder(meta, 0, 0));
            }
            catch (Exception e) {
                U.warn(log, "Failed to restore metadata from file: " + file.getName() +
                    "; exception was thrown: " + e.getMessage());
            }
        }
    }

    /**
     * Checks if binary metadata for the same typeId is already presented on disk. If so merges it with new metadata and
     * stores the result. Otherwise just writes new metadata.
     *
     * @param binMeta new binary metadata to write to disk.
     */
    void mergeAndWriteMetadata(BinaryMetadata binMeta) {
        BinaryMetadata existingMeta = readMetadata(binMeta.typeId());

        if (existingMeta != null) {
            BinaryMetadata mergedMeta = BinaryUtils.mergeMetadata(existingMeta, binMeta);

            writeMetadata(mergedMeta);
        }
        else
            writeMetadata(binMeta);
    }

    /**
     * Reads binary metadata for given typeId.
     *
     * @param typeId typeId of BinaryMetadata to be read.
     */
    private BinaryMetadata readMetadata(int typeId) {
        File file = new File(workDir, Integer.toString(typeId) + ".bin");

        if (!file.exists())
            return null;

        try (FileInputStream in = new FileInputStream(file)) {
            return U.unmarshal(ctx.config().getMarshaller(), in, U.resolveClassLoader(ctx.config()));
        }
        catch (Exception e) {
            U.warn(log, "Failed to restore metadata from file: " + file.getName() +
                "; exception was thrown: " + e.getMessage());
        }

        return null;
    }

    /**
     *
     */
    void prepareMetadataWriting(BinaryMetadata meta, int typeVer) {
        if (!isPersistenceEnabled)
            return;

        writer.prepareWriteFuture(meta, typeVer);
    }

    /**
     * @param typeId Type ID.
     * @param typeVer Type version.
     */
    void writeMetadataAsync(int typeId, int typeVer) {
        if (!isPersistenceEnabled)
            return;

        writer.startWritingAsync(typeId, typeVer);
    }

    /**
     * {@code typeVer} parameter is always non-negative except one special case
     * (see {@link CacheObjectBinaryProcessorImpl#addMeta(int, BinaryType, boolean)} for context):
     * if request for bin meta update arrives right at the moment when node is stopping
     * {@link MetadataUpdateResult} of special type is generated: UPDATE_DISABLED.
     *
     * @param typeId
     * @param typeVer
     * @throws IgniteCheckedException
     */
    void waitForWriteCompletion(int typeId, int typeVer) throws IgniteCheckedException {
        if (!isPersistenceEnabled)
            return;

        writer.waitForWriteCompletion(typeId, typeVer);
    }

    /**
     * @param typeId Binary metadata type id.
     * @param typeVer Type version.
     */
    void finishWrite(int typeId, int typeVer) {
        if (!isPersistenceEnabled)
            return;

        writer.finishWriteFuture(typeId, typeVer);
    }

    /**
     *
     */
    private class BinaryMetadataAsyncWriter extends GridWorker {
        /**
         * Queue of write tasks submitted for execution.
         */
        private final BlockingQueue<WriteOperationTask> queue = new LinkedBlockingQueue<>();

        /**
         * Write operation tasks prepared for writing (but not yet submitted to execution (actual writing).
         */
        private final ConcurrentMap<OperationSyncKey, WriteOperationTask> preparedWriteTasks = new ConcurrentHashMap<>();

        /** */
        BinaryMetadataAsyncWriter() {
            super(ctx.igniteInstanceName(), "binary-metadata-writer", BinaryMetadataFileStore.this.log, ctx.workersRegistry());
        }

        /**
         * @param typeId Type ID.
         * @param typeVer Type version.
         */
        synchronized void startWritingAsync(int typeId, int typeVer) {
            if (isCancelled())
                return;

            WriteOperationTask task = preparedWriteTasks.get(new OperationSyncKey(typeId, typeVer));

            if (task != null) {
                if (log.isDebugEnabled())
                    log.debug(
                        "Submitting task for async write for" +
                            " [typeId=" + typeId +
                            ", typeVersion=" + typeVer + ']'
                    );

                queue.add(task);
            }
            else {
                if (log.isDebugEnabled())
                    log.debug(
                        "Task for async write for" +
                            " [typeId=" + typeId +
                            ", typeVersion=" + typeVer + "] not found"
                    );
            }
        }

        /** {@inheritDoc} */
        @Override public synchronized void cancel() {
            super.cancel();

            queue.clear();

            IgniteCheckedException err = new IgniteCheckedException("Operation has been cancelled (node is stopping).");

            for (Map.Entry<OperationSyncKey, WriteOperationTask> e : preparedWriteTasks.entrySet()) {
                if (log.isDebugEnabled())
                    log.debug(
                        "Cancelling future for write operation for" +
                            " [typeId=" + e.getKey().typeId +
                            ", typeVer=" + e.getKey().typeVer + ']'
                    );

                e.getValue().future.onDone(err);
            }

            preparedWriteTasks.clear();
        }

        /** {@inheritDoc} */
        @Override protected void body() throws InterruptedException, IgniteInterruptedCheckedException {
            while (!isCancelled()) {
                try {
                    body0();
                }
                catch (InterruptedException e) {
                    if (!isCancelled) {
                        ctx.failure().process(new FailureContext(FailureType.SYSTEM_WORKER_TERMINATION, e));

                        throw e;
                    }
                }
            }
        }

        /** */
        private void body0() throws InterruptedException {
            WriteOperationTask task;

            blockingSectionBegin();

            try {
                task = queue.take();

                if (log.isDebugEnabled())
                    log.debug(
                        "Starting write operation for" +
                            " [typeId=" + task.meta.typeId() +
                            ", typeVer=" + task.typeVer + ']'
                    );

                writeMetadata(task.meta);
            }
            finally {
                blockingSectionEnd();
            }

            finishWriteFuture(task.meta.typeId(), task.typeVer);
        }

        /**
         * @param typeId Binary metadata type id.
         * @param typeVer Type version.
         */
        void finishWriteFuture(int typeId, int typeVer) {
            WriteOperationTask task = preparedWriteTasks.remove(new OperationSyncKey(typeId, typeVer));

            if (task != null) {
                if (log.isDebugEnabled())
                    log.debug(
                        "Future for write operation for" +
                            " [typeId=" + typeId +
                            ", typeVer=" + typeVer + ']' +
                            " completed."
                    );

                task.future.onDone();
            }
            else {
                if (log.isDebugEnabled())
                    log.debug(
                        "Future for write operation for" +
                            " [typeId=" + typeId +
                            ", typeVer=" + typeVer + ']' +
                            " not found."
                    );
            }
        }

        /**
         * @param meta Binary metadata.
         * @param typeVer Type version.
         */
        synchronized void prepareWriteFuture(BinaryMetadata meta, int typeVer) {
            if (isCancelled())
                return;

            if (log.isDebugEnabled())
                log.debug(
                    "Prepare task for async write for" +
                        "[typeName=" + meta.typeName() +
                        ", typeId=" + meta.typeId() +
                        ", typeVersion=" + typeVer + ']'
                );

            preparedWriteTasks.putIfAbsent(new OperationSyncKey(meta.typeId(), typeVer), new WriteOperationTask(meta, typeVer));
        }

        /**
         * @param typeId Type ID.
         * @param typeVer Type version.
         * @throws IgniteCheckedException If write operation failed.
         */
        void waitForWriteCompletion(int typeId, int typeVer) throws IgniteCheckedException {
            //special case, see javadoc of {@link BinaryMetadataFileStore#waitForWriteCompletion}
            if (typeVer == -1) {
                if (log.isDebugEnabled())
                    log.debug("No need to wait for " + typeId + ", negative typeVer was passed.");

                return;
            }

            WriteOperationTask task = preparedWriteTasks.get(new OperationSyncKey(typeId, typeVer));

            if (task != null) {
                if (log.isDebugEnabled())
                    log.debug(
                        "Waiting for write completion of" +
                            " [typeId=" + typeId +
                            ", typeVer=" + typeVer + "]"
                    );

                try {
                    task.future.get();
                }
                finally {
                    if (log.isDebugEnabled())
                        log.debug(
                            "Released for write completion of" +
                                " [typeId=" + typeId +
                                ", typeVer=" + typeVer + ']'
                        );
                }
            }
            else {
                if (log.isDebugEnabled())
                    log.debug(
                        "Task for async write for" +
                            " [typeId=" + typeId +
                            ", typeVersion=" + typeVer + "] not found"
                    );
            }
        }
    }

    /**
     *
     */
    private static final class WriteOperationTask {
        /** */
        private final BinaryMetadata meta;

        /** */
        private final int typeVer;

        /** */
        private final GridFutureAdapter future = new GridFutureAdapter();

        /** */
        private WriteOperationTask(BinaryMetadata meta, int ver) {
            this.meta = meta;
            typeVer = ver;
        }
    }

    /**
     *
     */
    private static final class OperationSyncKey {
        /** */
        private final int typeId;

        /** */
        private final int typeVer;

        /** */
        private OperationSyncKey(int typeId, int typeVer) {
            this.typeId = typeId;
            this.typeVer = typeVer;
        }

        /** {@inheritDoc} */
        @Override public int hashCode() {
            return 31 * typeId + typeVer;
        }

        /** {@inheritDoc} */
        @Override public boolean equals(Object obj) {
            if (!(obj instanceof OperationSyncKey))
                return false;

            OperationSyncKey that = (OperationSyncKey)obj;

            return (that.typeId == typeId) && (that.typeVer == typeVer);
        }

        /** {@inheritDoc} */
        @Override public String toString() {
            return S.toString(OperationSyncKey.class, this);
        }
    }
}<|MERGE_RESOLUTION|>--- conflicted
+++ resolved
@@ -74,10 +74,6 @@
      * @param metadataLocCache Metadata locale cache.
      * @param ctx Context.
      * @param log Logger.
-<<<<<<< HEAD
-     * and consistentId
-=======
->>>>>>> 13a01514
      */
     BinaryMetadataFileStore(
         final ConcurrentMap<Integer, BinaryMetadataHolder> metadataLocCache,
@@ -96,15 +92,6 @@
         }
 
         fileIOFactory = ctx.config().getDataStorageConfiguration().getFileIOFactory();
-<<<<<<< HEAD
-        this.workDir = workDir;
-    }
-
-    /**
-     * Starts worker thread for acync writing of binary metadata.
-     */
-    void start() {
-=======
     }
 
     /**
@@ -113,7 +100,6 @@
     void start() throws IgniteCheckedException {
         U.ensureDirectory(workDir, "directory for serialized binary metadata", log);
 
->>>>>>> 13a01514
         writer = new BinaryMetadataAsyncWriter();
 
         new IgniteThread(writer).start();
