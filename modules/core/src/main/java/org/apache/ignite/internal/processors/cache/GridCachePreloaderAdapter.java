/*
 * Licensed to the Apache Software Foundation (ASF) under one or more
 * contributor license agreements.  See the NOTICE file distributed with
 * this work for additional information regarding copyright ownership.
 * The ASF licenses this file to You under the Apache License, Version 2.0
 * (the "License"); you may not use this file except in compliance with
 * the License.  You may obtain a copy of the License at
 *
 *      http://www.apache.org/licenses/LICENSE-2.0
 *
 * Unless required by applicable law or agreed to in writing, software
 * distributed under the License is distributed on an "AS IS" BASIS,
 * WITHOUT WARRANTIES OR CONDITIONS OF ANY KIND, either express or implied.
 * See the License for the specific language governing permissions and
 * limitations under the License.
 */

package org.apache.ignite.internal.processors.cache;

import java.util.Collection;
import java.util.UUID;
import org.apache.ignite.IgniteCheckedException;
import org.apache.ignite.IgniteLogger;
import org.apache.ignite.internal.IgniteInternalFuture;
import org.apache.ignite.internal.processors.affinity.AffinityTopologyVersion;
import org.apache.ignite.internal.processors.cache.distributed.dht.GridDhtFuture;
import org.apache.ignite.internal.processors.cache.distributed.dht.atomic.GridNearAtomicAbstractUpdateRequest;
import org.apache.ignite.internal.processors.cache.distributed.dht.preloader.GridDhtPartitionDemandMessage;
import org.apache.ignite.internal.processors.cache.distributed.dht.preloader.GridDhtPartitionDemander.RebalanceFuture;
import org.apache.ignite.internal.processors.cache.distributed.dht.preloader.GridDhtPartitionExchangeId;
import org.apache.ignite.internal.processors.cache.distributed.dht.preloader.GridDhtPartitionSupplyMessage;
import org.apache.ignite.internal.processors.cache.distributed.dht.preloader.GridDhtPartitionsExchangeFuture;
import org.apache.ignite.internal.processors.cache.distributed.dht.preloader.GridDhtPreloaderAssignments;
import org.apache.ignite.internal.util.future.GridCompoundFuture;
import org.apache.ignite.internal.util.future.GridFinishedFuture;
import org.jetbrains.annotations.Nullable;

import static org.apache.ignite.configuration.IgniteConfiguration.DFLT_REBALANCE_BATCHES_PREFETCH_COUNT;
import static org.apache.ignite.configuration.IgniteConfiguration.DFLT_REBALANCE_BATCH_SIZE;
import static org.apache.ignite.configuration.IgniteConfiguration.DFLT_REBALANCE_THROTTLE;
import static org.apache.ignite.configuration.IgniteConfiguration.DFLT_REBALANCE_TIMEOUT;

/**
 * Adapter for preloading which always assumes that preloading finished.
 */
public class GridCachePreloaderAdapter implements GridCachePreloader {
    /** */
    protected final CacheGroupContext grp;

    /** */
    protected final GridCacheSharedContext ctx;

    /** Logger. */
    protected final IgniteLogger log;

    /** Start future (always completed by default). */
    private final IgniteInternalFuture finFut;

    /**
     * @param grp Cache group.
     */
    public GridCachePreloaderAdapter(CacheGroupContext grp) {
        assert grp != null;

        this.grp = grp;

        ctx = grp.shared();

        log = ctx.logger(getClass());

        finFut = new GridFinishedFuture<>(true);
    }

    /** {@inheritDoc} */
    @Override public void start() throws IgniteCheckedException {
        // No-op.
    }

    /** {@inheritDoc} */
    @Override public void onKernalStop() {
        // No-op.
    }

    /** {@inheritDoc} */
    @Override public IgniteInternalFuture<Boolean> forceRebalance() {
        return new GridFinishedFuture<>(true);
    }

    /** {@inheritDoc} */
    @Override public boolean needForceKeys() {
        return false;
    }

    /** {@inheritDoc} */
    @Override public void onReconnected() {
        // No-op.
    }

    /** {@inheritDoc} */
    @Override public IgniteInternalFuture<Object> startFuture() {
        return finFut;
    }

    /** {@inheritDoc} */
    @Override public IgniteInternalFuture<?> syncFuture() {
        return finFut;
    }

    /** {@inheritDoc} */
    @Override public IgniteInternalFuture<Boolean> rebalanceFuture() {
        return finFut;
    }

    /** {@inheritDoc} */
    @Override public void handleSupplyMessage(UUID id, GridDhtPartitionSupplyMessage s) {
        // No-op.
    }

    /** {@inheritDoc} */
    @Override public void handleDemandMessage(int idx, UUID id, GridDhtPartitionDemandMessage d) {
        // No-op.
    }

    /** {@inheritDoc} */
    @Override public GridDhtFuture<Object> request(GridCacheContext ctx, Collection<KeyCacheObject> keys,
        AffinityTopologyVersion topVer) {
        return null;
    }

    /** {@inheritDoc} */
    @Override public GridDhtFuture<Object> request(GridCacheContext ctx, GridNearAtomicAbstractUpdateRequest req,
        AffinityTopologyVersion topVer) {
        return null;
    }

    /** {@inheritDoc} */
    @Override public void onInitialExchangeComplete(@Nullable Throwable err) {
        // No-op.
    }

    /** {@inheritDoc} */
<<<<<<< HEAD
    @Override public boolean updateRebalanceVersion(GridDhtPartitionsExchangeFuture fut, AffinityTopologyVersion ver) {
=======
    @Override public boolean rebalanceRequired(GridDhtPartitionsExchangeFuture exchFut) {
>>>>>>> d7364c28
        return true;
    }

    /** {@inheritDoc} */
    @Override public GridDhtPreloaderAssignments generateAssignments(
        GridDhtPartitionExchangeId exchId,
        GridDhtPartitionsExchangeFuture exchFut) {
        return null;
    }

    /** {@inheritDoc} */
<<<<<<< HEAD
    @Override public Runnable addAssignments(IgniteInternalFuture<GridDhtPreloaderAssignments> assignments,
=======
    @Override public RebalanceFuture addAssignments(GridDhtPreloaderAssignments assignments,
>>>>>>> d7364c28
        boolean forcePreload,
        long rebalanceId,
        RebalanceFuture next,
        @Nullable GridCompoundFuture<Boolean, Boolean> forcedRebFut,
        GridCompoundFuture<Boolean, Boolean> compatibleRebFut) {
        return null;
    }

    /** {@inheritDoc} */
    @Override public void onTopologyChanged(GridDhtPartitionsExchangeFuture lastFut) {
        // No-op.
    }

    /** {@inheritDoc} */
    @Override public void dumpDebugInfo() {
        // No-op.
    }

    /** {@inheritDoc} */
    @Override public void pause() {
        // No-op
    }

    /** {@inheritDoc} */
    @Override public void resume() {
        // No-op
    }

    /** {@inheritDoc} */
    @Override public long timeout() {
        return grp.shared().gridConfig().getRebalanceTimeout() == DFLT_REBALANCE_TIMEOUT ?
            grp.config().getRebalanceTimeout() : grp.shared().gridConfig().getRebalanceTimeout();
    }

    /** {@inheritDoc} */
    @Override public long batchesPrefetchCount() {
        return grp.shared().gridConfig().getRebalanceBatchesPrefetchCount() == DFLT_REBALANCE_BATCHES_PREFETCH_COUNT ?
            grp.config().getRebalanceBatchesPrefetchCount() : grp.shared().gridConfig().getRebalanceBatchesPrefetchCount();
    }

    /** {@inheritDoc} */
    @Override public long throttle() {
        return grp.shared().gridConfig().getRebalanceThrottle() == DFLT_REBALANCE_THROTTLE ?
            grp.config().getRebalanceThrottle() : grp.shared().gridConfig().getRebalanceThrottle();
    }

    /** {@inheritDoc} */
    @Override public int batchSize() {
        return grp.shared().gridConfig().getRebalanceBatchSize() == DFLT_REBALANCE_BATCH_SIZE ?
            grp.config().getRebalanceBatchSize() : grp.shared().gridConfig().getRebalanceBatchSize();
    }

    /** {@inheritDoc} */
    @Override public void finishPreloading(AffinityTopologyVersion topVer) {
        // No-op.
    }
}
<|MERGE_RESOLUTION|>--- conflicted
+++ resolved
@@ -139,11 +139,12 @@
     }
 
     /** {@inheritDoc} */
-<<<<<<< HEAD
+    @Override public boolean rebalanceRequired(GridDhtPartitionsExchangeFuture exchFut) {
+        return false;
+    }
+
+    /** {@inheritDoc} */
     @Override public boolean updateRebalanceVersion(GridDhtPartitionsExchangeFuture fut, AffinityTopologyVersion ver) {
-=======
-    @Override public boolean rebalanceRequired(GridDhtPartitionsExchangeFuture exchFut) {
->>>>>>> d7364c28
         return true;
     }
 
@@ -155,11 +156,7 @@
     }
 
     /** {@inheritDoc} */
-<<<<<<< HEAD
-    @Override public Runnable addAssignments(IgniteInternalFuture<GridDhtPreloaderAssignments> assignments,
-=======
     @Override public RebalanceFuture addAssignments(GridDhtPreloaderAssignments assignments,
->>>>>>> d7364c28
         boolean forcePreload,
         long rebalanceId,
         RebalanceFuture next,
