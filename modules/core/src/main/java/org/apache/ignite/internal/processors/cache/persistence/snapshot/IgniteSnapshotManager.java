/*
 * Licensed to the Apache Software Foundation (ASF) under one or more
 * contributor license agreements.  See the NOTICE file distributed with
 * this work for additional information regarding copyright ownership.
 * The ASF licenses this file to You under the Apache License, Version 2.0
 * (the "License"); you may not use this file except in compliance with
 * the License.  You may obtain a copy of the License at
 *
 *      http://www.apache.org/licenses/LICENSE-2.0
 *
 * Unless required by applicable law or agreed to in writing, software
 * distributed under the License is distributed on an "AS IS" BASIS,
 * WITHOUT WARRANTIES OR CONDITIONS OF ANY KIND, either express or implied.
 * See the License for the specific language governing permissions and
 * limitations under the License.
 */

package org.apache.ignite.internal.processors.cache.persistence.snapshot;

import java.io.File;
import java.io.FileOutputStream;
import java.io.IOException;
import java.io.Serializable;
import java.nio.ByteBuffer;
import java.nio.ByteOrder;
import java.nio.channels.FileChannel;
import java.nio.file.Paths;
import java.util.ArrayDeque;
import java.util.HashMap;
import java.util.HashSet;
import java.util.List;
import java.util.Map;
import java.util.Objects;
import java.util.Queue;
import java.util.Set;
import java.util.UUID;
import java.util.concurrent.ConcurrentHashMap;
import java.util.concurrent.ConcurrentMap;
import java.util.concurrent.Executor;
import java.util.concurrent.ExecutorService;
import java.util.concurrent.LinkedBlockingQueue;
import java.util.concurrent.TimeUnit;
import java.util.concurrent.atomic.AtomicInteger;
import java.util.concurrent.atomic.AtomicReference;
import java.util.concurrent.atomic.LongAdder;
import java.util.function.BiFunction;
import java.util.function.Consumer;
import java.util.stream.Collectors;
import org.apache.ignite.IgniteCheckedException;
import org.apache.ignite.IgniteException;
import org.apache.ignite.IgniteLogger;
import org.apache.ignite.binary.BinaryType;
import org.apache.ignite.cluster.ClusterNode;
import org.apache.ignite.failure.FailureContext;
import org.apache.ignite.failure.FailureType;
import org.apache.ignite.internal.GridKernalContext;
import org.apache.ignite.internal.GridTopic;
import org.apache.ignite.internal.IgniteInternalFuture;
import org.apache.ignite.internal.MarshallerMappingWriter;
import org.apache.ignite.internal.NodeStoppingException;
import org.apache.ignite.internal.cluster.ClusterTopologyCheckedException;
import org.apache.ignite.internal.managers.communication.GridIoManager;
import org.apache.ignite.internal.managers.communication.GridMessageListener;
import org.apache.ignite.internal.managers.communication.TransmissionCancelledException;
import org.apache.ignite.internal.managers.communication.TransmissionHandler;
import org.apache.ignite.internal.managers.communication.TransmissionMeta;
import org.apache.ignite.internal.managers.communication.TransmissionPolicy;
import org.apache.ignite.internal.managers.eventstorage.DiscoveryEventListener;
import org.apache.ignite.internal.processors.cache.CacheGroupContext;
import org.apache.ignite.internal.processors.cache.GridCacheSharedContext;
import org.apache.ignite.internal.processors.cache.GridCacheSharedManagerAdapter;
import org.apache.ignite.internal.processors.cache.distributed.dht.preloader.GridDhtPartitionMap;
import org.apache.ignite.internal.processors.cache.distributed.dht.topology.GridDhtPartitionState;
import org.apache.ignite.internal.processors.cache.persistence.GridCacheDatabaseSharedManager;
import org.apache.ignite.internal.processors.cache.persistence.StorageException;
import org.apache.ignite.internal.processors.cache.persistence.file.FileIO;
import org.apache.ignite.internal.processors.cache.persistence.file.FileIOFactory;
import org.apache.ignite.internal.processors.cache.persistence.file.FilePageStore;
import org.apache.ignite.internal.processors.cache.persistence.file.FilePageStoreFactory;
import org.apache.ignite.internal.processors.cache.persistence.file.FilePageStoreManager;
import org.apache.ignite.internal.processors.cache.persistence.file.RandomAccessFileIOFactory;
import org.apache.ignite.internal.processors.cache.persistence.filename.PdsFolderSettings;
import org.apache.ignite.internal.processors.cache.persistence.partstate.GroupPartitionId;
import org.apache.ignite.internal.processors.cache.persistence.tree.io.PageIO;
import org.apache.ignite.internal.processors.cache.persistence.wal.crc.FastCrc;
import org.apache.ignite.internal.processors.cacheobject.BinaryTypeWriter;
import org.apache.ignite.internal.processors.marshaller.MappedName;
import org.apache.ignite.internal.processors.metric.impl.LongAdderMetric;
import org.apache.ignite.internal.util.GridBusyLock;
import org.apache.ignite.internal.util.GridIntList;
import org.apache.ignite.internal.util.future.GridFinishedFuture;
import org.apache.ignite.internal.util.future.GridFutureAdapter;
import org.apache.ignite.internal.util.lang.IgniteThrowableConsumer;
import org.apache.ignite.internal.util.typedef.internal.CU;
import org.apache.ignite.internal.util.typedef.internal.S;
import org.apache.ignite.internal.util.typedef.internal.U;
import org.apache.ignite.thread.IgniteThreadPoolExecutor;
import org.jetbrains.annotations.Nullable;

import static java.nio.file.StandardOpenOption.READ;
import static org.apache.ignite.events.EventType.EVT_NODE_FAILED;
import static org.apache.ignite.events.EventType.EVT_NODE_LEFT;
import static org.apache.ignite.internal.IgniteFeatures.PERSISTENCE_CACHE_SNAPSHOT;
import static org.apache.ignite.internal.IgniteFeatures.nodeSupports;
import static org.apache.ignite.internal.MarshallerContextImpl.addPlatformMappings;
import static org.apache.ignite.internal.managers.communication.GridIoPolicy.SYSTEM_POOL;
import static org.apache.ignite.internal.pagemem.PageIdAllocator.INDEX_PARTITION;
import static org.apache.ignite.internal.pagemem.PageIdAllocator.MAX_PARTITION_ID;
import static org.apache.ignite.internal.processors.cache.persistence.file.FilePageStoreManager.INDEX_FILE_NAME;
import static org.apache.ignite.internal.processors.cache.persistence.file.FilePageStoreManager.PART_FILE_TEMPLATE;
import static org.apache.ignite.internal.processors.cache.persistence.file.FilePageStoreManager.getPartitionFile;
import static org.apache.ignite.internal.processors.cache.persistence.file.FilePageStoreManager.getPartitionFileName;
import static org.apache.ignite.internal.processors.cache.persistence.filename.PdsConsistentIdProcessor.DB_DEFAULT_FOLDER;
import static org.apache.ignite.internal.processors.cache.persistence.partstate.GroupPartitionId.getFlagByPartId;

/** */
public class IgniteSnapshotManager extends GridCacheSharedManagerAdapter {
    /** File with delta pages suffix. */
    public static final String DELTA_SUFFIX = ".delta";

    /** File name template consists of delta pages. */
    public static final String PART_DELTA_TEMPLATE = PART_FILE_TEMPLATE + DELTA_SUFFIX;

    /** File name template for index delta pages. */
    public static final String INDEX_DELTA_NAME = INDEX_FILE_NAME + DELTA_SUFFIX;

    /** The reason of checkpoint start for needs of snapshot. */
    public static final String SNAPSHOT_CP_REASON = "Wakeup for checkpoint to take snapshot [name=%s]";

    /** Default working directory for snapshot temporary files. */
    public static final String DFLT_LOCAL_SNAPSHOT_DIRECTORY = "snapshots";

    /** Default snapshot directory for loading remote snapshots. */
    public static final String DFLT_SNAPSHOT_WORK_DIRECTORY = "snp";

    /** Timeout in milliseconsd for snapshot operations. */
    public static final long DFLT_SNAPSHOT_TIMEOUT = 15_000L;

    /** Prefix for snapshot threads. */
    private static final String SNAPSHOT_RUNNER_THREAD_PREFIX = "snapshot-runner";

    /** Total number of thread to perform local snapshot. */
    private static final int SNAPSHOT_THREAD_POOL_SIZE = 4;

    /** Default snapshot topic to receive snapshots from remote node. */
    private static final Object DFLT_INITIAL_SNAPSHOT_TOPIC = GridTopic.TOPIC_SNAPSHOT.topic("rmt_snp");

    /** File transmission parameter of cache group id. */
    private static final String SNP_GRP_ID_PARAM = "grpId";

    /** File transmission parameter of cache partition id. */
    private static final String SNP_PART_ID_PARAM = "partId";

    /** File transmission parameter of node-sender directory path with its consistentId (e.g. db/IgniteNode0). */
    private static final String SNP_DB_NODE_PATH_PARAM = "dbNodePath";

    /** File transmission parameter of a cache directory with is currently sends its partitions. */
    private static final String SNP_CACHE_DIR_NAME_PARAM = "cacheDirName";

    /** Snapshot parameter name for a file transmission. */
    private static final String SNP_NAME_PARAM = "snpName";

    /** Map of registered cache snapshot processes and their corresponding contexts. */
    private final ConcurrentMap<String, SnapshotTask> locSnpTasks = new ConcurrentHashMap<>();

    /** Lock to protect the resources is used. */
    private final GridBusyLock busyLock = new GridBusyLock();

    /** Requested snapshot from remote node. */
    private final AtomicReference<SnapshotRequestFuture> snpReq = new AtomicReference<>();

    /** Map of requests from remote node on snapshot creation. */
    private final ConcurrentMap<UUID, IgniteInternalFuture<Boolean>> rmtSnps = new ConcurrentHashMap<>();

    /** Main snapshot directory to save created snapshots. */
    private File locSnpDir;

    /**
     * Working directory for loaded snapshots from the remote nodes and storing
     * temporary partition delta-files of locally started snapshot process.
     */
    private File tmpWorkDir;

    /** Factory to working with delta as file storage. */
    private volatile FileIOFactory ioFactory = new RandomAccessFileIOFactory();

    /** Factory to create page store for restore. */
    private volatile BiFunction<Integer, Boolean, FilePageStoreFactory> storeFactory;

    /** Snapshot thread pool to perform local partition snapshots. */
    private ExecutorService snpRunner;

    /** System discovery message listener. */
    private DiscoveryEventListener discoLsnr;

    /** Snapshot listener on created snapshots. */
    private volatile SnapshotListener snpLsnr;

    /** Database manager for enabled persistence. */
    private GridCacheDatabaseSharedManager dbMgr;

    /** Configured data storage page size. */
    private int pageSize;

    /**
     * @param ctx Kernal context.
     */
    public IgniteSnapshotManager(GridKernalContext ctx) {
        // No-op.
    }

    /**
     * @param snapshotCacheDir Snapshot directory to store files.
     * @param partId Cache partition identifier.
     * @return A file representation.
     */
    public static File getPartionDeltaFile(File snapshotCacheDir, int partId) {
        return new File(snapshotCacheDir, getPartitionDeltaFileName(partId));
    }

    /**
     * @param partId Partitoin id.
     * @return File name of delta partition pages.
     */
    public static String getPartitionDeltaFileName(int partId) {
        assert partId <= MAX_PARTITION_ID || partId == INDEX_PARTITION;

        return partId == INDEX_PARTITION ? INDEX_DELTA_NAME : String.format(PART_DELTA_TEMPLATE, partId);
    }

    /** {@inheritDoc} */
    @Override protected void start0() throws IgniteCheckedException {
        super.start0();

        GridKernalContext kctx = cctx.kernalContext();

        if (kctx.clientNode())
            return;

        if (!CU.isPersistenceEnabled(cctx.kernalContext().config()))
            return;

        pageSize = kctx.config()
            .getDataStorageConfiguration()
            .getPageSize();

        assert pageSize > 0;

        snpRunner = new IgniteThreadPoolExecutor(
            SNAPSHOT_RUNNER_THREAD_PREFIX,
            cctx.igniteInstanceName(),
            SNAPSHOT_THREAD_POOL_SIZE,
            SNAPSHOT_THREAD_POOL_SIZE,
            30_000,
            new LinkedBlockingQueue<>(),
            SYSTEM_POOL,
            (t, e) -> kctx.failure().process(new FailureContext(FailureType.CRITICAL_ERROR, e)));

        assert cctx.pageStore() instanceof FilePageStoreManager;

        FilePageStoreManager storeMgr = (FilePageStoreManager)cctx.pageStore();

        // todo must be available on storage configuration
        locSnpDir = U.resolveWorkDirectory(kctx.config().getWorkDirectory(), DFLT_LOCAL_SNAPSHOT_DIRECTORY, false);
        tmpWorkDir = Paths.get(storeMgr.workDir().getAbsolutePath(), DFLT_SNAPSHOT_WORK_DIRECTORY).toFile();

        U.ensureDirectory(locSnpDir, "local snapshots directory", log);
        U.ensureDirectory(tmpWorkDir, "work directory for snapshots creation", log);

        storeFactory = storeMgr::getPageStoreFactory;
        dbMgr = (GridCacheDatabaseSharedManager)cctx.database();

        // Receive remote snapshots requests.
        cctx.gridIO().addMessageListener(DFLT_INITIAL_SNAPSHOT_TOPIC, new GridMessageListener() {
            @Override public void onMessage(UUID nodeId, Object msg, byte plc) {
                if (!busyLock.enterBusy())
                    return;

                try {
                    if (msg instanceof SnapshotRequestMessage) {
                        SnapshotRequestMessage reqMsg0 = (SnapshotRequestMessage)msg;
                        String snpName = reqMsg0.snapshotName();
                        GridCacheSharedContext cctx0 = cctx;
                        IgniteCheckedException ex = null;

                        try {
                            synchronized (rmtSnps) {
                                IgniteInternalFuture<Boolean> snpResp = rmtSnps.remove(nodeId);

                                if (snpResp != null) {
                                    snpResp.cancel();

                                    log.info("Snapshot request has been cancelled due to another request recevied " +
                                        "[prevSnpResp=" + snpResp + ", msg0=" + reqMsg0 + ']');
                                }

                                IgniteInternalFuture<Boolean> snpFut = scheduleSnapshot(snpName,
                                    nodeId,
                                    reqMsg0.parts(),
                                    new SerialExecutor(cctx0.kernalContext()
                                        .pools()
                                        .poolForPolicy(plc)),
                                    remoteSnapshotSender(snpName,
                                        nodeId));

                                snpFut.listen(f -> rmtSnps.remove(nodeId, snpFut));
                                rmtSnps.put(nodeId, snpFut);
                            }
                        }
                        catch (IgniteCheckedException e) {
                            U.error(log, "Failed to proccess request of creating a snapshot " +
                                "[from=" + nodeId + ", msg=" + reqMsg0 + ']');

                            ex = e;
                        }

                        if (ex == null)
                            return;

                        try {
                            cctx.gridIO().sendToCustomTopic(nodeId,
                                DFLT_INITIAL_SNAPSHOT_TOPIC,
                                new SnapshotResponseMessage(reqMsg0.snapshotName(), ex.getMessage()),
                                SYSTEM_POOL);
                        }
                        catch (IgniteCheckedException e) {
                            U.error(log, "Fail to send the response message with processing snapshot request " +
                                "error [request=" + reqMsg0 + ", nodeId=" + nodeId + ']', ex);
                        }
                    }
                    else if (msg instanceof SnapshotResponseMessage) {

                        SnapshotResponseMessage respMsg0 = (SnapshotResponseMessage)msg;

                        SnapshotRequestFuture fut0 = snpReq.get();

                        if (fut0 == null || !fut0.snpName.equals(respMsg0.snapshotName())) {
                            if (log.isInfoEnabled()) {
                                log.info("A stale snapshot response message has been received. Will be ignored " +
                                    "[fromNodeId=" + nodeId + ", response=" + respMsg0 + ']');
                            }

                            return;
                        }

                        if (respMsg0.errorMessage() != null) {
                            fut0.onDone(new IgniteCheckedException("Request cancelled. The snapshot operation stopped " +
                                "on the remote node with an error: " + respMsg0.errorMessage()));
                        }
                    }
                }
                finally {
                    busyLock.leaveBusy();
                }
            }
        });

        cctx.gridEvents().addDiscoveryEventListener(discoLsnr = (evt, discoCache) -> {
            if (!busyLock.enterBusy())
                return;

            try {
                for (SnapshotTask sctx : locSnpTasks.values()) {
                    if (sctx.sourceNodeId().equals(evt.eventNode().id())) {
                        sctx.acceptException(new ClusterTopologyCheckedException("The node which requested snapshot " +
                            "creation has left the grid"));

                        sctx.closeAsync();
                    }
                }

                SnapshotRequestFuture snpTrFut = snpReq.get();

                if (snpTrFut == null)
                    return;

                if (snpTrFut.rmtNodeId.equals(evt.eventNode().id())) {
                    snpTrFut.onDone(new ClusterTopologyCheckedException("The node from which a snapshot has been " +
                        "requested left the grid"));
                }
            }
            finally {
                busyLock.leaveBusy();
            }
        }, EVT_NODE_LEFT, EVT_NODE_FAILED);

        // Remote snapshot handler.
        cctx.kernalContext().io().addTransmissionHandler(DFLT_INITIAL_SNAPSHOT_TOPIC, new TransmissionHandler() {
            /** {@inheritDoc} */
            @Override public void onException(UUID nodeId, Throwable err) {
                SnapshotRequestFuture fut = snpReq.get();

                if (fut == null)
                    return;

                if (fut.rmtNodeId.equals(nodeId)) {
                    fut.onDone(err);

                    if(snpLsnr != null)
                        snpLsnr.onException(nodeId, err);
                }
            }

            /** {@inheritDoc} */
            @Override public String filePath(UUID nodeId, TransmissionMeta fileMeta) {
                Integer partId = (Integer)fileMeta.params().get(SNP_PART_ID_PARAM);
                String snpName = (String)fileMeta.params().get(SNP_NAME_PARAM);
                String rmtDbNodePath = (String)fileMeta.params().get(SNP_DB_NODE_PATH_PARAM);
                String cacheDirName = (String)fileMeta.params().get(SNP_CACHE_DIR_NAME_PARAM);

                SnapshotRequestFuture transFut = snpReq.get();

                if (transFut == null || !transFut.snpName.equals(snpName)) {
                    throw new TransmissionCancelledException("Stale snapshot transmission will be ignored " +
                        "[snpName=" + snpName + ", transFut=" + transFut + ']');
                }

                assert transFut.snpName.equals(snpName) &&  transFut.rmtNodeId.equals(nodeId) :
                    "Another transmission in progress [fut=" + transFut + ", nodeId=" + snpName + ", nodeId=" + nodeId +']';

                try {
                    File cacheDir = U.resolveWorkDirectory(tmpWorkDir.getAbsolutePath(),
                        cacheSnapshotPath(snpName, rmtDbNodePath, cacheDirName),
                        false);

                    return new File(cacheDir, getPartitionFileName(partId)).getAbsolutePath();
                }
                catch (IgniteCheckedException e) {
                    throw new IgniteException(e);
                }
            }

            /**
             * @param snpTrans Current snapshot transmission.
             * @param rmtNodeId Remote node which sends partition.
             * @param grpPartId Pair of group id and its partition id.
             */
            private void finishRecover(
                SnapshotRequestFuture snpTrans,
                UUID rmtNodeId,
                GroupPartitionId grpPartId
            ) {
                FilePageStore pageStore = null;

                try {
                    pageStore = snpTrans.stores.remove(grpPartId);

                    pageStore.finishRecover();

                    String partAbsPath = pageStore.getFileAbsolutePath();

                    cctx.kernalContext().closure().runLocalSafe(() -> {
                        if (snpLsnr == null)
                            return;

                        snpLsnr.onPartition(rmtNodeId,
                            new File(partAbsPath),
                            grpPartId.getGroupId(),
                            grpPartId.getPartitionId());
                    });

                    if (snpTrans.partsLeft.decrementAndGet() == 0) {
                        cctx.kernalContext().closure().runLocalSafe(() -> {
                            if (snpLsnr == null)
                                return;

                            snpLsnr.onEnd(rmtNodeId);
                        });

                        snpTrans.onDone(true);
                    }
                }
                catch (StorageException e) {
                    throw new IgniteException(e);
                }
                finally {
                    U.closeQuiet(pageStore);
                }
            }

            /** {@inheritDoc} */
            @Override public Consumer<ByteBuffer> chunkHandler(UUID nodeId, TransmissionMeta initMeta) {
                Integer grpId = (Integer)initMeta.params().get(SNP_GRP_ID_PARAM);
                Integer partId = (Integer)initMeta.params().get(SNP_PART_ID_PARAM);
                String snpName = (String)initMeta.params().get(SNP_NAME_PARAM);

                GroupPartitionId grpPartId = new GroupPartitionId(grpId, partId);
                SnapshotRequestFuture snpTrFut = snpReq.get();

                if (snpTrFut == null || !snpTrFut.snpName.equals(snpName)) {
                    throw new TransmissionCancelledException("Stale snapshot transmission will be ignored " +
                        "[snpName=" + snpName + ", grpId=" + grpId + ", partId=" + partId + ", snpTrFut=" + snpTrFut + ']');
                }

                assert snpTrFut.snpName.equals(snpName) &&  snpTrFut.rmtNodeId.equals(nodeId) :
                    "Another transmission in progress [snpTrFut=" + snpTrFut + ", nodeId=" + snpName + ", nodeId=" + nodeId +']';

                FilePageStore pageStore = snpTrFut.stores.get(grpPartId);

                if (pageStore == null) {
                    throw new IgniteException("Partition must be loaded before applying snapshot delta pages " +
                        "[snpName=" + snpName + ", grpId=" + grpId + ", partId=" + partId + ']');
                }

                pageStore.beginRecover();

                // No snapshot delta pages received. Finalize recovery.
                if (initMeta.count() == 0) {
                    finishRecover(snpTrFut,
                        nodeId,
                        grpPartId);
                }

                return new Consumer<ByteBuffer>() {
                    final LongAdder transferred = new LongAdder();

                    @Override public void accept(ByteBuffer buff) {
                        try {
                            assert initMeta.count() != 0 : initMeta;

                            SnapshotRequestFuture fut0 = snpReq.get();

                            if (fut0 == null || !fut0.equals(snpTrFut) || fut0.isCancelled()) {
                                throw new TransmissionCancelledException("Snapshot request is cancelled " +
                                    "[snpName=" + snpName + ", grpId=" + grpId + ", partId=" + partId + ']');
                            }

                            pageStore.write(PageIO.getPageId(buff), buff, 0, false);

                            transferred.add(buff.capacity());

                            if (transferred.longValue() == initMeta.count()) {
                                finishRecover(snpTrFut,
                                    nodeId,
                                    grpPartId);
                            }
                        }
                        catch (IgniteCheckedException e) {
                            throw new IgniteException(e);
                        }
                    }
                };
            }

            /** {@inheritDoc} */
            @Override public Consumer<File> fileHandler(UUID nodeId, TransmissionMeta initMeta) {
                Integer grpId = (Integer)initMeta.params().get(SNP_GRP_ID_PARAM);
                Integer partId = (Integer)initMeta.params().get(SNP_PART_ID_PARAM);
                String snpName = (String)initMeta.params().get(SNP_NAME_PARAM);

                assert grpId != null;
                assert partId != null;
                assert snpName != null;
                assert storeFactory != null;

                SnapshotRequestFuture transFut = snpReq.get();

                if (transFut == null) {
                    throw new IgniteException("Snapshot transmission with given name doesn't exists " +
                        "[snpName=" + snpName + ", grpId=" + grpId + ", partId=" + partId + ']');
                }

                return new Consumer<File>() {
                    @Override public void accept(File file) {
                        SnapshotRequestFuture fut0 = snpReq.get();

                        if (fut0 == null || !fut0.equals(transFut) || fut0.isCancelled()) {
                            throw new TransmissionCancelledException("Snapshot request is cancelled [snpName=" + snpName +
                                ", grpId=" + grpId + ", partId=" + partId + ']');
                        }

                        busyLock.enterBusy();

                        try {
                            FilePageStore pageStore = (FilePageStore)storeFactory
                                .apply(grpId, false)
                                .createPageStore(getFlagByPartId(partId),
                                    file::toPath,
                                    new LongAdderMetric("NO_OP", null));

                            transFut.stores.put(new GroupPartitionId(grpId, partId), pageStore);

                            pageStore.init();
                        }
                        catch (IgniteCheckedException e) {
                            throw new IgniteException(e);
                        }
                        finally {
                            busyLock.leaveBusy();
                        }
                    }
                };
            }
        });
    }

    /** {@inheritDoc} */
    @Override protected void stop0(boolean cancel) {
        busyLock.block();

        try {
            for (SnapshotTask sctx : locSnpTasks.values()) {
                // Try stop all snapshot processing if not yet.
                sctx.close(new NodeStoppingException("Snapshot has been cancelled due to the local node " +
                    "is stopping"));
            }

            locSnpTasks.clear();

            SnapshotRequestFuture snpTrFut = snpReq.get();

            if (snpTrFut != null)
                snpTrFut.cancel();

            snpRunner.shutdown();

            cctx.kernalContext().io().removeMessageListener(DFLT_INITIAL_SNAPSHOT_TOPIC);
            cctx.kernalContext().event().removeDiscoveryEventListener(discoLsnr);
            cctx.kernalContext().io().removeTransmissionHandler(DFLT_INITIAL_SNAPSHOT_TOPIC);
        }
        finally {
            busyLock.unblock();
        }
    }

    /**
     * @return Relative configured path of presistence data storage directory for the local node.
     */
    public static String relativeStoragePath(GridCacheSharedContext cctx0) throws IgniteCheckedException {
        PdsFolderSettings pCfg = cctx0.kernalContext().pdsFolderResolver().resolveFolders();

        return Paths.get(DB_DEFAULT_FOLDER, pCfg.folderName()).toString();
    }

    /**
     * @param snpLsnr Snapshot listener instance.
     */
    public void addSnapshotListener(SnapshotListener snpLsnr) {
        this.snpLsnr = snpLsnr;
    }

    /**
     * @param snpName Snapshot name.
     * @return Local snapshot directory for snapshot with given name.
     */
    public File localSnapshotDir(String snpName) {
        return new File(localSnapshotWorkDir(), snpName);
    }

    /**
     * @return Snapshot directory used by manager for local snapshots.
     */
    public File localSnapshotWorkDir() {
        assert locSnpDir != null;

        return locSnpDir;
    }

    /**
     * @return Node snapshot working directory.
     */
    public File snapshotWorkDir() {
        assert tmpWorkDir != null;

        return tmpWorkDir;
    }

    /**
     * @param snpName Unique snapshot name.
     * @return Future which will be completed when snapshot is done.
     */
    public IgniteInternalFuture<Boolean> createLocalSnapshot(String snpName, List<Integer> grpIds) {
        // Collection of pairs group and appropratate cache partition to be snapshotted.
        Map<Integer, GridIntList> parts = grpIds.stream()
            .collect(Collectors.toMap(grpId -> grpId,
                grpId -> {
                    GridIntList grps = new GridIntList();

                    cctx.cache()
                        .cacheGroup(grpId)
                        .topology()
                        .currentLocalPartitions()
                        .forEach(p -> grps.add(p.id()));

                    grps.add(INDEX_PARTITION);

                    return grps;
                }));

        File rootSnpDir0 = localSnapshotDir(snpName);

        try {
            IgniteInternalFuture<Boolean> snpFut = scheduleSnapshot(snpName,
                cctx.localNodeId(),
                parts,
                snpRunner,
                localSnapshotSender(rootSnpDir0));

            SnapshotTask sctx = locSnpTasks.get(snpName);

            assert sctx != null : "Just started snapshot cannot has an empty context: " + snpName;

            dbMgr.forceCheckpoint(String.format(SNAPSHOT_CP_REASON, snpName))
                .beginFuture()
                .get();

            // Snapshot is still in the INIT state. beforeCheckpoint has been skipped
            // due to checkpoint aready running and we need to schedule the next one
            // right afther current will be completed.
            dbMgr.forceCheckpoint(String.format(SNAPSHOT_CP_REASON, snpName));

            sctx.awaitStarted();

            return snpFut;
        }
        catch (IgniteCheckedException e) {
            return new GridFinishedFuture<>(e);
        }
    }

    /**
     * @param parts Collection of pairs group and appropratate cache partition to be snapshotted.
     * @param rmtNodeId The remote node to connect to.
     * @return Snapshot name.
<<<<<<< HEAD
     * @throws IgniteCheckedException If initialization fails.
=======
>>>>>>> 75248219
     */
    public IgniteInternalFuture<Boolean> createRemoteSnapshot(UUID rmtNodeId, Map<Integer, Set<Integer>> parts) {
        ClusterNode rmtNode = cctx.discovery().node(rmtNodeId);

        if (!nodeSupports(rmtNode, PERSISTENCE_CACHE_SNAPSHOT))
            return new GridFinishedFuture<>(new IgniteCheckedException("Snapshot on remote node is not supported: " + rmtNode.id()));

        if (rmtNode == null) {
            return new GridFinishedFuture<>(new ClusterTopologyCheckedException("Snapshot request cannot be performed. " +
                "Remote node left the grid [rmtNodeId=" + rmtNodeId + ']'));
        }

        for (Map.Entry<Integer, Set<Integer>> e : parts.entrySet()) {
            int grpId = e.getKey();

            GridDhtPartitionMap partMap = cctx.cache()
                .cacheGroup(grpId)
                .topology()
                .partitions(rmtNodeId);

            Set<Integer> owningParts = partMap.entrySet()
                .stream()
                .filter(p -> p.getValue() == GridDhtPartitionState.OWNING)
                .map(Map.Entry::getKey)
                .collect(Collectors.toSet());

            if (!owningParts.containsAll(e.getValue())) {
                Set<Integer> substract = new HashSet<>(e.getValue());

                substract.removeAll(owningParts);

                return new GridFinishedFuture<>(new IgniteCheckedException("Only owning partitions allowed to be " +
                    "requested from the remote node [rmtNodeId=" + rmtNodeId + ", grpId=" + grpId +
                    ", missed=" + substract + ']'));
            }
        }

        String snpName = "snapshot_" + UUID.randomUUID().getMostSignificantBits();

        SnapshotRequestFuture snpTransFut = new SnapshotRequestFuture(rmtNodeId, snpName,
            parts.values().stream().mapToInt(Set::size).sum());

        busyLock.enterBusy();
        SnapshotRequestMessage msg0;

        try {
            msg0 = new SnapshotRequestMessage(snpName,
                parts.entrySet()
                    .stream()
                    .collect(Collectors.toMap(Map.Entry::getKey,
                        e -> GridIntList.valueOf(e.getValue()))));

            SnapshotRequestFuture fut = snpReq.get();

            try {
                if (fut != null)
                    fut.get(DFLT_SNAPSHOT_TIMEOUT, TimeUnit.MILLISECONDS);
            }
            catch (IgniteCheckedException e) {
                if (log.isInfoEnabled())
                    log.info("The previous snapshot request finished with an excpetion:" + e.getMessage());
            }

            try {
                if (snpReq.compareAndSet(null, snpTransFut)) {
                    cctx.gridIO().sendOrderedMessage(rmtNode, DFLT_INITIAL_SNAPSHOT_TOPIC, msg0, SYSTEM_POOL,
                        Long.MAX_VALUE, true);
                }
                else
                    return new GridFinishedFuture<>(new IgniteCheckedException("Snapshot request has been concurrently interrupted."));

            }
            catch (IgniteCheckedException e) {
                snpReq.compareAndSet(snpTransFut, null);

                return new GridFinishedFuture<>(e);
            }
        }
        finally {
            busyLock.leaveBusy();
        }

        if (log.isInfoEnabled()) {
            log.info("Snapshot request is sent to the remote node [rmtNodeId=" + rmtNodeId +
                ", msg0=" + msg0 + ", snpTransFut=" + snpTransFut +
                ", topVer=" + cctx.discovery().topologyVersionEx() + ']');
        }

        return snpTransFut;
    }

    /**
     * @param grps List of cache groups which will be destroyed.
     */
    public void onCacheGroupsStopped(List<Integer> grps) {
        for (SnapshotTask sctx : locSnpTasks.values()) {
            Set<Integer> snpGrps = sctx.partitions().stream()
                .map(GroupPartitionId::getGroupId)
                .collect(Collectors.toSet());

            Set<Integer> retain = new HashSet<>(grps);
            retain.retainAll(snpGrps);

            if (!retain.isEmpty()) {
                sctx.acceptException(new IgniteCheckedException("Snapshot has been interrupted due to some of the required " +
                    "cache groups stopped: " + retain));
            }
        }
    }

    /**
     * @param snpName Unique snapshot name.
     * @param srcNodeId Node id which cause snapshot operation.
     * @param parts Collection of pairs group and appropratate cache partition to be snapshotted.
     * @param snpSndr Factory which produces snapshot receiver instance.
     * @return Future which will be completed when snapshot is done.
     */
    IgniteInternalFuture<Boolean> scheduleSnapshot(
        String snpName,
        UUID srcNodeId,
        Map<Integer, GridIntList> parts,
        Executor exec,
        SnapshotFileSender snpSndr
    ) {
        if (locSnpTasks.containsKey(snpName))
            return new GridFinishedFuture<>(new IgniteCheckedException("Snapshot with requested name is already scheduled: " + snpName));

        for (Integer grpId : parts.keySet()) {
            CacheGroupContext gctx = cctx.cache().cacheGroup(grpId);

            if (gctx == null)
                return new GridFinishedFuture<>(new IgniteCheckedException("Cache group context has not found. Cache group is stopped: " + grpId));

            if (!CU.isPersistentCache(gctx.config(), cctx.kernalContext().config().getDataStorageConfiguration()))
                return new GridFinishedFuture<>(new IgniteCheckedException("In-memory cache groups are not allowed to be snapshotted: " + grpId));

            if (gctx.config().isEncryptionEnabled())
                return new GridFinishedFuture<>(new IgniteCheckedException("Encrypted cache groups are note allowed to be snapshotted: " + grpId));
        }

        if (!busyLock.enterBusy())
            return new GridFinishedFuture<>(new IgniteCheckedException("Snapshot manager is stopping [locNodeId=" + cctx.localNodeId() + ']'));

        try {
            SnapshotTask snpTask = locSnpTasks.computeIfAbsent(snpName,
                snpName0 -> new SnapshotTask(cctx,
                    srcNodeId,
                    snpName0,
                    new File(snapshotWorkDir(), snpName0),
                    exec,
                    ioFactory,
                    snpSndr));

            IgniteInternalFuture<Boolean> snpFut = snpTask.submit(parts);

            // Schedule snapshot on checkpoint.
            dbMgr.addCheckpointListener(snpTask);

            snpFut.listen(f -> {
                locSnpTasks.remove(snpName);

                dbMgr.removeCheckpointListener(snpTask);
            });

            return snpFut;
        }
        finally {
            busyLock.leaveBusy();
        }
    }

    /**
     *
     * @param rootSnpDir Absolute snapshot directory.
     * @return Snapshot receiver instance.
     */
    SnapshotFileSender localSnapshotSender(File rootSnpDir) throws IgniteCheckedException {
        // Relative path to snapshot storage of local node.
        // Example: snapshotWorkDir/db/IgniteNodeName0
        String dbNodePath = relativeStoragePath(cctx);

        U.ensureDirectory(new File(rootSnpDir, dbNodePath), "local snapshot directory", log);

        return new LocalSnapshotFileSender(log,
            new File(rootSnpDir, dbNodePath),
            ioFactory,
            storeFactory,
            cctx.kernalContext()
                .cacheObjects()
                .binaryWriter(rootSnpDir.getAbsolutePath()),
            cctx.kernalContext()
                .marshallerContext()
                .marshallerMappingWriter(cctx.kernalContext(), rootSnpDir.getAbsolutePath()),
            pageSize);
    }

    /**
     * @param snpName Snapshot name.
     * @param rmtNodeId Remote node id to send snapshot to.
     * @return Snapshot sender instance.
     */
    SnapshotFileSender remoteSnapshotSender(
        String snpName,
        UUID rmtNodeId
    ) throws IgniteCheckedException {
        // Relative path to snapshot storage of local node.
        // Example: snapshotWorkDir/db/IgniteNodeName0
        String dbNodePath = relativeStoragePath(cctx);

        return new RemoteSnapshotFileSender(log,
            cctx.gridIO().openTransmissionSender(rmtNodeId, DFLT_INITIAL_SNAPSHOT_TOPIC),
            errMsg -> cctx.gridIO().sendToCustomTopic(rmtNodeId,
                DFLT_INITIAL_SNAPSHOT_TOPIC,
                new SnapshotResponseMessage(snpName, errMsg),
                SYSTEM_POOL),
            snpName,
            dbNodePath);
    }

    /**
     * @return The executor service used to run snapshot tasks.
     */
    ExecutorService snapshotExecutorService() {
        assert snpRunner != null;

        return snpRunner;
    }

    /**
     * @param ioFactory Factory to create IO interface over a page stores.
     */
    void ioFactory(FileIOFactory ioFactory) {
        this.ioFactory = ioFactory;
    }

    /**
     * @param nodeId Remote node id on which requests has been registered.
     * @return Snapshot future related to given node id.
     */
    IgniteInternalFuture<Boolean> snapshotRemoteRequest(UUID nodeId) {
        return rmtSnps.get(nodeId);
    }

    /**
     * @param rslvr RDS resolver.
     * @param dirPath Relative working directory path.
     * @param errorMsg Error message in case of make direcotry fail.
     * @return Resolved working direcory.
     * @throws IgniteCheckedException If fails.
     */
    private static File initWorkDirectory(
        PdsFolderSettings rslvr,
        String dirPath,
        IgniteLogger log,
        String errorMsg
    ) throws IgniteCheckedException {
        File rmtSnpDir = U.resolveWorkDirectory(rslvr.persistentStoreRootPath().getAbsolutePath(), dirPath, false);

        File target = new File (rmtSnpDir, rslvr.folderName());

        U.ensureDirectory(target, errorMsg, log);

        return target;
    }

    /**
     * @param dbNodePath Persistence node path.
     * @param snpName Snapshot name.
     * @param cacheDirName Cache directory name.
     * @return Relative cache path.
     */
    private static String cacheSnapshotPath(String snpName, String dbNodePath, String cacheDirName) {
        return Paths.get(snpName, dbNodePath, cacheDirName).toString();
    }

    /**
     *
     */
    private class SnapshotRequestFuture extends GridFutureAdapter<Boolean> {
        /** Remote node id to request snapshot from. */
        private final UUID rmtNodeId;

        /** Snapshot name to create on remote. */
        private final String snpName;

        /** Collection of partition to be received. */
        private final Map<GroupPartitionId, FilePageStore> stores = new ConcurrentHashMap<>();

        /** Counter which show how many partitions left to be received. */
        private final AtomicInteger partsLeft;

        /**
         * @param cnt Partitions to receive.
         */
        public SnapshotRequestFuture(UUID rmtNodeId, String snpName, int cnt) {
            this.rmtNodeId = rmtNodeId;
            this.snpName = snpName;
            partsLeft = new AtomicInteger(cnt);
        }

        /** {@inheritDoc} */
        @Override public boolean cancel() {
            if (onCancelled()) {
                // Close non finished file storages
                for (Map.Entry<GroupPartitionId, FilePageStore> entry : stores.entrySet()) {
                    FilePageStore store = entry.getValue();

                    try {
                        store.stop(true);
                    }
                    catch (StorageException e) {
                        log.warning("Error stopping received file page store", e);
                    }
                }
            }

            return isCancelled();
        }

        /** {@inheritDoc} */
        @Override protected boolean onDone(@Nullable Boolean res, @Nullable Throwable err, boolean cancel) {
            assert err != null || cancel || stores.isEmpty() : "Not all file storages processed: " + stores;

            snpReq.compareAndSet(this, null);

            return super.onDone(res, err, cancel);
        }

        /** {@inheritDoc} */
        @Override public boolean equals(Object o) {
            if (this == o)
                return true;

            if (o == null || getClass() != o.getClass())
                return false;

            SnapshotRequestFuture future = (SnapshotRequestFuture)o;

            return rmtNodeId.equals(future.rmtNodeId) &&
                snpName.equals(future.snpName);
        }

        /** {@inheritDoc} */
        @Override public int hashCode() {
            return Objects.hash(rmtNodeId, snpName);
        }

        /** {@inheritDoc} */
        @Override public String toString() {
            return S.toString(SnapshotRequestFuture.class, this);
        }
    }

    /**
     *
     */
    private static class SerialExecutor implements Executor {
        /** */
        private final Queue<Runnable> tasks = new ArrayDeque<>();

        /** */
        private final Executor executor;

        /** */
        private volatile Runnable active;

        /**
         * @param executor Executor to run tasks on.
         */
        public SerialExecutor(Executor executor) {
            this.executor = executor;
        }

        /** {@inheritDoc} */
        @Override public synchronized void execute(final Runnable r) {
            tasks.offer(new Runnable() {
                /** {@inheritDoc} */
                @Override public void run() {
                    try {
                        r.run();
                    }
                    finally {
                        scheduleNext();
                    }
                }
            });

            if (active == null) {
                scheduleNext();
            }
        }

        /**
         *
         */
        protected synchronized void scheduleNext() {
            if ((active = tasks.poll()) != null) {
                executor.execute(active);
            }
        }
    }

    /**
     *
     */
    private static class RemoteSnapshotFileSender extends SnapshotFileSender {
        /** The sender which sends files to remote node. */
        private final GridIoManager.TransmissionSender sndr;

        /** Error handler which will be triggered in case of transmission sedner not started yet. */
        private final IgniteThrowableConsumer<String> errHnd;

        /** Snapshot name */
        private final String snpName;

        /** Local node persistent directory with consistent id. */
        private final String dbNodePath;

        /**
         * @param log Ignite logger.
         * @param sndr File sender instance.
         * @param errHnd Snapshot error handler if transmission sender not started yet.
         * @param snpName Snapshot name.
         */
        public RemoteSnapshotFileSender(
            IgniteLogger log,
            GridIoManager.TransmissionSender sndr,
            IgniteThrowableConsumer<String> errHnd,
            String snpName,
            String dbNodePath
        ) {
            super(log);

            this.sndr = sndr;
            this.errHnd = errHnd;
            this.snpName = snpName;
            this.dbNodePath = dbNodePath;
        }

        /** {@inheritDoc} */
        @Override public void sendPart0(File part, String cacheDirName, GroupPartitionId pair, Long len) {
            try {
                assert part.exists();
                assert len > 0 : "Requested partitions has incorrect file length " +
                    "[pair=" + pair + ", cacheDirName=" + cacheDirName + ']';

                sndr.send(part, 0, len, transmissionParams(snpName, cacheDirName, pair), TransmissionPolicy.FILE);

                if (log.isInfoEnabled()) {
                    log.info("Partition file has been send [part=" + part.getName() + ", pair=" + pair +
                        ", length=" + len + ']');
                }
            }
            catch (TransmissionCancelledException e) {
                if (log.isInfoEnabled()) {
                    log.info("Transmission partition file has been interrupted [part=" + part.getName() +
                        ", pair=" + pair + ']');
                }
            }
            catch (IgniteCheckedException | InterruptedException | IOException e) {
                U.error(log, "Error sending partition file [part=" + part.getName() + ", pair=" + pair +
                    ", length=" + len + ']', e);

                throw new IgniteException(e);
            }
        }

        /** {@inheritDoc} */
        @Override public void sendDelta0(File delta, String cacheDirName, GroupPartitionId pair) {
            try {
                sndr.send(delta, transmissionParams(snpName, cacheDirName, pair), TransmissionPolicy.CHUNK);

                if (log.isInfoEnabled())
                    log.info("Delta pages storage has been send [part=" + delta.getName() + ", pair=" + pair + ']');
            }
            catch (TransmissionCancelledException e) {
                if (log.isInfoEnabled()) {
                    log.info("Transmission delta pages has been interrupted [part=" + delta.getName() +
                        ", pair=" + pair + ']');
                }
            }
            catch (IgniteCheckedException | InterruptedException | IOException e) {
                U.error(log, "Error sending delta file  [part=" + delta.getName() + ", pair=" + pair + ']', e);

                throw new IgniteException(e);
            }
        }

        /**
         * @param cacheDirName Cache directory name.
         * @param pair Cache group id with corresponding partition id.
         * @return Map of params.
         */
        private Map<String, Serializable> transmissionParams(String snpName, String cacheDirName, GroupPartitionId pair) {
            Map<String, Serializable> params = new HashMap<>();

            params.put(SNP_GRP_ID_PARAM, pair.getGroupId());
            params.put(SNP_PART_ID_PARAM, pair.getPartitionId());
            params.put(SNP_DB_NODE_PATH_PARAM, dbNodePath);
            params.put(SNP_CACHE_DIR_NAME_PARAM, cacheDirName);
            params.put(SNP_NAME_PARAM, snpName);

            return params;
        }

        /** {@inheritDoc} */
        @Override public void close0(@Nullable Throwable th) {
            try {
                if (th != null && !sndr.opened())
                    errHnd.accept(th.getMessage());
            }
            catch (IgniteCheckedException e) {
                th.addSuppressed(e);
            }

            U.closeQuiet(sndr);

            if (th == null) {
                if (log.isInfoEnabled())
                    log.info("The remote snapshot sender closed normally [snpName=" + snpName + ']');
            }
            else {
                U.warn(log, "The remote snapshot sender closed due to an error occurred while processing " +
                    "snapshot operation [snpName=" + snpName + ']', th);
            }
        }
    }

    /**
     *
     */
    private static class LocalSnapshotFileSender extends SnapshotFileSender {
        /**
         * Local node snapshot directory calculated on snapshot directory.
         */
        private final File dbNodeSnpDir;

        /** Facotry to produce IO interface over a file. */
        private final FileIOFactory ioFactory;

        /** Factory to create page store for restore. */
        private final BiFunction<Integer, Boolean, FilePageStoreFactory> storeFactory;

        /** Store binary files. */
        private final BinaryTypeWriter binaryWriter;

        /** Marshaller mapping writer. */
        private final MarshallerMappingWriter mappingWriter;

        /** Size of page. */
        private final int pageSize;

        /**
         * @param log Ignite logger to use.
         * @param snpDir Local node snapshot directory.
         * @param ioFactory Facotry to produce IO interface over a file.
         * @param storeFactory Factory to create page store for restore.
         * @param pageSize Size of page.
         */
        public LocalSnapshotFileSender(
            IgniteLogger log,
            File snpDir,
            FileIOFactory ioFactory,
            BiFunction<Integer, Boolean, FilePageStoreFactory> storeFactory,
            BinaryTypeWriter binaryWriter,
            MarshallerMappingWriter mappingWriter,
            int pageSize
        ) {
            super(log);

            dbNodeSnpDir = snpDir;
            this.ioFactory = ioFactory;
            this.storeFactory = storeFactory;
            this.pageSize = pageSize;
            this.binaryWriter = binaryWriter;
            this.mappingWriter = mappingWriter;
        }

        /** {@inheritDoc} */
        @Override public void sendCacheConfig0(File ccfg, String cacheDirName) {
            try {
                File cacheDir = U.resolveWorkDirectory(dbNodeSnpDir.getAbsolutePath(), cacheDirName, false);

                copy(ccfg, new File(cacheDir, ccfg.getName()), ccfg.length());
            }
            catch (IgniteCheckedException | IOException e) {
                throw new IgniteException(e);
            }
        }

        /** {@inheritDoc} */
        @Override public void sendMarshallerMeta0(List<Map<Integer, MappedName>> mappings) {
            if (mappings == null)
                return;

            for (int platformId = 0; platformId < mappings.size(); platformId++) {
                Map<Integer, MappedName> cached = mappings.get(platformId);

                try {
                    addPlatformMappings((byte)platformId,
                        cached,
                        (typeId, clsName) -> true,
                        (typeId, mapping) -> {
                        },
                        mappingWriter);
                }
                catch (IgniteCheckedException e) {
                    throw new IgniteException(e);
                }
            }
        }

        /** {@inheritDoc} */
        @Override public void sendBinaryMeta0(Map<Integer, BinaryType> types) {
            if (types == null)
                return;

            for (Map.Entry<Integer, BinaryType> e : types.entrySet())
                binaryWriter.writeMeta(e.getKey(), e.getValue());
        }

        /** {@inheritDoc} */
        @Override public void sendPart0(File part, String cacheDirName, GroupPartitionId pair, Long len) {
            try {
                if (len == 0)
                    return;

                File cacheDir = U.resolveWorkDirectory(dbNodeSnpDir.getAbsolutePath(), cacheDirName, false);

                File snpPart = new File(cacheDir, part.getName());

                if (!snpPart.exists() || snpPart.delete())
                    snpPart.createNewFile();

                copy(part, snpPart, len);

                if (log.isInfoEnabled()) {
                    log.info("Partition has been snapshotted [snapshotDir=" + dbNodeSnpDir.getAbsolutePath() +
                        ", cacheDirName=" + cacheDirName + ", part=" + part.getName() +
                        ", len=" + part.length() + ", snapshot=" + snpPart.getName() + ']');
                }
            }
            catch (IOException | IgniteCheckedException ex) {
                throw new IgniteException(ex);
            }
        }

        /** {@inheritDoc} */
        @Override public void sendDelta0(File delta, String cacheDirName, GroupPartitionId pair) {
            File snpPart = getPartitionFile(dbNodeSnpDir, cacheDirName, pair.getPartitionId());

            if (log.isInfoEnabled()) {
                log.info("Start partition snapshot recovery with the given delta page file [part=" + snpPart +
                    ", delta=" + delta + ']');
            }

            try (FileIO fileIo = ioFactory.create(delta, READ);
                 FilePageStore pageStore = (FilePageStore)storeFactory
                     .apply(pair.getGroupId(), false)
                     .createPageStore(getFlagByPartId(pair.getPartitionId()),
                         snpPart::toPath,
                         new LongAdderMetric("NO_OP", null))
            ) {
                ByteBuffer pageBuf = ByteBuffer.allocate(pageSize)
                    .order(ByteOrder.nativeOrder());

                long totalBytes = fileIo.size();

                assert totalBytes % pageSize == 0 : "Given file with delta pages has incorrect size: " + fileIo.size();

                pageStore.beginRecover();

                for (long pos = 0; pos < totalBytes; pos += pageSize) {
                    long read = fileIo.readFully(pageBuf, pos);

                    assert read == pageBuf.capacity();

                    pageBuf.flip();

                    long pageId = PageIO.getPageId(pageBuf);

                    int crc32 = FastCrc.calcCrc(pageBuf, pageBuf.limit());

                    int crc = PageIO.getCrc(pageBuf);

                    if (log.isDebugEnabled()) {
                        log.debug("Read page given delta file [path=" + delta.getName() +
                            ", pageId=" + pageId + ", pos=" + pos + ", pages=" + (totalBytes / pageSize) +
                            ", crcBuff=" + crc32 + ", crcPage=" + crc + ']');
                    }

                    pageBuf.rewind();

                    pageStore.write(PageIO.getPageId(pageBuf), pageBuf, 0, false);

                    pageBuf.flip();
                }

                pageStore.finishRecover();
            }
            catch (IOException | IgniteCheckedException e) {
                throw new IgniteException(e);
            }
        }

        /** {@inheritDoc} */
        @Override protected void close0(@Nullable Throwable th) {
            if (th == null) {
                if (log.isInfoEnabled())
                    log.info("Local snapshot sender closed, resouces released [dbNodeSnpDir=" + dbNodeSnpDir + ']');
            }
            else
                U.error(log, "Local snapshot sender closed due to an error occurred", th);
        }

        /**
         * @param from Copy from file.
         * @param to Copy data to file.
         * @param length Number of bytes to copy from beginning.
         * @throws IOException If fails.
         */
        private void copy(File from, File to, long length) throws IOException {
            try (FileIO src = ioFactory.create(from, READ);
                 FileChannel dest = new FileOutputStream(to).getChannel()) {
                if (src.size() < length)
                    throw new IgniteException("The source file to copy has to enought length [expected=" + length + ", actual=" + src.size() + ']');

                src.position(0);

                long written = 0;

                while (written < length)
                    written += src.transferTo(written, length - written, dest);
            }
        }
    }
}<|MERGE_RESOLUTION|>--- conflicted
+++ resolved
@@ -722,10 +722,6 @@
      * @param parts Collection of pairs group and appropratate cache partition to be snapshotted.
      * @param rmtNodeId The remote node to connect to.
      * @return Snapshot name.
-<<<<<<< HEAD
-     * @throws IgniteCheckedException If initialization fails.
-=======
->>>>>>> 75248219
      */
     public IgniteInternalFuture<Boolean> createRemoteSnapshot(UUID rmtNodeId, Map<Integer, Set<Integer>> parts) {
         ClusterNode rmtNode = cctx.discovery().node(rmtNodeId);
