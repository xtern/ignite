/*
 * Licensed to the Apache Software Foundation (ASF) under one or more
 * contributor license agreements.  See the NOTICE file distributed with
 * this work for additional information regarding copyright ownership.
 * The ASF licenses this file to You under the Apache License, Version 2.0
 * (the "License"); you may not use this file except in compliance with
 * the License.  You may obtain a copy of the License at
 *
 *      http://www.apache.org/licenses/LICENSE-2.0
 *
 * Unless required by applicable law or agreed to in writing, software
 * distributed under the License is distributed on an "AS IS" BASIS,
 * WITHOUT WARRANTIES OR CONDITIONS OF ANY KIND, either express or implied.
 * See the License for the specific language governing permissions and
 * limitations under the License.
 */

package org.apache.ignite.internal.processors.cache;

import java.util.ArrayList;
import java.util.Collection;
import java.util.Collections;
import java.util.HashMap;
import java.util.HashSet;
import java.util.Iterator;
import java.util.LinkedHashMap;
import java.util.List;
import java.util.Map;
import java.util.Set;
import java.util.UUID;
import java.util.concurrent.ConcurrentHashMap;
import java.util.concurrent.ConcurrentMap;
import java.util.stream.Collectors;
import javax.cache.CacheException;
import org.apache.ignite.IgniteCheckedException;
import org.apache.ignite.IgniteException;
import org.apache.ignite.IgniteSystemProperties;
import org.apache.ignite.cache.affinity.AffinityFunction;
import org.apache.ignite.cluster.ClusterNode;
import org.apache.ignite.configuration.CacheConfiguration;
import org.apache.ignite.configuration.NearCacheConfiguration;
import org.apache.ignite.events.DiscoveryEvent;
import org.apache.ignite.events.Event;
import org.apache.ignite.internal.IgniteInternalFuture;
import org.apache.ignite.internal.cluster.ClusterTopologyServerNotFoundException;
import org.apache.ignite.internal.events.DiscoveryCustomEvent;
import org.apache.ignite.internal.managers.discovery.DiscoCache;
import org.apache.ignite.internal.managers.discovery.DiscoveryCustomMessage;
import org.apache.ignite.internal.managers.eventstorage.GridLocalEventListener;
import org.apache.ignite.internal.processors.affinity.AffinityAssignment;
import org.apache.ignite.internal.processors.affinity.AffinityTopologyVersion;
import org.apache.ignite.internal.processors.affinity.GridAffinityAssignmentCache;
import org.apache.ignite.internal.processors.cache.distributed.dht.ClientCacheDhtTopologyFuture;
import org.apache.ignite.internal.processors.cache.distributed.dht.GridDhtAffinityAssignmentResponse;
import org.apache.ignite.internal.processors.cache.distributed.dht.GridDhtAssignmentFetchFuture;
import org.apache.ignite.internal.processors.cache.distributed.dht.preloader.CacheGroupAffinityMessage;
import org.apache.ignite.internal.processors.cache.distributed.dht.preloader.GridDhtPartitionFullMap;
import org.apache.ignite.internal.processors.cache.distributed.dht.preloader.GridDhtPartitionMap;
import org.apache.ignite.internal.processors.cache.distributed.dht.preloader.GridDhtPartitionsExchangeFuture;
import org.apache.ignite.internal.processors.cache.distributed.dht.topology.GridClientPartitionTopology;
import org.apache.ignite.internal.processors.cache.distributed.dht.topology.GridDhtPartitionState;
import org.apache.ignite.internal.processors.cache.distributed.dht.topology.GridDhtPartitionTopology;
import org.apache.ignite.internal.processors.cluster.DiscoveryDataClusterState;
import org.apache.ignite.internal.util.GridConcurrentHashSet;
import org.apache.ignite.internal.util.GridLongList;
import org.apache.ignite.internal.util.GridPartitionStateMap;
import org.apache.ignite.internal.util.future.GridCompoundFuture;
import org.apache.ignite.internal.util.future.GridFinishedFuture;
import org.apache.ignite.internal.util.future.GridFutureAdapter;
import org.apache.ignite.internal.util.lang.IgniteInClosureX;
import org.apache.ignite.internal.util.typedef.F;
import org.apache.ignite.internal.util.typedef.internal.CU;
import org.apache.ignite.internal.util.typedef.internal.U;
import org.apache.ignite.lang.IgniteClosure;
import org.apache.ignite.lang.IgniteFuture;
import org.apache.ignite.lang.IgniteInClosure;
import org.apache.ignite.lang.IgniteUuid;
import org.jetbrains.annotations.Nullable;

import static org.apache.ignite.cache.CacheMode.LOCAL;
import static org.apache.ignite.cache.CacheRebalanceMode.NONE;
import static org.apache.ignite.events.EventType.EVT_NODE_FAILED;
import static org.apache.ignite.events.EventType.EVT_NODE_JOINED;
import static org.apache.ignite.events.EventType.EVT_NODE_LEFT;
import static org.apache.ignite.internal.processors.cache.distributed.dht.topology.GridDhtPartitionState.OWNING;

/**
 *
 */
@SuppressWarnings("ForLoopReplaceableByForEach")
public class CacheAffinitySharedManager<K, V> extends GridCacheSharedManagerAdapter<K, V> {
    /** */
    private final long clientCacheMsgTimeout =
        IgniteSystemProperties.getLong(IgniteSystemProperties.IGNITE_CLIENT_CACHE_CHANGE_MESSAGE_TIMEOUT, 10_000);

    /** */
    private static final IgniteClosure<ClusterNode, UUID> NODE_TO_ID = new IgniteClosure<ClusterNode, UUID>() {
        @Override public UUID apply(ClusterNode node) {
            return node.id();
        }
    };

    /** */
    private static final IgniteClosure<ClusterNode, Long> NODE_TO_ORDER = new IgniteClosure<ClusterNode, Long>() {
        @Override public Long apply(ClusterNode node) {
            return node.order();
        }
    };

    /** Affinity information for all started caches (initialized on coordinator). */
    private ConcurrentMap<Integer, CacheGroupHolder> grpHolders = new ConcurrentHashMap<>();

    /** Topology version which requires affinity re-calculation (set from discovery thread). */
    private AffinityTopologyVersion lastAffVer;

    /** Registered caches (updated from exchange thread). */
    private CachesRegistry cachesRegistry;

    /** */
    private WaitRebalanceInfo waitInfo;

    /** */
    private final Object mux = new Object();

    /** Pending affinity assignment futures. */
    private final ConcurrentMap<Long, GridDhtAssignmentFetchFuture> pendingAssignmentFetchFuts =
        new ConcurrentHashMap<>();

    /** */
    private final ThreadLocal<ClientCacheChangeDiscoveryMessage> clientCacheChanges = new ThreadLocal<>();

    /** Discovery listener. */
    private final GridLocalEventListener discoLsnr = new GridLocalEventListener() {
        @Override public void onEvent(Event evt) {
            DiscoveryEvent e = (DiscoveryEvent)evt;

            assert e.type() == EVT_NODE_LEFT || e.type() == EVT_NODE_FAILED;

            ClusterNode n = e.eventNode();

            for (GridDhtAssignmentFetchFuture fut : pendingAssignmentFetchFuts.values())
                fut.onNodeLeft(n.id());
        }
    };

    /** {@inheritDoc} */
    @Override protected void start0() throws IgniteCheckedException {
        super.start0();

        cctx.kernalContext().event().addLocalEventListener(discoLsnr, EVT_NODE_LEFT, EVT_NODE_FAILED);

        cachesRegistry = new CachesRegistry(cctx);
    }

    /**
     * Callback invoked from discovery thread when discovery message is received.
     *
     * @param type Event type.
     * @param customMsg Custom message instance.
     * @param node Event node.
     * @param topVer Topology version.
     * @param state Cluster state.
     */
    void onDiscoveryEvent(int type,
        @Nullable DiscoveryCustomMessage customMsg,
        ClusterNode node,
        AffinityTopologyVersion topVer,
        DiscoveryDataClusterState state) {
        if (type == EVT_NODE_JOINED && node.isLocal())
            lastAffVer = null;

        if ((state.transition() || !state.active()) &&
            !DiscoveryCustomEvent.requiresCentralizedAffinityAssignment(customMsg))
            return;

        if ((!node.isClient() && (type == EVT_NODE_FAILED || type == EVT_NODE_JOINED || type == EVT_NODE_LEFT)) ||
            DiscoveryCustomEvent.requiresCentralizedAffinityAssignment(customMsg)) {
            synchronized (mux) {
                assert lastAffVer == null || topVer.compareTo(lastAffVer) > 0 :
                    "lastAffVer=" + lastAffVer + ", topVer=" + topVer + ", customMsg=" + customMsg;

                lastAffVer = topVer;
            }
        }
    }

    /**
     * Must be called from exchange thread.
     */
    public IgniteInternalFuture<?> initCachesOnLocalJoin(
        Map<Integer, CacheGroupDescriptor> grpDescs,
        Map<String, DynamicCacheDescriptor> cacheDescs
    ) {
        return cachesRegistry.init(grpDescs, cacheDescs);
    }

    /**
     * Callback invoked from discovery thread when discovery custom message is received.
     *
     * @param msg Customer message.
     * @return {@code True} if minor topology version should be increased.
     */
    boolean onCustomEvent(CacheAffinityChangeMessage msg) {
        if (msg.exchangeId() != null) {
            if (log.isDebugEnabled()) {
                log.debug("Ignore affinity change message [lastAffVer=" + lastAffVer +
                    ", msgExchId=" + msg.exchangeId() +
                    ", msgVer=" + msg.topologyVersion() + ']');
            }

            return false;
        }

        // Skip message if affinity was already recalculated.
        boolean exchangeNeeded = lastAffVer == null || lastAffVer.equals(msg.topologyVersion());

        msg.exchangeNeeded(exchangeNeeded);

        if (exchangeNeeded) {
            if (log.isDebugEnabled()) {
                log.debug("Need process affinity change message [lastAffVer=" + lastAffVer +
                    ", msgExchId=" + msg.exchangeId() +
                    ", msgVer=" + msg.topologyVersion() + ']');
            }
        }
        else {
            if (log.isDebugEnabled()) {
                log.debug("Ignore affinity change message [lastAffVer=" + lastAffVer +
                    ", msgExchId=" + msg.exchangeId() +
                    ", msgVer=" + msg.topologyVersion() + ']');
            }
        }

        return exchangeNeeded;
    }

    /**
     * @param topVer Expected topology version.
     */
    private void onCacheGroupStopped(AffinityTopologyVersion topVer) {
        CacheAffinityChangeMessage msg = null;

        synchronized (mux) {
            if (waitInfo == null || !waitInfo.topVer.equals(topVer))
                return;

            if (waitInfo.waitGrps.isEmpty()) {
                msg = affinityChangeMessage(waitInfo);

                waitInfo = null;
            }
        }

        try {
            if (msg != null)
                cctx.discovery().sendCustomEvent(msg);
        }
        catch (IgniteCheckedException e) {
            U.error(log, "Failed to send affinity change message.", e);
        }
    }

    /**
     * @param top Topology.
     * @param checkGrpId Group ID.
     */
    void checkRebalanceState(GridDhtPartitionTopology top, Integer checkGrpId) {
        CacheAffinityChangeMessage msg = null;

        synchronized (mux) {
            if (waitInfo == null || !waitInfo.topVer.equals(lastAffVer))
                return;

            Set<Integer> partWait = waitInfo.waitGrps.get(checkGrpId);

            boolean rebalanced = true;

            if (partWait != null) {
                CacheGroupHolder grpHolder = grpHolders.get(checkGrpId);

                if (grpHolder != null) {
                    for (Iterator<Integer> it = partWait.iterator(); it.hasNext(); ) {
                        Integer part = it.next();

                        List<ClusterNode> owners = top.owners(part, waitInfo.topVer);
                        List<ClusterNode> ideal = waitInfo.assignments.get(checkGrpId).get(part);

                        if (!owners.containsAll(ideal)) {
                            rebalanced = false;

                            break;
                        }
                        else
                            it.remove();
                    }
                }

                if (rebalanced) {
                    waitInfo.waitGrps.remove(checkGrpId);

                    if (waitInfo.waitGrps.isEmpty()) {
                        msg = affinityChangeMessage(waitInfo);

                        waitInfo = null;
                    }
                }
            }

            try {
                if (msg != null)
                    cctx.discovery().sendCustomEvent(msg);
            }
            catch (IgniteCheckedException e) {
                U.error(log, "Failed to send affinity change message.", e);
            }
        }
    }

    /**
     * @return Group IDs.
     */
    public Set<Integer> waitGroups() {
        synchronized (mux) {
            if (waitInfo == null || !waitInfo.topVer.equals(lastAffVer))
                return Collections.emptySet();

            return new HashSet<>(waitInfo.waitGrps.keySet());
        }
    }

    /**
     * @return {@code true} if rebalance expected.
     */
    public boolean rebalanceRequired() {
        synchronized (mux) {
            return waitInfo != null;
        }
    }

    /**
     * Adds historically rebalancing partitions to wait group.
     * Not doing so could trigger late affinity switching before actual rebalancing will finish.
     *
     * @param grpId Group id.
     * @param part Part.
     * @param topVer Topology version.
     * @param assignment Ideal assignment.
     */
    public void addToWaitGroup(int grpId, int part, AffinityTopologyVersion topVer, List<ClusterNode> assignment) {
        synchronized (mux) {
            if (waitInfo == null)
                waitInfo = new WaitRebalanceInfo(topVer);

            waitInfo.add(grpId, part, assignment);
        }
    }

    /**
     * @param waitInfo Cache rebalance information.
     * @return Message.
     */
    @Nullable private CacheAffinityChangeMessage affinityChangeMessage(WaitRebalanceInfo waitInfo) {
        if (waitInfo.assignments.isEmpty()) // Possible if all awaited caches were destroyed.
            return null;

<<<<<<< HEAD
        Map<Integer, Map<Integer, List<UUID>>> assignmentsChange = U.newHashMap(waitInfo.assignments.size());

        for (Map.Entry<Integer, Map<Integer, List<ClusterNode>>> e : waitInfo.assignments.entrySet()) {
            Integer grpId = e.getKey();

            Map<Integer, List<ClusterNode>> assignment = e.getValue();

            Map<Integer, List<UUID>> assignment0 = U.newHashMap(assignment.size());

            for (Map.Entry<Integer, List<ClusterNode>> e0 : assignment.entrySet())
                assignment0.put(e0.getKey(), toIds0(e0.getValue()));

            assignmentsChange.put(grpId, assignment0);

//            log.warning("Aff change message " + cctx.cache().cacheGroup(grpId).cacheOrGroupName() + " " + assignment0);
        }

        return new CacheAffinityChangeMessage(waitInfo.topVer, assignmentsChange, waitInfo.deploymentIds);
=======
        return new CacheAffinityChangeMessage(waitInfo.topVer, waitInfo.deploymentIds);
>>>>>>> 50b3705c
    }

    /**
     * @param grp Cache group.
     */
    void onCacheGroupCreated(CacheGroupContext grp) {
        // no-op
    }

    /**
     * @param reqId Request ID.
     * @param startReqs Client cache start request.
     * @return Descriptors for caches to start.
     */
    @Nullable private List<DynamicCacheDescriptor> clientCachesToStart(
        UUID reqId,
        Map<String, DynamicCacheChangeRequest> startReqs
    ) {
        List<DynamicCacheDescriptor> startDescs = new ArrayList<>(startReqs.size());

        for (DynamicCacheChangeRequest startReq : startReqs.values()) {
            DynamicCacheDescriptor desc = cachesRegistry.cache(CU.cacheId(startReq.cacheName()));

            if (desc == null) {
                CacheException err = new CacheException("Failed to start client cache " +
                    "(a cache with the given name is not started): " + startReq.cacheName());

                cctx.cache().completeClientCacheChangeFuture(reqId, err);

                return null;
            }

            if (cctx.cacheContext(desc.cacheId()) != null)
                continue;

            startDescs.add(desc);
        }

        return startDescs;
    }

    /**
     * @param crd Coordinator flag.
     * @param msg Change request.
     * @param topVer Current topology version.
     * @param discoCache Discovery data cache.
     * @return Map of started caches (cache ID to near enabled flag).
     */
    @Nullable private Map<Integer, Boolean> processClientCacheStartRequests(
        boolean crd,
        ClientCacheChangeDummyDiscoveryMessage msg,
        AffinityTopologyVersion topVer,
        DiscoCache discoCache
    ) {
        Map<String, DynamicCacheChangeRequest> startReqs = msg.startRequests();

        List<DynamicCacheDescriptor> startDescs = clientCachesToStart(msg.requestId(), startReqs);

        if (startDescs == null || startDescs.isEmpty()) {
            cctx.cache().completeClientCacheChangeFuture(msg.requestId(), null);

            return null;
        }

        Map<Integer, GridDhtAssignmentFetchFuture> fetchFuts = U.newHashMap(startDescs.size());

        Map<Integer, Boolean> startedInfos = U.newHashMap(startDescs.size());

        List<StartCacheInfo> startCacheInfos = startDescs.stream()
            .map(desc -> {
                DynamicCacheChangeRequest changeReq = startReqs.get(desc.cacheName());

                startedInfos.put(desc.cacheId(), changeReq.nearCacheConfiguration() != null);

                return new StartCacheInfo(
                    desc.cacheConfiguration(),
                    desc,
                    changeReq.nearCacheConfiguration(),
                    topVer,
                    changeReq.disabledAfterStart(),
                    true
                );
            }).collect(Collectors.toList());

        Set<String> startedCaches = startCacheInfos.stream()
            .map(info -> info.getCacheDescriptor().cacheName())
            .collect(Collectors.toSet());

        try {
            cctx.cache().prepareStartCaches(startCacheInfos);
        }
        catch (IgniteCheckedException e) {
            cctx.cache().closeCaches(startedCaches, false);

            cctx.cache().completeClientCacheChangeFuture(msg.requestId(), e);

            return null;
        }

        Set<CacheGroupDescriptor> groupDescs = startDescs.stream()
            .map(DynamicCacheDescriptor::groupDescriptor)
            .collect(Collectors.toSet());

        for (CacheGroupDescriptor grpDesc : groupDescs) {
            try {
                CacheGroupContext grp = cctx.cache().cacheGroup(grpDesc.groupId());

                assert grp != null : grpDesc.groupId();
                assert !grp.affinityNode() || grp.isLocal() : grp.cacheOrGroupName();

                // Skip for local caches.
                if (grp.isLocal())
                    continue;

                CacheGroupHolder grpHolder = grpHolders.get(grp.groupId());

                assert !crd || (grpHolder != null && grpHolder.affinity().idealAssignmentRaw() != null);

                if (grpHolder == null)
                    grpHolder = getOrCreateGroupHolder(topVer, grpDesc);

                // If current node is not client and current node have no aff holder.
                if (grpHolder.nonAffNode() && !cctx.localNode().isClient()) {
                    GridDhtPartitionsExchangeFuture excFut = context().exchange().lastFinishedFuture();

                    grp.topology().updateTopologyVersion(excFut, discoCache, -1, false);

                    // Exchange free cache creation, just replacing client topology with dht.
                    // Topology shouild be initialized before the use.
                    grp.topology().beforeExchange(excFut, true, false);

                    grpHolder = new CacheGroupAffNodeHolder(grp, grpHolder.affinity());

                    grpHolders.put(grp.groupId(), grpHolder);

                    GridClientPartitionTopology clientTop = cctx.exchange().clearClientTopology(grp.groupId());

                    if (clientTop != null) {
                        grp.topology().update(
                            grpHolder.affinity().lastVersion(),
                            clientTop.partitionMap(true),
                            clientTop.fullUpdateCounters(),
                            Collections.<Integer>emptySet(),
                            null,
                            null,
                            null
                        );
                    }

                    assert grpHolder.affinity().lastVersion().equals(grp.affinity().lastVersion());
                }
                else if (!crd && !fetchFuts.containsKey(grp.groupId())) {
                    boolean topVerLessOrNotInitialized = !grp.topology().initialized() ||
                        grp.topology().readyTopologyVersion().compareTo(topVer) < 0;

                    if (grp.affinity().lastVersion().compareTo(topVer) < 0 || topVerLessOrNotInitialized) {
                        GridDhtAssignmentFetchFuture fetchFut = new GridDhtAssignmentFetchFuture(cctx,
                            grp.groupId(),
                            topVer,
                            discoCache);

                        fetchFut.init(true);

                        fetchFuts.put(grp.groupId(), fetchFut);
                    }
                }
            }
            catch (IgniteCheckedException e) {
                cctx.cache().closeCaches(startedCaches, false);

                cctx.cache().completeClientCacheChangeFuture(msg.requestId(), e);

                return null;
            }
        }

        for (GridDhtAssignmentFetchFuture fetchFut : fetchFuts.values()) {
            try {
                CacheGroupContext grp = cctx.cache().cacheGroup(fetchFut.groupId());

                assert grp != null;

                GridDhtAffinityAssignmentResponse res = fetchAffinity(topVer,
                    null,
                    discoCache,
                    grp.affinity(),
                    fetchFut);

                GridDhtPartitionFullMap partMap;
                ClientCacheDhtTopologyFuture topFut;

                if (res != null) {
                    partMap = res.partitionMap();

                    assert partMap != null : res;

                    topFut = new ClientCacheDhtTopologyFuture(topVer);
                }
                else {
                    partMap = new GridDhtPartitionFullMap(cctx.localNodeId(), cctx.localNode().order(), 1);

                    topFut = new ClientCacheDhtTopologyFuture(topVer,
                        new ClusterTopologyServerNotFoundException("All server nodes left grid."));
                }

                grp.topology().updateTopologyVersion(topFut,
                    discoCache,
                    -1,
                    false);

                grp.topology().update(topVer, partMap, null, Collections.emptySet(), null, null, null);

                topFut.validate(grp, discoCache.allNodes());
            }
            catch (IgniteCheckedException e) {
                cctx.cache().closeCaches(startedCaches, false);

                cctx.cache().completeClientCacheChangeFuture(msg.requestId(), e);

                return null;
            }
        }

        for (DynamicCacheDescriptor desc : startDescs) {
            if (desc.cacheConfiguration().getCacheMode() != LOCAL) {
                CacheGroupContext grp = cctx.cache().cacheGroup(desc.groupId());

                assert grp != null;

                grp.topology().onExchangeDone(null, grp.affinity().cachedAffinity(topVer), true);
            }
        }

        cctx.cache().initCacheProxies(topVer, null);

        startReqs.keySet().forEach(req -> cctx.cache().completeProxyInitialize(req));

        cctx.cache().completeClientCacheChangeFuture(msg.requestId(), null);

        return startedInfos;
    }

    /**
     * @param msg Change request.
     * @param topVer Current topology version.
     * @param crd Coordinator flag.
     * @return Closed caches IDs.
     */
    private Set<Integer> processCacheCloseRequests(
        ClientCacheChangeDummyDiscoveryMessage msg,
        boolean crd,
        AffinityTopologyVersion topVer
    ) {
        Set<String> cachesToClose = msg.cachesToClose();

        Set<Integer> closed = cctx.cache().closeCaches(cachesToClose, true);

        for (CacheGroupHolder hld : grpHolders.values()) {
            if (!hld.nonAffNode() && cctx.cache().cacheGroup(hld.groupId()) == null) {
                int grpId = hld.groupId();

                // All client cache groups were stopped, need create 'client' CacheGroupHolder.
                CacheGroupHolder grpHolder = grpHolders.remove(grpId);

                assert grpHolder != null && !grpHolder.nonAffNode() : grpHolder;

                try {
                    grpHolder = createHolder(
                        cctx,
                        cachesRegistry.group(grpId),
                        topVer,
                        grpHolder.affinity()
                    );

                    grpHolders.put(grpId, grpHolder);
                }
                catch (IgniteCheckedException e) {
                    U.error(log, "Failed to initialize cache: " + e, e);
                }
            }
        }

        cctx.cache().completeClientCacheChangeFuture(msg.requestId(), null);

        return closed;
    }

    /**
     * Process non affinity node cache start/close requests, called from exchange thread.
     *
     * @param msg Change request.
     */
    void processClientCachesRequests(ClientCacheChangeDummyDiscoveryMessage msg) {
        // Get ready exchange version.
        AffinityTopologyVersion topVer = cctx.exchange().readyAffinityVersion();

        DiscoCache discoCache = cctx.discovery().discoCache(topVer);

        ClusterNode node = discoCache.oldestAliveServerNode();

        // Resolve coordinator for specific version.
        boolean crd = node != null && node.isLocal();

        Map<Integer, Boolean> startedCaches = null;
        Set<Integer> closedCaches = null;

        // Check and start caches via dummy message.
        if (msg.startRequests() != null)
            startedCaches = processClientCacheStartRequests(crd, msg, topVer, discoCache);

        // Check and close caches via dummy message.
        if (msg.cachesToClose() != null)
            closedCaches = processCacheCloseRequests(msg, crd, topVer);

        // Shedule change message.
        if (startedCaches != null || closedCaches != null)
            scheduleClientChangeMessage(startedCaches, closedCaches);
    }

    /**
     * Sends discovery message about started/closed client caches, called from exchange thread.
     *
     * @param timeoutObj Timeout object initiated send.
     */
    void sendClientCacheChangesMessage(ClientCacheUpdateTimeout timeoutObj) {
        ClientCacheChangeDiscoveryMessage msg = clientCacheChanges.get();

        // Timeout object was changed if one more client cache changed during timeout,
        // another timeoutObj was scheduled.
        if (msg != null && msg.updateTimeoutObject() == timeoutObj) {
            assert !msg.empty() : msg;

            clientCacheChanges.remove();

            msg.checkCachesExist(cachesRegistry.allCaches().keySet());

            try {
                if (!msg.empty())
                    cctx.discovery().sendCustomEvent(msg);
            }
            catch (IgniteCheckedException e) {
                U.error(log, "Failed to send discovery event: " + e, e);
            }
        }
    }

    /**
     * @param startedCaches Started caches.
     * @param closedCaches Closed caches.
     */
    private void scheduleClientChangeMessage(Map<Integer, Boolean> startedCaches, Set<Integer> closedCaches) {
        ClientCacheChangeDiscoveryMessage msg = clientCacheChanges.get();

        if (msg == null) {
            msg = new ClientCacheChangeDiscoveryMessage(startedCaches, closedCaches);

            clientCacheChanges.set(msg);
        }
        else {
            msg.merge(startedCaches, closedCaches);

            if (msg.empty()) {
                cctx.time().removeTimeoutObject(msg.updateTimeoutObject());

                clientCacheChanges.remove();

                return;
            }
        }

        if (msg.updateTimeoutObject() != null)
            cctx.time().removeTimeoutObject(msg.updateTimeoutObject());

        long timeout = clientCacheMsgTimeout;

        if (timeout <= 0)
            timeout = 10_000;

        ClientCacheUpdateTimeout timeoutObj = new ClientCacheUpdateTimeout(cctx, timeout);

        msg.updateTimeoutObject(timeoutObj);

        cctx.time().addTimeoutObject(timeoutObj);
    }

    /**
     * @param fut Exchange future.
     * @param exchActions Exchange actions.
     */
    public void onCustomMessageNoAffinityChange(
        GridDhtPartitionsExchangeFuture fut,
        @Nullable final ExchangeActions exchActions
    ) {
        final ExchangeDiscoveryEvents evts = fut.context().events();

        forAllCacheGroups(new IgniteInClosureX<GridAffinityAssignmentCache>() {
            @Override public void applyx(GridAffinityAssignmentCache aff) {
                if (exchActions != null && exchActions.cacheGroupStopping(aff.groupId()))
                    return;

                aff.clientEventTopologyChange(evts.lastEvent(), evts.topologyVersion());

                cctx.exchange().exchangerUpdateHeartbeat();
            }
        });
    }

    /**
     * @param cctx Stopped cache context.
     */
    public void stopCacheOnReconnect(GridCacheContext cctx) {
        cachesRegistry.unregisterCache(cctx.cacheId());
    }

    /**
     * @param grpCtx Stopped cache group context.
     */
    public void stopCacheGroupOnReconnect(CacheGroupContext grpCtx) {
        cachesRegistry.unregisterGroup(grpCtx.groupId());
    }

    /** {@inheritDoc} */
    @Override public void onDisconnected(IgniteFuture<?> reconnectFut) {
        Iterator<Integer> it = grpHolders.keySet().iterator();

        while (it.hasNext()) {
            int grpId = it.next();

            it.remove();

            cctx.io().removeHandler(true, grpId, GridDhtAffinityAssignmentResponse.class);
        }

        assert grpHolders.isEmpty();

        super.onDisconnected(reconnectFut);
    }

    /**
     * Called during the rollback of the exchange partitions procedure in order to stop the given cache even if it's not
     * fully initialized (e.g. failed on cache init stage).
     *
     * @param fut Exchange future.
     * @param crd Coordinator flag.
     * @param exchActions Cache change requests.
     */
    public void forceCloseCaches(
        GridDhtPartitionsExchangeFuture fut,
        boolean crd,
        final ExchangeActions exchActions
    ) {
        assert exchActions != null && !exchActions.empty() && exchActions.cacheStartRequests().isEmpty() : exchActions;

        IgniteInternalFuture<?> res = cachesRegistry.update(exchActions);

        assert res.isDone() : "There should be no caches to start: " + exchActions;

        processCacheStopRequests(fut, crd, exchActions, true);

        cctx.cache().forceCloseCaches(exchActions);
    }

    /**
     * Called on exchange initiated for cache start/stop request.
     *
     * @param fut Exchange future.
     * @param crd Coordinator flag.
     * @param exchActions Cache change requests.
     * @throws IgniteCheckedException If failed.
     */
    public IgniteInternalFuture<?> onCacheChangeRequest(
        GridDhtPartitionsExchangeFuture fut,
        boolean crd,
        final ExchangeActions exchActions
    ) throws IgniteCheckedException {
        assert exchActions != null && !exchActions.empty() : exchActions;

        IgniteInternalFuture<?> res = cachesRegistry.update(exchActions);

        // Affinity did not change for existing caches.
        onCustomMessageNoAffinityChange(fut, exchActions);

        fut.timeBag().finishGlobalStage("Update caches registry");

        processCacheStartRequests(fut, crd, exchActions);

        Set<Integer> stoppedGrps = processCacheStopRequests(fut, crd, exchActions, false);

        if (stoppedGrps != null) {
            AffinityTopologyVersion notifyTopVer = null;

            synchronized (mux) {
                if (waitInfo != null) {
                    for (Integer grpId : stoppedGrps) {
                        boolean rmv = waitInfo.waitGrps.remove(grpId) != null;

                        if (rmv) {
                            notifyTopVer = waitInfo.topVer;

                            waitInfo.assignments.remove(grpId);
                        }
                    }
                }
            }

            if (notifyTopVer != null) {
                final AffinityTopologyVersion topVer = notifyTopVer;

                cctx.kernalContext().closure().runLocalSafe(new Runnable() {
                    @Override public void run() {
                        onCacheGroupStopped(topVer);
                    }
                });
            }
        }

        ClientCacheChangeDiscoveryMessage msg = clientCacheChanges.get();

        if (msg != null) {
            msg.checkCachesExist(cachesRegistry.allCaches().keySet());

            if (msg.empty())
                clientCacheChanges.remove();
        }

        return res;
    }

    /**
     * Process cache start requests.
     *
     * @param fut Exchange future.
     * @param crd Coordinator flag.
     * @param exchActions Cache change requests.
     * @throws IgniteCheckedException If failed.
     */
    private void processCacheStartRequests(
        GridDhtPartitionsExchangeFuture fut,
        boolean crd,
        final ExchangeActions exchActions
    ) throws IgniteCheckedException {
        assert exchActions != null && !exchActions.empty() : exchActions;

        final ExchangeDiscoveryEvents evts = fut.context().events();

        Map<StartCacheInfo, DynamicCacheChangeRequest> startCacheInfos = new LinkedHashMap<>();

        for (ExchangeActions.CacheActionData action : exchActions.cacheStartRequests()) {
            DynamicCacheDescriptor cacheDesc = action.descriptor();

            DynamicCacheChangeRequest req = action.request();

            boolean startCache;

            NearCacheConfiguration nearCfg = null;

            if (req.locallyConfigured() || (cctx.localNodeId().equals(req.initiatingNodeId()) && !exchActions.activate())) {
                startCache = true;

                nearCfg = req.nearCacheConfiguration();
            }
            else {
                // Cache should not be started
                assert cctx.cacheContext(cacheDesc.cacheId()) == null
                    : "Starting cache has not null context: " + cacheDesc.cacheName();

                IgniteCacheProxyImpl cacheProxy = cctx.cache().jcacheProxy(req.cacheName(), false);

                // If it has proxy then try to start it
                if (cacheProxy != null) {
                    // Cache should be in restarting mode
                    assert cacheProxy.isRestarting()
                        : "Cache has non restarting proxy " + cacheProxy;

                    startCache = true;
                }
                else {
                    startCache = CU.affinityNode(cctx.localNode(),
                        cacheDesc.groupDescriptor().config().getNodeFilter());
                }
            }

            if (startCache) {
                startCacheInfos.put(
                    new StartCacheInfo(
                        req.startCacheConfiguration(),
                        cacheDesc,
                        nearCfg,
                        evts.topologyVersion(),
                        req.disabledAfterStart()
                    ),
                    req
                );
            }
            else
                cctx.kernalContext().cache().initQueryStructuresForNotStartedCache(cacheDesc);
        }

        Map<StartCacheInfo, IgniteCheckedException> failedCaches = cctx.cache().prepareStartCachesIfPossible(startCacheInfos.keySet());

        for (Map.Entry<StartCacheInfo, IgniteCheckedException> entry : failedCaches.entrySet()) {
            if (cctx.localNode().isClient()) {
                U.error(log, "Failed to initialize cache. Will try to rollback cache start routine. " +
                    "[cacheName=" + entry.getKey().getStartedConfiguration().getName() + ']', entry.getValue());

                cctx.cache().closeCaches(Collections.singleton(entry.getKey().getStartedConfiguration().getName()), false);

                cctx.cache().completeCacheStartFuture(startCacheInfos.get(entry.getKey()), false, entry.getValue());
            }
            else
                throw entry.getValue();
        }

        Set<StartCacheInfo> failedCacheInfos = failedCaches.keySet();

        List<StartCacheInfo> cacheInfos = startCacheInfos.keySet().stream()
            .filter(failedCacheInfos::contains)
            .collect(Collectors.toList());

        for (StartCacheInfo info : cacheInfos) {
            if (fut.cacheAddedOnExchange(info.getCacheDescriptor().cacheId(), info.getCacheDescriptor().receivedFrom())) {
                if (fut.events().discoveryCache().cacheGroupAffinityNodes(info.getCacheDescriptor().groupId()).isEmpty())
                    U.quietAndWarn(log, "No server nodes found for cache client: " + info.getCacheDescriptor().cacheName());
            }
        }

        fut.timeBag().finishGlobalStage("Start caches");

        initAffinityOnCacheGroupsStart(fut, exchActions, crd);

        fut.timeBag().finishGlobalStage("Affinity initialization on cache group start");
    }

    /**
     * Initializes affinity for started cache groups received during {@code fut}.
     *
     * @param fut Exchange future.
     * @param exchangeActions Exchange actions.
     * @param crd {@code True} if local node is coordinator.
     */
    private void initAffinityOnCacheGroupsStart(
        GridDhtPartitionsExchangeFuture fut,
        ExchangeActions exchangeActions,
        boolean crd
    ) throws IgniteCheckedException {
        List<CacheGroupDescriptor> startedGroups = exchangeActions.cacheStartRequests().stream()
            .map(action -> action.descriptor().groupDescriptor())
            .distinct()
            .collect(Collectors.toList());

        U.doInParallel(
            cctx.kernalContext().getSystemExecutorService(),
            startedGroups,
            grpDesc -> {
                initStartedGroup(fut, grpDesc, crd);

                fut.timeBag().finishLocalStage("Affinity initialization on cache group start " +
                    "[grp=" + grpDesc.cacheOrGroupName() + "]");

                return null;
            }
        );
    }

    /**
     * Process cache stop requests.
     *
     * @param fut Exchange future.
     * @param crd Coordinator flag.
     * @param exchActions Cache change requests.
     * @param forceClose Force close flag.
     * @return Set of cache groups to be stopped.
     */
    private Set<Integer> processCacheStopRequests(
        GridDhtPartitionsExchangeFuture fut,
        boolean crd,
        final ExchangeActions exchActions,
        boolean forceClose
    ) {
        assert exchActions != null && !exchActions.empty() : exchActions;

        for (ExchangeActions.CacheActionData action : exchActions.cacheStopRequests())
            cctx.cache().blockGateway(action.request().cacheName(), true, action.request().restart());

        for (ExchangeActions.CacheGroupActionData action : exchActions.cacheGroupsToStop())
            cctx.exchange().clearClientTopology(action.descriptor().groupId());

        Set<Integer> stoppedGrps = null;

        for (ExchangeActions.CacheGroupActionData data : exchActions.cacheGroupsToStop()) {
            if (data.descriptor().config().getCacheMode() != LOCAL) {
                CacheGroupHolder cacheGrp = grpHolders.remove(data.descriptor().groupId());

                assert !crd || (cacheGrp != null || forceClose) : data.descriptor();

                if (cacheGrp != null) {
                    if (stoppedGrps == null)
                        stoppedGrps = new HashSet<>();

                    stoppedGrps.add(cacheGrp.groupId());

                    cctx.io().removeHandler(true, cacheGrp.groupId(), GridDhtAffinityAssignmentResponse.class);
                }
            }
        }

        return stoppedGrps;
    }

    /**
     *
     */
    public void clearGroupHoldersAndRegistry() {
        grpHolders.clear();

        cachesRegistry.unregisterAll();
    }

    /**
     * Called when received {@link CacheAffinityChangeMessage} which should complete exchange.
     *
     * @param exchFut Exchange future.
     * @param msg Affinity change message.
     */
    public void onExchangeChangeAffinityMessage(
        GridDhtPartitionsExchangeFuture exchFut,
        CacheAffinityChangeMessage msg
    ) {
        if (log.isDebugEnabled()) {
            log.debug("Process exchange affinity change message [exchVer=" + exchFut.initialVersion() +
                ", msg=" + msg + ']');
        }

        assert exchFut.exchangeId().equals(msg.exchangeId()) : msg;

        final AffinityTopologyVersion topVer = exchFut.initialVersion();

        final Map<Integer, Map<Integer, List<UUID>>> assignment = msg.assignmentChange();

        assert assignment != null;

        final Map<Object, List<List<ClusterNode>>> affCache = new ConcurrentHashMap<>();

        forAllCacheGroups(new IgniteInClosureX<GridAffinityAssignmentCache>() {
            @Override public void applyx(GridAffinityAssignmentCache aff) {
                List<List<ClusterNode>> idealAssignment = aff.idealAssignmentRaw();

                assert idealAssignment != null;

                Map<Integer, List<UUID>> cacheAssignment = assignment.get(aff.groupId());

                List<List<ClusterNode>> newAssignment;

                if (cacheAssignment != null) {
                    newAssignment = new ArrayList<>(idealAssignment);

                    for (Map.Entry<Integer, List<UUID>> e : cacheAssignment.entrySet())
                        newAssignment.set(e.getKey(), toNodes(topVer, e.getValue()));
                }
                else
                    newAssignment = idealAssignment;

                aff.initialize(topVer, newAssignment);

                exchFut.timeBag().finishLocalStage("Affinity recalculate by change affinity message " +
                    "[grp=" + aff.cacheOrGroupName() + "]");
            }
        });
    }

    /**
     * Called on exchange initiated by {@link CacheAffinityChangeMessage} which sent after rebalance finished.
     *
     * @param exchFut Exchange future.
     * @param msg Message.
     */
    public void onChangeAffinityMessage(
        final GridDhtPartitionsExchangeFuture exchFut,
        final CacheAffinityChangeMessage msg
    ) {
        assert msg.topologyVersion() != null && msg.exchangeId() == null : msg;
        assert msg.partitionsMessage() == null : msg;
        assert msg.assignmentChange() == null : msg;

        final AffinityTopologyVersion topVer = exchFut.initialVersion();

        if (log.isDebugEnabled()) {
            log.debug("Process affinity change message [exchVer=" + topVer +
                ", msgVer=" + msg.topologyVersion() + ']');
        }

        final Map<Integer, IgniteUuid> deploymentIds = msg.cacheDeploymentIds();

        forAllCacheGroups(new IgniteInClosureX<GridAffinityAssignmentCache>() {
            @Override public void applyx(GridAffinityAssignmentCache aff) {
                AffinityTopologyVersion affTopVer = aff.lastVersion();

                assert affTopVer.topologyVersion() > 0 : affTopVer;

                CacheGroupDescriptor desc = cachesRegistry.group(aff.groupId());

                assert desc != null : aff.cacheOrGroupName();

                IgniteUuid deploymentId = desc.deploymentId();

                if (!deploymentId.equals(deploymentIds.get(aff.groupId()))) {
                    aff.clientEventTopologyChange(exchFut.firstEvent(), topVer);

                    return;
                }

                if (!aff.partitionPrimariesDifferentToIdeal(affTopVer).isEmpty())
                    aff.initialize(topVer, aff.idealAssignmentRaw());
                else {
                    if (!aff.assignments(aff.lastVersion()).equals(aff.idealAssignmentRaw()))
                        // This should never happen on Late Affinity Assignment switch and must trigger Failure Handler.
                        throw new AssertionError("Not an ideal distribution duplication attempt on LAA " +
                            "[grp=" + aff.cacheOrGroupName() + ", lastAffinity=" + aff.lastVersion() +
                            ", cacheAffinity=" + aff.cachedVersions() + "]");

                    aff.clientEventTopologyChange(exchFut.firstEvent(), topVer);
                }

                cctx.exchange().exchangerUpdateHeartbeat();

                exchFut.timeBag().finishLocalStage("Affinity change by custom message " +
                    "[grp=" + aff.cacheOrGroupName() + "]");
            }
        });
    }

    /**
     * Called on exchange initiated by client node join/fail.
     *
     * @param fut Exchange future.
     * @throws IgniteCheckedException If failed.
     */
    public void onClientEvent(final GridDhtPartitionsExchangeFuture fut) throws IgniteCheckedException {
        boolean locJoin = fut.firstEvent().eventNode().isLocal();

        if (!locJoin) {
            forAllCacheGroups(new IgniteInClosureX<GridAffinityAssignmentCache>() {
                @Override public void applyx(GridAffinityAssignmentCache aff) throws IgniteCheckedException {
                    AffinityTopologyVersion topVer = fut.initialVersion();

                    aff.clientEventTopologyChange(fut.firstEvent(), topVer);

                    cctx.exchange().exchangerUpdateHeartbeat();
                }
            });
        }
        else
            fetchAffinityOnJoin(fut);
    }

    /**
     * @param fut Future to add.
     */
    public void addDhtAssignmentFetchFuture(GridDhtAssignmentFetchFuture fut) {
        GridDhtAssignmentFetchFuture old = pendingAssignmentFetchFuts.putIfAbsent(fut.id(), fut);

        assert old == null : "More than one thread is trying to fetch partition assignments [fut=" + fut +
            ", allFuts=" + pendingAssignmentFetchFuts + ']';
    }

    /**
     * @param fut Future to remove.
     */
    public void removeDhtAssignmentFetchFuture(GridDhtAssignmentFetchFuture fut) {
        boolean rmv = pendingAssignmentFetchFuts.remove(fut.id(), fut);

        assert rmv : "Failed to remove assignment fetch future: " + fut.id();
    }

    /**
     * @param nodeId Node ID.
     * @param res Response.
     */
    private void processAffinityAssignmentResponse(UUID nodeId, GridDhtAffinityAssignmentResponse res) {
        if (log.isDebugEnabled())
            log.debug("Processing affinity assignment response [node=" + nodeId + ", res=" + res + ']');

        GridDhtAssignmentFetchFuture fut = pendingAssignmentFetchFuts.get(res.futureId());

        if (fut != null)
            fut.onResponse(nodeId, res);
    }

    /**
     * @param c Cache closure.
     */
    private void forAllRegisteredCacheGroups(IgniteInClosureX<CacheGroupDescriptor> c) {
        Collection<CacheGroupDescriptor> affinityCaches = cachesRegistry.allGroups().values().stream()
            .filter(desc -> desc.config().getCacheMode() != LOCAL)
            .collect(Collectors.toList());

        try {
            U.doInParallel(cctx.kernalContext().getSystemExecutorService(), affinityCaches, t -> {
                c.applyx(t);

                return null;
            });
        }
        catch (IgniteCheckedException e) {
            throw new IgniteException("Failed to execute affinity operation on cache groups", e);
        }
    }

    /**
     * @param c Closure.
     */
    private void forAllCacheGroups(IgniteInClosureX<GridAffinityAssignmentCache> c) {
        Collection<GridAffinityAssignmentCache> affinityCaches = grpHolders.values().stream()
            .map(CacheGroupHolder::affinity)
            .collect(Collectors.toList());

        try {
            U.doInParallel(cctx.kernalContext().getSystemExecutorService(), affinityCaches, t -> {
                c.applyx(t);

                return null;
            });
        }
        catch (IgniteCheckedException e) {
            throw new IgniteException("Failed to execute affinity operation on cache groups", e);
        }
    }

    /**
     * @param fut Exchange future.
     * @param grpDesc Cache group descriptor.
     * @throws IgniteCheckedException If failed.
     */
    private void initStartedGroup(GridDhtPartitionsExchangeFuture fut, final CacheGroupDescriptor grpDesc, boolean crd)
        throws IgniteCheckedException {
        assert grpDesc != null && grpDesc.groupId() != 0 : grpDesc;

        if (grpDesc.config().getCacheMode() == LOCAL)
            return;

        int grpId = grpDesc.groupId();

        CacheGroupHolder grpHolder = grpHolders.get(grpId);

        CacheGroupContext grp = cctx.kernalContext().cache().cacheGroup(grpId);

        if (grpHolder != null && grpHolder.nonAffNode() && grp != null) {
            assert grpHolder.affinity().idealAssignmentRaw() != null;

            grpHolder = new CacheGroupAffNodeHolder(grp, grpHolder.affinity());

            grpHolders.put(grpId, grpHolder);
        }
        else if (grpHolder == null) {
            grpHolder = getOrCreateGroupHolder(fut.initialVersion(), grpDesc);

            calculateAndInit(fut.events(), grpHolder.affinity(), fut.initialVersion());
        }
        else if (!crd && grp != null && grp.localStartVersion().equals(fut.initialVersion()))
            initAffinity(cachesRegistry.group(grp.groupId()), grp.affinity(), fut);
    }

    /**
     * Initialized affinity for cache received from node joining on this exchange.
     *
     * @param crd Coordinator flag.
     * @param fut Exchange future.
     * @param descs Cache descriptors.
     * @throws IgniteCheckedException If failed.
     */
    public IgniteInternalFuture<?> initStartedCaches(
        boolean crd,
        final GridDhtPartitionsExchangeFuture fut,
        Collection<DynamicCacheDescriptor> descs
    ) throws IgniteCheckedException {
        IgniteInternalFuture<?> res = cachesRegistry.addUnregistered(descs);

        if (fut.context().mergeExchanges())
            return res;

        forAllRegisteredCacheGroups(new IgniteInClosureX<CacheGroupDescriptor>() {
            @Override public void applyx(CacheGroupDescriptor desc) throws IgniteCheckedException {
                CacheGroupHolder cache = getOrCreateGroupHolder(fut.initialVersion(), desc);

                if (cache.affinity().lastVersion().equals(AffinityTopologyVersion.NONE)) {
                    initAffinity(desc, cache.affinity(), fut);

                    cctx.exchange().exchangerUpdateHeartbeat();

                    fut.timeBag().finishLocalStage("Affinity initialization (new cache) " +
                        "[grp=" + desc.cacheOrGroupName() + ", crd=" + crd + "]");
                }
            }
        });

        return res;
    }

    /**
     * @param desc Cache group descriptor.
     * @param aff Affinity.
     * @param fut Exchange future.
     * @throws IgniteCheckedException If failed.
     */
    private void initAffinity(CacheGroupDescriptor desc,
        GridAffinityAssignmentCache aff,
        GridDhtPartitionsExchangeFuture fut)
        throws IgniteCheckedException {
        assert desc != null : aff.cacheOrGroupName();

        ExchangeDiscoveryEvents evts = fut.context().events();

        if (canCalculateAffinity(desc, aff, fut))
            calculateAndInit(evts, aff, evts.topologyVersion());
        else {
            GridDhtAssignmentFetchFuture fetchFut = new GridDhtAssignmentFetchFuture(cctx,
                desc.groupId(),
                evts.topologyVersion(),
                evts.discoveryCache());

            fetchFut.init(false);

            fetchAffinity(evts.topologyVersion(),
                evts,
                evts.discoveryCache(),
                aff,
                fetchFut);
        }
    }

    /**
     * @param desc Cache group descriptor.
     * @param aff Affinity.
     * @param fut Exchange future.
     * @return {@code True} if local node can calculate affinity on it's own for this partition map exchange.
     */
    private boolean canCalculateAffinity(CacheGroupDescriptor desc,
        GridAffinityAssignmentCache aff,
        GridDhtPartitionsExchangeFuture fut) {
        assert desc != null : aff.cacheOrGroupName();

        // Do not request affinity from remote nodes if affinity function is not centralized.
        if (!aff.centralizedAffinityFunction())
            return true;

        // If local node did not initiate exchange or local node is the only cache node in grid.
        Collection<ClusterNode> affNodes = fut.events().discoveryCache().cacheGroupAffinityNodes(aff.groupId());

        return fut.cacheGroupAddedOnExchange(aff.groupId(), desc.receivedFrom()) ||
            !fut.exchangeId().nodeId().equals(cctx.localNodeId()) ||
            (affNodes.isEmpty() || (affNodes.size() == 1 && affNodes.contains(cctx.localNode())));
    }

    /**
     * @param grpId Cache group ID.
     * @return Affinity assignments.
     */
    public GridAffinityAssignmentCache affinity(Integer grpId) {
        CacheGroupHolder grpHolder = grpHolders.get(grpId);

        assert grpHolder != null : debugGroupName(grpId);

        return grpHolder.affinity();
    }

    /**
     * Applies affinity diff from the received full message.
     *
     * @param fut Current exchange future.
     * @param idealAffDiff Map [Cache group id - Affinity distribution] which contains difference with ideal affinity.
     */
    public void applyAffinityFromFullMessage(
        final GridDhtPartitionsExchangeFuture fut,
        final Map<Integer, CacheGroupAffinityMessage> idealAffDiff
    ) {
        // Please do not use following pattern of code (nodesByOrder, affCache). NEVER.
        final Map<Long, ClusterNode> nodesByOrder = new ConcurrentHashMap<>();

        forAllCacheGroups(new IgniteInClosureX<GridAffinityAssignmentCache>() {
            @Override public void applyx(GridAffinityAssignmentCache aff) {
                ExchangeDiscoveryEvents evts = fut.context().events();

                List<List<ClusterNode>> idealAssignment = aff.calculate(evts.topologyVersion(), evts, evts.discoveryCache()).assignment();

                CacheGroupAffinityMessage affMsg = idealAffDiff != null ? idealAffDiff.get(aff.groupId()) : null;

                List<List<ClusterNode>> newAssignment;

                if (affMsg != null) {
                    Map<Integer, GridLongList> diff = affMsg.assignmentsDiff();

                    assert !F.isEmpty(diff);

                    newAssignment = new ArrayList<>(idealAssignment);

                    for (Map.Entry<Integer, GridLongList> e : diff.entrySet()) {
                        GridLongList assign = e.getValue();

                        newAssignment.set(e.getKey(), CacheGroupAffinityMessage.toNodes(assign,
                            nodesByOrder,
                            evts.discoveryCache()));
                    }
                }
                else
                    newAssignment = idealAssignment;

                aff.initialize(evts.topologyVersion(), newAssignment);

                fut.timeBag().finishLocalStage("Affinity applying from full message " +
                    "[grp=" + aff.cacheOrGroupName() + "]");
            }
        });
    }

    /**
     * @param fut Current exchange future.
     * @param receivedAff Map [Cache group id - Affinity distribution] received from coordinator to apply.
     * @param resTopVer Result topology version.
     * @return Set of cache groups with no affinity localed in given {@code receivedAff}.
     */
    public Set<Integer> onLocalJoin(
        final GridDhtPartitionsExchangeFuture fut,
        final Map<Integer, CacheGroupAffinityMessage> receivedAff,
        final AffinityTopologyVersion resTopVer
    ) {
        final Set<Integer> affReq = fut.context().groupsAffinityRequestOnJoin();

        final Map<Long, ClusterNode> nodesByOrder = new ConcurrentHashMap<>();

        // Such cache group may exist if cache is already destroyed on server nodes
        // and coordinator have no affinity for that group.
        final Set<Integer> noAffinityGroups = new GridConcurrentHashSet<>();

        forAllRegisteredCacheGroups(new IgniteInClosureX<CacheGroupDescriptor>() {
            @Override public void applyx(CacheGroupDescriptor desc) throws IgniteCheckedException {
                ExchangeDiscoveryEvents evts = fut.context().events();

                CacheGroupHolder holder = getOrCreateGroupHolder(fut.initialVersion(), desc);

                GridAffinityAssignmentCache aff = holder.affinity();

                CacheGroupContext grp = cctx.cache().cacheGroup(holder.groupId());

                if (affReq != null && affReq.contains(aff.groupId())) {
                    assert resTopVer.compareTo(aff.lastVersion()) >= 0 : aff.lastVersion();

                    CacheGroupAffinityMessage affMsg = receivedAff.get(aff.groupId());

                    if (affMsg == null) {
                        noAffinityGroups.add(aff.groupId());

                        // Use ideal affinity to resume cache initialize process.
                        calculateAndInit(evts, aff, evts.topologyVersion());

                        return;
                    }

                    List<List<ClusterNode>> assignments = affMsg.createAssignments(nodesByOrder, evts.discoveryCache());

                    assert resTopVer.equals(evts.topologyVersion()) : "resTopVer=" + resTopVer +
                        ", evts.topVer=" + evts.topologyVersion();

                    List<List<ClusterNode>> idealAssign =
                        affMsg.createIdealAssignments(nodesByOrder, evts.discoveryCache());

                    if (idealAssign != null)
                        aff.idealAssignment(evts.topologyVersion(), idealAssign);
                    else {
                        assert !aff.centralizedAffinityFunction() : aff;

                        // Calculate ideal assignments.
                        aff.calculate(evts.topologyVersion(), evts, evts.discoveryCache());
                    }

                    aff.initialize(evts.topologyVersion(), assignments);
                }
                else if (grp != null && fut.cacheGroupAddedOnExchange(aff.groupId(), grp.receivedFrom()))
                    calculateAndInit(evts, aff, evts.topologyVersion());

                if (grp != null)
                    grp.topology().initPartitionsWhenAffinityReady(resTopVer, fut);

                fut.timeBag().finishLocalStage("Affinity initialization (local join) " +
                    "[grp=" + aff.cacheOrGroupName() + "]");
            }
        });

        return noAffinityGroups;
    }

    /**
     * @param fut Current exchange future.
     * @param crd Coordinator flag.
     */
    public void onServerJoinWithExchangeMergeProtocol(GridDhtPartitionsExchangeFuture fut, boolean crd) {
        final ExchangeDiscoveryEvents evts = fut.context().events();

        assert fut.context().mergeExchanges();
        assert evts.hasServerJoin() && !evts.hasServerLeft();

        initAffinityOnNodeJoin(fut, crd);
    }

    /**
     * @param fut Current exchange future.
     * @return Computed difference with ideal affinity.
     */
    public Map<Integer, CacheGroupAffinityMessage> onServerLeftWithExchangeMergeProtocol(
        final GridDhtPartitionsExchangeFuture fut
    ) {
        final ExchangeDiscoveryEvents evts = fut.context().events();

        assert fut.context().mergeExchanges();
        assert evts.hasServerLeft();

        return onReassignmentEnforced(fut);
    }

    /**
     * Called on exchange initiated by baseline server node leave on fully-rebalanced topology.
     *
     * @param fut Exchange future.
     */
    public void onExchangeFreeSwitch(final GridDhtPartitionsExchangeFuture fut) {
        assert (fut.events().hasServerLeft() && !fut.firstEvent().eventNode().isClient()) : fut.firstEvent();
        assert !fut.context().mergeExchanges();

        final ExchangeDiscoveryEvents evts = fut.context().events();

        forAllRegisteredCacheGroups(new IgniteInClosureX<CacheGroupDescriptor>() {
            @Override public void applyx(CacheGroupDescriptor desc) throws IgniteCheckedException {
                AffinityTopologyVersion topVer = evts.topologyVersion();

                CacheGroupHolder cache = getOrCreateGroupHolder(topVer, desc);

                calculateAndInit(evts, cache.affinity(), topVer); // Fully rebalanced. Initializing ideal assignment.

                fut.timeBag().finishLocalStage(
                    "Affinity initialization (exchange-free switch on fully-rebalanced topology) " +
                        "[grp=" + desc.cacheOrGroupName() + "]");
            }
        });

    }

    /**
     * Selects current alive owners for some partition as affinity distribution.
     *
     * @param aliveNodes Alive cluster nodes.
     * @param curOwners  Current affinity owners for some partition.
     *
     * @return List of current alive affinity owners.
     *         {@code null} if affinity owners should be inherited from ideal assignment as is.
     */
    private @Nullable List<ClusterNode> selectCurrentAliveOwners(
        Set<ClusterNode> aliveNodes,
        List<ClusterNode> curOwners
    ) {
        List<ClusterNode> aliveCurOwners = curOwners.stream().filter(aliveNodes::contains).collect(Collectors.toList());

        return !aliveCurOwners.isEmpty() ? aliveCurOwners : null;
    }

    /**
     * Calculates affinity on coordinator for custom event types that require centralized assignment.
     *
     * @param fut Current exchange future.
     * @return Computed difference with ideal affinity.
     * @throws IgniteCheckedException If failed.
     */
    public Map<Integer, CacheGroupAffinityMessage> onCustomEventWithEnforcedAffinityReassignment(
        final GridDhtPartitionsExchangeFuture fut) throws IgniteCheckedException {
        assert DiscoveryCustomEvent.requiresCentralizedAffinityAssignment(fut.firstEvent());

        Map<Integer, CacheGroupAffinityMessage> result = onReassignmentEnforced(fut);

        return result;
    }

    /**
     * Calculates new affinity assignment on coordinator and creates affinity diff messages for other nodes.
     *
     * @param fut Current exchange future.
     * @return Computed difference with ideal affinity.
     */
    public Map<Integer, CacheGroupAffinityMessage> onReassignmentEnforced(
        final GridDhtPartitionsExchangeFuture fut) {
        final ExchangeDiscoveryEvents evts = fut.context().events();

        forAllRegisteredCacheGroups(new IgniteInClosureX<CacheGroupDescriptor>() {
            @Override public void applyx(CacheGroupDescriptor desc) throws IgniteCheckedException {
                AffinityTopologyVersion topVer = evts.topologyVersion();

                CacheGroupHolder grpHolder = getOrCreateGroupHolder(topVer, desc);

                // Already calculated.
                if (grpHolder.affinity().lastVersion().equals(topVer))
                    return;

                List<List<ClusterNode>> assign = grpHolder.affinity().calculate(topVer, evts, evts.discoveryCache()).assignment();

                if (!grpHolder.rebalanceEnabled || fut.cacheGroupAddedOnExchange(desc.groupId(), desc.receivedFrom()))
                    grpHolder.affinity().initialize(topVer, assign);

                fut.timeBag().finishLocalStage("Affinity initialization (enforced) " +
                    "[grp=" + desc.cacheOrGroupName() + "]");
            }
        });

        Map<Integer, Map<Integer, List<Long>>> diff = initAffinityBasedOnPartitionsAvailability(evts.topologyVersion(),
            fut,
            NODE_TO_ORDER,
            true);

        return CacheGroupAffinityMessage.createAffinityDiffMessages(diff);
    }

    /**
     * Called on exchange initiated by server node join.
     *
     * @param fut Exchange future.
     * @param crd Coordinator flag.
     * @throws IgniteCheckedException If failed.
     */
    public void onServerJoin(final GridDhtPartitionsExchangeFuture fut, boolean crd)
        throws IgniteCheckedException {
        assert !fut.firstEvent().eventNode().isClient();

        boolean locJoin = fut.firstEvent().eventNode().isLocal();

        if (locJoin) {
            forAllRegisteredCacheGroups(new IgniteInClosureX<CacheGroupDescriptor>() {
                @Override public void applyx(CacheGroupDescriptor desc) throws IgniteCheckedException {
                    AffinityTopologyVersion topVer = fut.initialVersion();

                    CacheGroupHolder grpHolder = getOrCreateGroupHolder(topVer, desc);

                    if (crd) {
                        calculateAndInit(fut.events(), grpHolder.affinity(), topVer);

                        cctx.exchange().exchangerUpdateHeartbeat();

                        fut.timeBag().finishLocalStage("First node affinity initialization (node join) " +
                            "[grp=" + desc.cacheOrGroupName() + "]");
                    }
                }
            });

            if (!crd) {
                fetchAffinityOnJoin(fut);

                fut.timeBag().finishLocalStage("Affinity fetch");
            }
        }
        else
            initAffinityOnNodeJoin(fut, crd);
    }

    /**
     * @param fut Exchange future
     * @param crd Coordinator flag.
     */
    public void onBaselineTopologyChanged(final GridDhtPartitionsExchangeFuture fut, boolean crd) {
        assert !fut.firstEvent().eventNode().isClient();

        initAffinityOnNodeJoin(fut, crd);
    }

    /**
     * @param grpIds Cache group IDs.
     * @return Cache names.
     */
    private String groupNames(Collection<Integer> grpIds) {
        StringBuilder names = new StringBuilder();

        for (Integer grpId : grpIds) {
            String name = cachesRegistry.group(grpId).cacheOrGroupName();

            if (names.length() != 0)
                names.append(", ");

            names.append(name);
        }

        return names.toString();
    }

    /**
     * @param grpId Group ID.
     * @return Group name for debug purpose.
     */
    private String debugGroupName(int grpId) {
        CacheGroupDescriptor desc = cachesRegistry.group(grpId);

        if (desc != null)
            return desc.cacheOrGroupName();
        else
            return "Unknown group: " + grpId;
    }

    /**
     * @param evts Discovery events.
     * @param aff Affinity.
     * @param topVer Topology version.
     */
    private void calculateAndInit(ExchangeDiscoveryEvents evts,
        GridAffinityAssignmentCache aff,
        AffinityTopologyVersion topVer)
    {
        List<List<ClusterNode>> assignment = aff.calculate(topVer, evts, evts.discoveryCache()).assignment();

        aff.initialize(topVer, assignment);
    }

    /**
     * @param fut Exchange future.
     * @throws IgniteCheckedException If failed.
     */
    private void fetchAffinityOnJoin(GridDhtPartitionsExchangeFuture fut) throws IgniteCheckedException {
        AffinityTopologyVersion topVer = fut.initialVersion();

        List<GridDhtAssignmentFetchFuture> fetchFuts = Collections.synchronizedList(new ArrayList<>());

        forAllRegisteredCacheGroups(new IgniteInClosureX<CacheGroupDescriptor>() {
            @Override public void applyx(CacheGroupDescriptor desc) throws IgniteCheckedException {
                CacheGroupHolder holder = getOrCreateGroupHolder(topVer, desc);

                if (fut.cacheGroupAddedOnExchange(desc.groupId(), desc.receivedFrom())) {
                    // In case if merge is allowed do not calculate affinity since it can change on exchange end.
                    if (!fut.context().mergeExchanges())
                        calculateAndInit(fut.events(), holder.affinity(), topVer);
                }
                else {
                    if (fut.context().fetchAffinityOnJoin()) {
                        GridDhtAssignmentFetchFuture fetchFut = new GridDhtAssignmentFetchFuture(cctx,
                            desc.groupId(),
                            topVer,
                            fut.events().discoveryCache());

                        fetchFut.init(false);

                        fetchFuts.add(fetchFut);
                    }
                    else {
                        if (!fut.events().discoveryCache().serverNodes().isEmpty())
                            fut.context().addGroupAffinityRequestOnJoin(desc.groupId());
                        else
                            calculateAndInit(fut.events(), holder.affinity(), topVer);
                    }
                }

                cctx.exchange().exchangerUpdateHeartbeat();
            }
        });

        for (int i = 0; i < fetchFuts.size(); i++) {
            GridDhtAssignmentFetchFuture fetchFut = fetchFuts.get(i);

            int grpId = fetchFut.groupId();

            fetchAffinity(topVer,
                fut.events(),
                fut.events().discoveryCache(),
                groupAffinity(grpId),
                fetchFut);

            cctx.exchange().exchangerUpdateHeartbeat();
        }
    }

    /**
     * @param topVer Topology version.
     * @param events Discovery events.
     * @param discoCache Discovery data cache.
     * @param affCache Affinity.
     * @param fetchFut Affinity fetch future.
     * @return Affinity assignment response.
     * @throws IgniteCheckedException If failed.
     */
    private GridDhtAffinityAssignmentResponse fetchAffinity(
        AffinityTopologyVersion topVer,
        @Nullable ExchangeDiscoveryEvents events,
        DiscoCache discoCache,
        GridAffinityAssignmentCache affCache,
        GridDhtAssignmentFetchFuture fetchFut
    ) throws IgniteCheckedException {
        assert affCache != null;

        GridDhtAffinityAssignmentResponse res = fetchFut.get();

        if (res == null) {
            List<List<ClusterNode>> aff = affCache.calculate(topVer, events, discoCache).assignment();

            affCache.initialize(topVer, aff);
        }
        else {
            List<List<ClusterNode>> idealAff = res.idealAffinityAssignment(discoCache);

            if (idealAff != null)
                affCache.idealAssignment(topVer, idealAff);
            else {
                assert !affCache.centralizedAffinityFunction();

                affCache.calculate(topVer, events, discoCache);
            }

            List<List<ClusterNode>> aff = res.affinityAssignment(discoCache);

            assert aff != null : res;

            affCache.initialize(topVer, aff);
        }

        return res;
    }

    /**
     * Called on exchange initiated by server node leave or custom event with centralized affinity assignment.
     *
     * @param fut Exchange future.
     * @param crd Coordinator flag.
     * @return {@code True} if affinity should be assigned by coordinator.
     * @throws IgniteCheckedException If failed.
     */
    public boolean onCentralizedAffinityChange(final GridDhtPartitionsExchangeFuture fut,
        boolean crd) throws IgniteCheckedException {
        assert (fut.events().hasServerLeft() && !fut.firstEvent().eventNode().isClient()) ||
            DiscoveryCustomEvent.requiresCentralizedAffinityAssignment(fut.firstEvent()) : fut.firstEvent();

        forAllRegisteredCacheGroups(new IgniteInClosureX<CacheGroupDescriptor>() {
            @Override public void applyx(CacheGroupDescriptor desc) throws IgniteCheckedException {
                CacheGroupHolder cache = getOrCreateGroupHolder(fut.initialVersion(), desc);

                cache.aff.calculate(fut.initialVersion(), fut.events(), fut.events().discoveryCache());

                cctx.exchange().exchangerUpdateHeartbeat();

                fut.timeBag().finishLocalStage("Affinity centralized initialization (crd) " +
                    "[grp=" + desc.cacheOrGroupName() + ", crd=" + crd + "]");
            }
        });

        synchronized (mux) {
            waitInfo = null;
        }

        return true;
    }

    /**
     * @param fut Exchange future.
     * @param newAff {@code True} if there are no older nodes with affinity info available.
     * @return Future completed when caches initialization is done.
     * @throws IgniteCheckedException If failed.
     */
    public IgniteInternalFuture<?> initCoordinatorCaches(
        final GridDhtPartitionsExchangeFuture fut,
        final boolean newAff
    ) throws IgniteCheckedException {
        boolean locJoin = fut.firstEvent().eventNode().isLocal();

        if (!locJoin)
            return null;

        final List<IgniteInternalFuture<AffinityTopologyVersion>> futs = Collections.synchronizedList(new ArrayList<>());

        final AffinityTopologyVersion topVer = fut.initialVersion();

        forAllRegisteredCacheGroups(new IgniteInClosureX<CacheGroupDescriptor>() {
            @Override public void applyx(CacheGroupDescriptor desc) throws IgniteCheckedException {
                CacheGroupHolder grpHolder = getOrCreateGroupHolder(topVer, desc);

                if (grpHolder.affinity().idealAssignmentRaw() != null)
                    return;

                // Need initialize holders and affinity if this node became coordinator during this exchange.
                int grpId = desc.groupId();

                CacheGroupContext grp = cctx.cache().cacheGroup(grpId);

                if (grp == null) {
                    grpHolder = createHolder(cctx, desc, topVer, null);

                    final GridAffinityAssignmentCache aff = grpHolder.affinity();

                    if (newAff) {
                        if (!aff.lastVersion().equals(topVer))
                            calculateAndInit(fut.events(), aff, topVer);

                        grpHolder.topology(fut.context().events().discoveryCache()).beforeExchange(fut, true, false);
                    }
                    else {
                        List<GridDhtPartitionsExchangeFuture> exchFuts = cctx.exchange().exchangeFutures();

                        int idx = exchFuts.indexOf(fut);

                        assert idx >= 0 && idx < exchFuts.size() - 1 : "Invalid exchange futures state [cur=" + idx +
                            ", total=" + exchFuts.size() + ']';

                        GridDhtPartitionsExchangeFuture futureToFetchAffinity = null;

                        for (int i = idx + 1; i < exchFuts.size(); i++) {
                            GridDhtPartitionsExchangeFuture prev = exchFuts.get(i);

                            assert prev.isDone() && prev.topologyVersion().compareTo(topVer) < 0;

                            if (prev.isMerged())
                                continue;

                            futureToFetchAffinity = prev;

                            break;
                        }

                        if (futureToFetchAffinity == null)
                            throw new IgniteCheckedException("Failed to find completed exchange future to fetch affinity.");

                        if (log.isDebugEnabled()) {
                            log.debug("Need initialize affinity on coordinator [" +
                                "cacheGrp=" + desc.cacheOrGroupName() +
                                "prevAff=" + futureToFetchAffinity.topologyVersion() + ']');
                        }

                        GridDhtAssignmentFetchFuture fetchFut = new GridDhtAssignmentFetchFuture(
                            cctx,
                            desc.groupId(),
                            futureToFetchAffinity.topologyVersion(),
                            futureToFetchAffinity.events().discoveryCache()
                        );

                        fetchFut.init(false);

                        final GridFutureAdapter<AffinityTopologyVersion> affFut = new GridFutureAdapter<>();

                        final GridDhtPartitionsExchangeFuture futureToFetchAffinity0 = futureToFetchAffinity;

                        fetchFut.listen(new IgniteInClosureX<IgniteInternalFuture<GridDhtAffinityAssignmentResponse>>() {
                            @Override public void applyx(IgniteInternalFuture<GridDhtAffinityAssignmentResponse> fetchFut)
                                throws IgniteCheckedException {
                                fetchAffinity(
                                    futureToFetchAffinity0.topologyVersion(),
                                    futureToFetchAffinity0.events(),
                                    futureToFetchAffinity0.events().discoveryCache(),
                                    aff,
                                    (GridDhtAssignmentFetchFuture)fetchFut
                                );

                                aff.calculate(topVer, fut.events(), fut.events().discoveryCache());

                                affFut.onDone(topVer);

                                cctx.exchange().exchangerUpdateHeartbeat();
                            }
                        });

                        futs.add(affFut);
                    }
                }
                else {
                    grpHolder = new CacheGroupAffNodeHolder(grp);

                    if (newAff) {
                        GridAffinityAssignmentCache aff = grpHolder.affinity();

                        if (!aff.lastVersion().equals(topVer))
                            calculateAndInit(fut.events(), aff, topVer);

                        grpHolder.topology(fut.context().events().discoveryCache()).beforeExchange(fut, true, false);
                    }
                }

                grpHolders.put(grpHolder.groupId(), grpHolder);

                cctx.exchange().exchangerUpdateHeartbeat();

                fut.timeBag().finishLocalStage("Coordinator affinity cache init " +
                    "[grp=" + desc.cacheOrGroupName() + "]");
            }
        });

        if (!futs.isEmpty()) {
            GridCompoundFuture<AffinityTopologyVersion, ?> affFut = new GridCompoundFuture<>();

            for (IgniteInternalFuture<AffinityTopologyVersion> f : futs)
                affFut.add(f);

            affFut.markInitialized();

            return affFut;
        }

        return null;
    }

    /**
     * @param topVer Topology version.
     * @param desc Cache descriptor.
     * @return Cache holder.
     * @throws IgniteCheckedException If failed.
     */
    private CacheGroupHolder getOrCreateGroupHolder(AffinityTopologyVersion topVer, CacheGroupDescriptor desc)
        throws IgniteCheckedException {
        CacheGroupHolder cacheGrp = grpHolders.get(desc.groupId());

        if (cacheGrp != null)
            return cacheGrp;

        return createGroupHolder(topVer, desc, cctx.cache().cacheGroup(desc.groupId()) != null);
    }

    /**
     * @param topVer Topology version.
     * @param desc Cache descriptor.
     * @param affNode Affinity node flag.
     * @return Cache holder.
     * @throws IgniteCheckedException If failed.
     */
    private CacheGroupHolder createGroupHolder(
        AffinityTopologyVersion topVer,
        CacheGroupDescriptor desc,
        boolean affNode
    ) throws IgniteCheckedException {
        assert topVer != null;
        assert desc != null;

        CacheGroupContext grp = cctx.cache().cacheGroup(desc.groupId());

        cctx.io().addCacheGroupHandler(desc.groupId(), GridDhtAffinityAssignmentResponse.class,
            this::processAffinityAssignmentResponse);

        assert (affNode && grp != null) || (!affNode && grp == null);

        CacheGroupHolder cacheGrp = affNode ?
            new CacheGroupAffNodeHolder(grp) :
            createHolder(cctx, desc, topVer, null);

        CacheGroupHolder old = grpHolders.put(desc.groupId(), cacheGrp);

        assert old == null : old;

        return cacheGrp;
    }

    /**
     * @param fut Current exchange future.
     * @param crd Coordinator flag.
     */
    private void initAffinityOnNodeJoin(final GridDhtPartitionsExchangeFuture fut, boolean crd) {
        final ExchangeDiscoveryEvents evts = fut.context().events();

        final WaitRebalanceInfo waitRebalanceInfo = new WaitRebalanceInfo(evts.lastServerEventVersion());

        forAllRegisteredCacheGroups(new IgniteInClosureX<CacheGroupDescriptor>() {
            @Override public void applyx(CacheGroupDescriptor desc) throws IgniteCheckedException {
                CacheGroupHolder grpHolder = getOrCreateGroupHolder(evts.topologyVersion(), desc);

                CacheGroupHolder cache = getOrCreateGroupHolder(evts.topologyVersion(), desc);

                // Already calculated.
                if (cache.affinity().lastVersion().equals(evts.topologyVersion()))
                    return;

                boolean latePrimary = cache.rebalanceEnabled;

                boolean grpAdded = evts.nodeJoined(desc.receivedFrom());

                initAffinityOnNodeJoin(evts,
                    grpAdded,
                    grpHolder,
                    crd ? waitRebalanceInfo : null,
                    latePrimary);

                if (crd && grpAdded) {
                    AffinityAssignment aff = grpHolder.aff.cachedAffinity(grpHolder.aff.lastVersion());

                    assert evts.topologyVersion().equals(aff.topologyVersion()) : "Unexpected version [" +
                        "grp=" + grpHolder.aff.cacheOrGroupName() +
                        ", evts=" + evts.topologyVersion() +
                        ", aff=" + grpHolder.aff.lastVersion() + ']';

                    Map<UUID, GridDhtPartitionMap> map = affinityFullMap(aff);

                    for (GridDhtPartitionMap map0 : map.values())
                        grpHolder.topology(fut.context().events().discoveryCache()).update(fut.exchangeId(), map0, true);
                }

                cctx.exchange().exchangerUpdateHeartbeat();

                fut.timeBag().finishLocalStage("Affinity initialization (node join) " +
                    "[grp=" + desc.cacheOrGroupName() + ", crd=" + crd + "]");
            }
        });

        if (crd) {
            if (log.isDebugEnabled()) {
                log.debug("Computed new affinity after node join [topVer=" + evts.lastServerEventVersion() +
                    ", waitGrps=" + groupNames(waitRebalanceInfo.waitGrps.keySet()) + ']');
            }
        }

        synchronized (mux) {
            waitInfo = !waitRebalanceInfo.empty() ? waitRebalanceInfo : null;
        }
    }

    /**
     * @param aff Affinity assignment.
     */
    private Map<UUID, GridDhtPartitionMap> affinityFullMap(AffinityAssignment aff) {
        Map<UUID, GridDhtPartitionMap> map = new HashMap<>();

        for (int p = 0; p < aff.assignment().size(); p++) {
            Collection<UUID> ids = aff.getIds(p);

            for (UUID nodeId : ids) {
                GridDhtPartitionMap partMap = map.get(nodeId);

                if (partMap == null) {
                    partMap = new GridDhtPartitionMap(nodeId,
                        1L,
                        aff.topologyVersion(),
                        new GridPartitionStateMap(),
                        false);

                    map.put(nodeId, partMap);
                }

                partMap.put(p, OWNING);
            }
        }

        return map;
    }

    /**
     * @param evts Discovery events processed during exchange.
     * @param addedOnExchnage {@code True} if cache group was added during this exchange.
     * @param grpHolder Group holder.
     * @param rebalanceInfo Rebalance information.
     * @param latePrimary If {@code true} delays primary assignment if it is not owner.
     */
    private void initAffinityOnNodeJoin(
        ExchangeDiscoveryEvents evts,
        boolean addedOnExchnage,
        CacheGroupHolder grpHolder,
        WaitRebalanceInfo rebalanceInfo,
        boolean latePrimary
    ) {
        GridAffinityAssignmentCache aff = grpHolder.affinity();

        if (addedOnExchnage) {
            if (!aff.lastVersion().equals(evts.topologyVersion()))
                calculateAndInit(evts, aff, evts.topologyVersion());

            return;
        }

        AffinityTopologyVersion affTopVer = aff.lastVersion();

        assert affTopVer.topologyVersion() > 0 : "Affinity is not initialized [grp=" + aff.cacheOrGroupName() +
            ", topVer=" + affTopVer + ", node=" + cctx.localNodeId() + ']';

        List<List<ClusterNode>> curAff = aff.assignments(affTopVer);

        assert aff.idealAssignment() != null : "Previous assignment is not available.";

        List<List<ClusterNode>> idealAssignment = aff.calculate(evts.topologyVersion(), evts, evts.discoveryCache()).assignment();
        List<List<ClusterNode>> newAssignment = null;

        if (latePrimary) {
            for (int p = 0; p < idealAssignment.size(); p++) {
                List<ClusterNode> newNodes = idealAssignment.get(p);
                List<ClusterNode> curNodes = curAff.get(p);

                ClusterNode curPrimary = !curNodes.isEmpty() ? curNodes.get(0) : null;
                ClusterNode newPrimary = !newNodes.isEmpty() ? newNodes.get(0) : null;

                if (curPrimary != null && newPrimary != null && !curPrimary.equals(newPrimary)) {
                    assert cctx.discovery().node(evts.topologyVersion(), curPrimary.id()) != null : curPrimary;

                    List<ClusterNode> nodes0 = latePrimaryAssignment(aff,
                        p,
                        curPrimary,
                        newNodes,
                        rebalanceInfo);

                    if (newAssignment == null)
                        newAssignment = new ArrayList<>(idealAssignment);

                    newAssignment.set(p, nodes0);
                }

                GridDhtPartitionTopology top = grpHolder.topology(evts.discoveryCache());

                if (rebalanceInfo != null && !top.owners(p, evts.topologyVersion()).containsAll(idealAssignment.get(p)))
                    rebalanceInfo.add(aff.groupId(), p, newNodes);
            }
        }

        if (newAssignment == null)
            newAssignment = idealAssignment;

        aff.initialize(evts.topologyVersion(), newAssignment);
    }

    /**
     * @param aff Cache.
     * @param part Partition.
     * @param curPrimary Current primary.
     * @param newNodes New ideal assignment.
     * @param rebalance Rabalance information holder.
     * @return Assignment.
     */
    private List<ClusterNode> latePrimaryAssignment(
        GridAffinityAssignmentCache aff,
        int part,
        ClusterNode curPrimary,
        List<ClusterNode> newNodes,
        WaitRebalanceInfo rebalance) {
        assert curPrimary != null;
        assert !F.isEmpty(newNodes);
        assert !curPrimary.equals(newNodes.get(0));

        List<ClusterNode> nodes0 = new ArrayList<>(newNodes.size() + 1);

        nodes0.add(curPrimary);

        for (int i = 0; i < newNodes.size(); i++) {
            ClusterNode node = newNodes.get(i);

            if (!node.equals(curPrimary))
                nodes0.add(node);
        }

        if (rebalance != null)
            rebalance.add(aff.groupId(), part, newNodes);

        return nodes0;
    }

    /**
     * @param fut Exchange future.
     * @return Affinity assignment.
     * @throws IgniteCheckedException If failed.
     */
    public IgniteInternalFuture<Map<Integer, Map<Integer, List<UUID>>>> initAffinityOnNodeLeft(
        final GridDhtPartitionsExchangeFuture fut) throws IgniteCheckedException {
        assert !fut.context().mergeExchanges();

        IgniteInternalFuture<?> initFut = initCoordinatorCaches(fut, false);

        if (initFut != null && !initFut.isDone()) {
            final GridFutureAdapter<Map<Integer, Map<Integer, List<UUID>>>> resFut = new GridFutureAdapter<>();

            initFut.listen(new IgniteInClosure<IgniteInternalFuture<?>>() {
                @Override public void apply(IgniteInternalFuture<?> initFut) {
                    try {
                        resFut.onDone(initAffinityBasedOnPartitionsAvailability(fut.initialVersion(), fut, NODE_TO_ID, false));
                    }
                    catch (Exception e) {
                        resFut.onDone(e);
                    }
                }
            });

            return resFut;
        }
        else
            return new GridFinishedFuture<>(initAffinityBasedOnPartitionsAvailability(fut.initialVersion(), fut, NODE_TO_ID, false));
    }

    /**
     * Initializes current affinity assignment based on partitions availability. Nodes that have most recent data will
     * be considered affinity nodes.
     *
     * @param topVer Topology version.
     * @param fut Exchange future.
     * @param c Closure converting affinity diff.
     * @param initAff {@code True} if need initialize affinity.
     * @return Affinity assignment for each of registered cache group.
     */
    private <T> Map<Integer, Map<Integer, List<T>>> initAffinityBasedOnPartitionsAvailability(
        final AffinityTopologyVersion topVer,
        final GridDhtPartitionsExchangeFuture fut,
        final IgniteClosure<ClusterNode, T> c,
        final boolean initAff
    ) {
        final boolean enforcedCentralizedAssignment =
            DiscoveryCustomEvent.requiresCentralizedAffinityAssignment(fut.firstEvent());

        final WaitRebalanceInfo waitRebalanceInfo = enforcedCentralizedAssignment ?
            new WaitRebalanceInfo(fut.exchangeId().topologyVersion()) :
            new WaitRebalanceInfo(fut.context().events().lastServerEventVersion());

        final Collection<ClusterNode> aliveNodes = fut.context().events().discoveryCache().serverNodes();

        final Map<Integer, Map<Integer, List<T>>> assignment = new ConcurrentHashMap<>();

        forAllRegisteredCacheGroups(new IgniteInClosureX<CacheGroupDescriptor>() {
            @Override public void applyx(CacheGroupDescriptor desc) throws IgniteCheckedException {
                CacheGroupHolder grpHolder = getOrCreateGroupHolder(topVer, desc);

                if (!grpHolder.rebalanceEnabled ||
                    (fut.cacheGroupAddedOnExchange(desc.groupId(), desc.receivedFrom()) && !enforcedCentralizedAssignment))
                    return;

                AffinityTopologyVersion affTopVer = grpHolder.affinity().lastVersion();

                assert (affTopVer.topologyVersion() > 0 && !affTopVer.equals(topVer)) || enforcedCentralizedAssignment :
                    "Invalid affinity version [last=" + affTopVer + ", futVer=" + topVer + ", grp=" + desc.cacheOrGroupName() + ']';

                List<List<ClusterNode>> curAssignment = grpHolder.affinity().assignments(affTopVer);
                List<List<ClusterNode>> newAssignment = grpHolder.affinity().idealAssignmentRaw();

                assert newAssignment != null;

                List<List<ClusterNode>> newAssignment0 = initAff ? new ArrayList<>(newAssignment) : null;

                GridDhtPartitionTopology top = grpHolder.topology(fut.context().events().discoveryCache());

                Map<Integer, List<T>> cacheAssignment = null;

                for (int p = 0; p < newAssignment.size(); p++) {
                    List<ClusterNode> newNodes = newAssignment.get(p);
                    List<ClusterNode> curNodes = curAssignment.get(p);

                    assert aliveNodes.containsAll(newNodes) : "Invalid new assignment [grp=" + grpHolder.aff.cacheOrGroupName() +
                        ", nodes=" + newNodes +
                        ", topVer=" + fut.context().events().discoveryCache().version() +
                        ", evts=" + fut.context().events().events() + "]";

                    ClusterNode curPrimary = !curNodes.isEmpty() ? curNodes.get(0) : null;
                    ClusterNode newPrimary = !newNodes.isEmpty() ? newNodes.get(0) : null;

                    List<ClusterNode> newNodes0 = null;

                    assert newPrimary == null || aliveNodes.contains(newPrimary) : "Invalid new primary [" +
                        "grp=" + desc.cacheOrGroupName() +
                        ", node=" + newPrimary +
                        ", topVer=" + topVer + ']';

                    List<ClusterNode> owners = top.owners(p, topVer);

                    // It is essential that curPrimary node has partition in OWNING state.
                    if (!owners.isEmpty() && !owners.contains(curPrimary))
                        curPrimary = owners.get(0);

                    // If new assignment is empty preserve current ownership for alive nodes.
                    if (curPrimary != null && newPrimary == null) {
                        newNodes0 = new ArrayList<>(curNodes.size());

                        for (ClusterNode node : curNodes) {
                            if (aliveNodes.contains(node))
                                newNodes0.add(node);
                        }
                    }
                    else if (curPrimary != null && !curPrimary.equals(newPrimary)) {
                        GridDhtPartitionState state = top.partitionState(newPrimary.id(), p);

                        if (aliveNodes.contains(curPrimary)) {
                            if (state != OWNING) {
                                newNodes0 = latePrimaryAssignment(grpHolder.affinity(),
                                    p,
                                    curPrimary,
                                    newNodes,
                                    waitRebalanceInfo);
                            }
                        }
                        else {
                            if (state != OWNING) {
                                for (int i = 1; i < curNodes.size(); i++) {
                                    ClusterNode curNode = curNodes.get(i);

                                    if (top.partitionState(curNode.id(), p) == OWNING &&
                                        aliveNodes.contains(curNode)) {
                                        newNodes0 = latePrimaryAssignment(grpHolder.affinity(),
                                            p,
                                            curNode,
                                            newNodes,
                                            waitRebalanceInfo);

                                        break;
                                    }
                                }

                                if (newNodes0 == null) {
                                    for (ClusterNode owner : owners) {
                                        if (aliveNodes.contains(owner)) {
                                            newNodes0 = latePrimaryAssignment(grpHolder.affinity(),
                                                p,
                                                owner,
                                                newNodes,
                                                waitRebalanceInfo);

                                            break;
                                        }
                                    }
                                }
                            }
                        }
                    }

                    if (!owners.isEmpty() && !owners.containsAll(newAssignment.get(p)))
                        waitRebalanceInfo.add(grpHolder.groupId(), p, newNodes);

                    if (newNodes0 != null) {
                        assert aliveNodes.containsAll(newNodes0) : "Invalid late assignment [grp=" + grpHolder.aff.cacheOrGroupName() +
                            ", nodes=" + newNodes +
                            ", topVer=" + fut.context().events().discoveryCache().version() +
                            ", evts=" + fut.context().events().events() + "]";

                        if (newAssignment0 != null)
                            newAssignment0.set(p, newNodes0);

                        if (cacheAssignment == null)
                            cacheAssignment = new HashMap<>();

                        List<T> n = new ArrayList<>(newNodes0.size());

                        for (int i = 0; i < newNodes0.size(); i++)
                            n.add(c.apply(newNodes0.get(i)));

                        cacheAssignment.put(p, n);
                    }
                }

                if (cacheAssignment != null)
                    assignment.put(grpHolder.groupId(), cacheAssignment);

                if (initAff)
                    grpHolder.affinity().initialize(topVer, newAssignment0);

                fut.timeBag().finishLocalStage("Affinity recalculation (partitions availability) " +
                    "[grp=" + desc.cacheOrGroupName() + "]");
            }
        });

        if (log.isDebugEnabled()) {
            log.debug("Computed new affinity after node left [topVer=" + topVer +
                ", waitGrps=" + groupNames(waitRebalanceInfo.waitGrps.keySet()) + ']');
        }

        synchronized (mux) {
            waitInfo = !waitRebalanceInfo.empty() ? waitRebalanceInfo : null;
        }

        return assignment;
    }

    /**
     * @return All registered cache groups.
     */
    public Map<Integer, CacheGroupDescriptor> cacheGroups() {
        return cachesRegistry.allGroups();
    }

    /**
     * @return All registered cache groups.
     */
    public Map<Integer, DynamicCacheDescriptor> caches() {
        return cachesRegistry.allCaches();
    }

    /**
     * @param grpId Cache group ID
     * @return Cache affinity cache.
     */
    @Nullable public GridAffinityAssignmentCache groupAffinity(int grpId) {
        CacheGroupHolder grpHolder = grpHolders.get(grpId);

        return grpHolder != null ? grpHolder.affinity() : null;
    }

    /**
     *
     */
    public void dumpDebugInfo() {
        if (!pendingAssignmentFetchFuts.isEmpty()) {
            U.warn(log, "Pending assignment fetch futures:");

            for (GridDhtAssignmentFetchFuture fut : pendingAssignmentFetchFuts.values())
                U.warn(log, ">>> " + fut);
        }
    }

    /**
     * @param nodes Nodes.
     * @return IDs.
     */
    private static List<UUID> toIds0(List<ClusterNode> nodes) {
        List<UUID> partIds = new ArrayList<>(nodes.size());

        for (int i = 0; i < nodes.size(); i++)
            partIds.add(nodes.get(i).id());

        return partIds;
    }

    /**
     * @param topVer Topology version.
     * @param ids IDs.
     * @return Nodes.
     */
    private List<ClusterNode> toNodes(AffinityTopologyVersion topVer, List<UUID> ids) {
        List<ClusterNode> nodes = new ArrayList<>(ids.size());

        for (int i = 0; i < ids.size(); i++) {
            UUID id = ids.get(i);

            ClusterNode node = cctx.discovery().node(topVer, id);

            assert node != null : "Failed to get node [id=" + id +
                ", topVer=" + topVer +
                ", locNode=" + cctx.localNode() +
                ", allNodes=" + cctx.discovery().nodes(topVer) + ']';

            nodes.add(node);
        }

        return nodes;
    }

    /**
     *
     */
    abstract class CacheGroupHolder {
        /** */
        private final GridAffinityAssignmentCache aff;

        /** */
        private final boolean rebalanceEnabled;

        /**
         * @param rebalanceEnabled Cache rebalance flag.
         * @param aff Affinity cache.
         * @param initAff Existing affinity cache.
         */
        CacheGroupHolder(boolean rebalanceEnabled,
            GridAffinityAssignmentCache aff,
            @Nullable GridAffinityAssignmentCache initAff) {
            this.aff = aff;

            if (initAff != null)
                aff.init(initAff);

            this.rebalanceEnabled = rebalanceEnabled;
        }

        /**
         * @return Client holder flag.
         */
        abstract boolean nonAffNode();

        /**
         * @return Group ID.
         */
        int groupId() {
            return aff.groupId();
        }

        /**
         * @return Partitions number.
         */
        int partitions() {
            return aff.partitions();
        }

        /**
         * @param discoCache Discovery data cache.
         * @return Cache topology.
         */
        abstract GridDhtPartitionTopology topology(DiscoCache discoCache);

        /**
         * @return Affinity.
         */
        GridAffinityAssignmentCache affinity() {
            return aff;
        }
    }

    /**
     * Created cache is started on coordinator.
     */
    private class CacheGroupAffNodeHolder extends CacheGroupHolder {
        /** */
        private final CacheGroupContext grp;

        /**
         * @param grp Cache group.
         */
        CacheGroupAffNodeHolder(CacheGroupContext grp) {
            this(grp, null);
        }

        /**
         * @param grp Cache group.
         * @param initAff Current affinity.
         */
        CacheGroupAffNodeHolder(CacheGroupContext grp, @Nullable GridAffinityAssignmentCache initAff) {
            super(grp.rebalanceEnabled(), grp.affinity(), initAff);

            assert !grp.isLocal() : grp;

            this.grp = grp;
        }

        /** {@inheritDoc} */
        @Override public boolean nonAffNode() {
            return false;
        }

        /** {@inheritDoc} */
        @Override public GridDhtPartitionTopology topology(DiscoCache discoCache) {
            return grp.topology();
        }
    }

    /**
     * Created if cache is not started on coordinator.
     */
    private class CacheGroupNoAffOrFiltredHolder extends CacheGroupHolder {
        /** */
        private final GridCacheSharedContext cctx;

        /**
         * @param rebalanceEnabled Rebalance flag.
         * @param cctx Context.
         * @param aff Affinity.
         * @param initAff Current affinity.
         */
        CacheGroupNoAffOrFiltredHolder(
            boolean rebalanceEnabled,
            GridCacheSharedContext cctx,
            GridAffinityAssignmentCache aff,
            @Nullable GridAffinityAssignmentCache initAff
        ) {
            super(rebalanceEnabled, aff, initAff);

            this.cctx = cctx;
        }

        /**
         * @param cctx Context.
         * @param grpDesc Cache group descriptor.
         * @param topVer Current exchange version.
         * @return Cache holder.
         * @throws IgniteCheckedException If failed.
         */
        CacheGroupNoAffOrFiltredHolder create(
            GridCacheSharedContext cctx,
            CacheGroupDescriptor grpDesc,
            AffinityTopologyVersion topVer
        ) throws IgniteCheckedException {
            return create(cctx, grpDesc, topVer, null);
        }

        /**
         * @param cctx Context.
         * @param grpDesc Cache group descriptor.
         * @param topVer Current exchange version.
         * @param initAff Current affinity.
         * @return Cache holder.
         * @throws IgniteCheckedException If failed.
         */
        CacheGroupNoAffOrFiltredHolder create(
            GridCacheSharedContext cctx,
            CacheGroupDescriptor grpDesc,
            AffinityTopologyVersion topVer,
            @Nullable GridAffinityAssignmentCache initAff
        ) throws IgniteCheckedException {
            assert grpDesc != null;
            assert !cctx.kernalContext().clientNode() || !CU.affinityNode(cctx.localNode(), grpDesc.config().getNodeFilter());

            CacheConfiguration<?, ?> ccfg = grpDesc.config();

            assert ccfg != null : grpDesc;
            assert ccfg.getCacheMode() != LOCAL : ccfg.getName();

            assert !cctx.discovery().cacheGroupAffinityNodes(grpDesc.groupId(),
                topVer).contains(cctx.localNode()) : grpDesc.cacheOrGroupName();

            AffinityFunction affFunc = cctx.cache().clone(ccfg.getAffinity());

            cctx.kernalContext().resource().injectGeneric(affFunc);
            cctx.kernalContext().resource().injectCacheName(affFunc, ccfg.getName());

            U.startLifecycleAware(F.asList(affFunc));

            GridAffinityAssignmentCache aff = new GridAffinityAssignmentCache(cctx.kernalContext(),
                grpDesc.cacheOrGroupName(),
                grpDesc.groupId(),
                affFunc,
                ccfg.getNodeFilter(),
                ccfg.getBackups(),
                ccfg.getCacheMode() == LOCAL
            );

            return new CacheGroupNoAffOrFiltredHolder(ccfg.getRebalanceMode() != NONE, cctx, aff, initAff);
        }

        /** {@inheritDoc} */
        @Override public boolean nonAffNode() {
            return true;
        }

        /** {@inheritDoc} */
        @Override public GridDhtPartitionTopology topology(DiscoCache discoCache) {
            return cctx.exchange().clientTopology(groupId(), discoCache);
        }
    }

    private CacheGroupNoAffOrFiltredHolder createHolder(
        GridCacheSharedContext cctx,
        CacheGroupDescriptor grpDesc,
        AffinityTopologyVersion topVer,
        @Nullable GridAffinityAssignmentCache initAff
    ) throws IgniteCheckedException {
        assert grpDesc != null;
        assert !cctx.kernalContext().clientNode() || !CU.affinityNode(cctx.localNode(), grpDesc.config().getNodeFilter());

        CacheConfiguration<?, ?> ccfg = grpDesc.config();

        assert ccfg != null : grpDesc;
        assert ccfg.getCacheMode() != LOCAL : ccfg.getName();

        assert !cctx.discovery().cacheGroupAffinityNodes(grpDesc.groupId(),
            topVer).contains(cctx.localNode()) : grpDesc.cacheOrGroupName();

        AffinityFunction affFunc = cctx.cache().clone(ccfg.getAffinity());

        cctx.kernalContext().resource().injectGeneric(affFunc);
        cctx.kernalContext().resource().injectCacheName(affFunc, ccfg.getName());

        U.startLifecycleAware(F.asList(affFunc));

        GridAffinityAssignmentCache aff = new GridAffinityAssignmentCache(cctx.kernalContext(),
            grpDesc.cacheOrGroupName(),
            grpDesc.groupId(),
            affFunc,
            ccfg.getNodeFilter(),
            ccfg.getBackups(),
            ccfg.getCacheMode() == LOCAL
        );

        return new CacheGroupNoAffOrFiltredHolder(ccfg.getRebalanceMode() != NONE, cctx, aff, initAff);
    }

    /**
     *
     */
    class WaitRebalanceInfo {
        /** */
        private final AffinityTopologyVersion topVer;

        /** */
        private final Map<Integer, Set<Integer>> waitGrps = new ConcurrentHashMap<>();

        /** */
        private final Map<Integer, Map<Integer, List<ClusterNode>>> assignments = new ConcurrentHashMap<>();

        /** */
        private final Map<Integer, IgniteUuid> deploymentIds = new ConcurrentHashMap<>();

        /**
         * @param topVer Topology version.
         */
        WaitRebalanceInfo(AffinityTopologyVersion topVer) {
            this.topVer = topVer;
        }

        /**
         * @return {@code True} if there are partitions waiting for rebalancing.
         */
        boolean empty() {
            boolean isEmpty = waitGrps.isEmpty();

            if (!isEmpty) {
                assert waitGrps.size() == assignments.size();

                return false;
            }

            return isEmpty;
        }

        /**
         * @param grpId Group ID.
         * @param part Partition.
         * @param assignment New assignment.
         */
        void add(Integer grpId, Integer part, List<ClusterNode> assignment) {
            deploymentIds.putIfAbsent(grpId, cachesRegistry.group(grpId).deploymentId());

            waitGrps.computeIfAbsent(grpId, k -> new HashSet<>()).add(part);

            assignments.computeIfAbsent(grpId, k -> new HashMap<>()).put(part, assignment);
        }

        /** {@inheritDoc} */
        @Override public String toString() {
            return "WaitRebalanceInfo [topVer=" + topVer + ", grps=" + waitGrps + ']';
        }
    }
}<|MERGE_RESOLUTION|>--- conflicted
+++ resolved
@@ -363,28 +363,7 @@
         if (waitInfo.assignments.isEmpty()) // Possible if all awaited caches were destroyed.
             return null;
 
-<<<<<<< HEAD
-        Map<Integer, Map<Integer, List<UUID>>> assignmentsChange = U.newHashMap(waitInfo.assignments.size());
-
-        for (Map.Entry<Integer, Map<Integer, List<ClusterNode>>> e : waitInfo.assignments.entrySet()) {
-            Integer grpId = e.getKey();
-
-            Map<Integer, List<ClusterNode>> assignment = e.getValue();
-
-            Map<Integer, List<UUID>> assignment0 = U.newHashMap(assignment.size());
-
-            for (Map.Entry<Integer, List<ClusterNode>> e0 : assignment.entrySet())
-                assignment0.put(e0.getKey(), toIds0(e0.getValue()));
-
-            assignmentsChange.put(grpId, assignment0);
-
-//            log.warning("Aff change message " + cctx.cache().cacheGroup(grpId).cacheOrGroupName() + " " + assignment0);
-        }
-
-        return new CacheAffinityChangeMessage(waitInfo.topVer, assignmentsChange, waitInfo.deploymentIds);
-=======
         return new CacheAffinityChangeMessage(waitInfo.topVer, waitInfo.deploymentIds);
->>>>>>> 50b3705c
     }
 
     /**
