--- conflicted
+++ resolved
@@ -145,11 +145,7 @@
      * @return {@link SecurityPermissionSetBuilder} refer to same permission builder.
      */
     public SecurityPermissionSetBuilder appendSystemPermissions(SecurityPermission... perms) {
-<<<<<<< HEAD
-        validate(toCollection("EVENTS_", "ADMIN_", "CACHE_CREATE", "CACHE_DESTROY"), perms);
-=======
         validate(toCollection("EVENTS_", "ADMIN_", "CACHE_CREATE", "CACHE_DESTROY", "JOIN_AS_SERVER"), perms);
->>>>>>> 8591be10
 
         sysPerms.addAll(toCollection(perms));
 
