/*
 * Licensed to the Apache Software Foundation (ASF) under one or more
 * contributor license agreements.  See the NOTICE file distributed with
 * this work for additional information regarding copyright ownership.
 * The ASF licenses this file to You under the Apache License, Version 2.0
 * (the "License"); you may not use this file except in compliance with
 * the License.  You may obtain a copy of the License at
 *
 *      http://www.apache.org/licenses/LICENSE-2.0
 *
 * Unless required by applicable law or agreed to in writing, software
 * distributed under the License is distributed on an "AS IS" BASIS,
 * WITHOUT WARRANTIES OR CONDITIONS OF ANY KIND, either express or implied.
 * See the License for the specific language governing permissions and
 * limitations under the License.
 */

package org.apache.ignite.internal.processors.cache;

import java.io.ByteArrayInputStream;
import java.io.ByteArrayOutputStream;
import java.io.DataInputStream;
import java.io.DataOutputStream;
import java.io.IOException;
import java.util.Iterator;
import java.util.Map;
import java.util.NavigableMap;
import java.util.TreeMap;
import java.util.concurrent.atomic.AtomicLong;
import org.apache.ignite.IgniteCheckedException;
import org.apache.ignite.IgniteException;
import org.apache.ignite.internal.pagemem.wal.record.RollbackRecord;
import org.apache.ignite.internal.processors.datastreamer.DataStreamerImpl;
import org.apache.ignite.internal.util.GridLongList;
import org.apache.ignite.internal.util.typedef.F;
import org.jetbrains.annotations.Nullable;

/**
 * Update counter implementation used for cache groups in persistent mode for both tx and atomic caches.
 * <p>
 * Implements the partition update counter flow to avoid situations when:
 * <ol>
 *     <li>update counter could be incremented and persisted while corresponding update is not recorded to WAL.</li>
 *     <li>update counter could be updated out of order.</li>
 * </ol>
 * All these situations are sources of partitions desync in case of node failure under load.
 * <p>
 * The main idea is to track updates received out-of-order to ensure valid state of the update counter for rebalancing.
 * <p>
 * Below a short description of new flow:
 * <ol>
 *     <li>Update counter is <i>reserved</i> for each update in partition on tx prepare phase (which always happens
 *     on primary partition owner). Reservation causes HWM increment.</li>
 *     <li>Reserved counter values are propagated on backup nodes and stored in backup transactions.</li>
 *     <li>On commit reserved counters are assigned to cache entries.</li>
 *     <li>LWM is incremented ONLY after corresponding WAL data record for each entry was written.</li>
 *     <li>In case of rollback (manual or during tx recovery on node failure) reserved updates are also applied and
 *     logged to WAL using {@link RollbackRecord} for further recovery purposes.</li>
 * </ol>
 */
public class PartitionUpdateCounterTrackingImpl implements PartitionUpdateCounter {
    /**
     * Max allowed missed updates. Overflow will trigger critical failure handler to prevent OOM.
     */
    public static final int MAX_MISSED_UPDATES = 10_000;

    /** Counter updates serialization version. */
    private static final byte VERSION = 1;

    /** Queue of applied out of order counter updates. */
    private NavigableMap<Long, Item> queue = new TreeMap<>();

    /** LWM. */
    private final AtomicLong cntr = new AtomicLong();

    /** HWM. */
    protected final AtomicLong reserveCntr = new AtomicLong();

    /** */
    private boolean first = true;

    /** */
    protected final CacheGroupContext grp;

    /**
     * Initial counter points to last sequential update after WAL recovery.
     * @deprecated TODO FIXME https://issues.apache.org/jira/browse/IGNITE-11794
     */
    @Deprecated private volatile long initCntr;

    /**
     * @param grp Group.
     */
    public PartitionUpdateCounterTrackingImpl(CacheGroupContext grp) {
        this.grp = grp;
    }

    /** {@inheritDoc} */
    @Override public void init(long initUpdCntr, @Nullable byte[] cntrUpdData) {
        cntr.set(initUpdCntr);

        reserveCntr.set(initCntr = initUpdCntr);

        queue = fromBytes(cntrUpdData);
    }

    /** {@inheritDoc} */
    @Override public long initial() {
        return initCntr;
    }

    /** {@inheritDoc} */
    @Override public long get() {
        return cntr.get();
    }

    /** {@inheritDoc} */
    @Override public synchronized long highestAppliedCounter() {
        return queue.isEmpty() ? cntr.get() : queue.lastEntry().getValue().absolute();
    }

    /**
     * @return Next update counter. For tx mode called by {@link DataStreamerImpl} IsolatedUpdater.
     */
    @Override public long next() {
        long next = cntr.incrementAndGet();

        reserveCntr.set(next);

        return next;
    }

    /** {@inheritDoc} */
    @Override public synchronized void update(long val) throws IgniteCheckedException {
        // Reserved update counter is updated only on exchange.
        long cur = get();

        // Always set reserved counter equal to max known counter.
        long max = Math.max(val, cur);

        if (reserveCntr.get() < max)
            reserveCntr.set(max);

        // Outdated counter (txs are possible before current topology future is finished if primary is not changed).
        if (val < cur)
            return;

        // Absolute counter should be not less than last applied update.
        // Otherwise supplier doesn't contain some updates and rebalancing couldn't restore consistency.
        // Best behavior is to stop node by failure handler in such a case.
        if (val < highestAppliedCounter())
            throw new IgniteCheckedException("Failed to update the counter [newVal=" + val + ", curState=" + this + ']');

        cntr.set(val);

        /** If some holes are present at this point, thar means some update were missed on recovery and will be restored
         * during rebalance. All gaps are safe to "forget".
         * Should only do it for first PME (later missed updates on node left are reset in {@link #finalizeUpdateCounters}. */
        if (first) {
            queue.clear();

            first = false;
        }
    }

    /** {@inheritDoc} */
    @Override public synchronized boolean update(long start, long delta) {
        long cur = cntr.get();

        if (cur > start)
            return false;
        else if (cur < start) {
            // Try merge with adjacent gaps in sequence.
            long next = start + delta;

            // Merge with next.
            Item nextItem = queue.remove(next);

            if (nextItem != null)
                delta += nextItem.delta;

            // Merge with previous, possibly modifying previous.
            Map.Entry<Long, Item> prev = queue.lowerEntry(start);

            if (prev != null) {
                Item prevItem = prev.getValue();

                if (prevItem.absolute() == start) {
                    prevItem.delta += delta;

                    return true;
                }
                else if (prevItem.within(next - 1))
                    return false;
            }

            if (queue.size() >= MAX_MISSED_UPDATES) // Should trigger failure handler.
                throw new IgniteException("Too many gaps [cntr=" + this + ']');

            return queue.putIfAbsent(start, new Item(start, delta)) == null;
        }
        else { // cur == start
            long next = start + delta;

            // There is only one next sequential item possible, all other items will be merged.
            Item nextItem = queue.remove(next);

            if (nextItem != null)
                next += nextItem.delta;

            boolean res = cntr.compareAndSet(cur, next);

            assert res;

            return true;
        }
    }

    /** {@inheritDoc} */
    @Override public void updateInitial(long start, long delta) {
        update(start, delta);

        initCntr = get();

        if (reserveCntr.get() < initCntr)
            reserveCntr.set(initCntr);
    }

    /** {@inheritDoc} */
    @Override public synchronized GridLongList finalizeUpdateCounters() {
        Map.Entry<Long, Item> item = queue.pollFirstEntry();

        GridLongList gaps = null;

        while (item != null) {
            if (gaps == null)
                gaps = new GridLongList((queue.size() + 1) * 2);

            long start = cntr.get() + 1;
            long end = item.getValue().start;

            gaps.add(start);
            gaps.add(end);

            // Close pending ranges.
            cntr.set(item.getValue().absolute());

            item = queue.pollFirstEntry();
        }

        reserveCntr.set(get());

        return gaps;
    }

    /** {@inheritDoc} */
    @Override public synchronized long reserve(long delta) {
        long cntr = get();

        long reserved = reserveCntr.getAndAdd(delta);

        assert reserved >= cntr : "LWM after HWM: lwm=" + cntr + ", hwm=" + reserved;

        return reserved;
    }

    /** {@inheritDoc} */
    @Override public long next(long delta) {
        return cntr.getAndAdd(delta);
    }

    /** {@inheritDoc} */
    @Override public synchronized boolean sequential() {
        return queue.isEmpty();
    }

    /** {@inheritDoc} */
    @Override public synchronized @Nullable byte[] getBytes() {
        if (queue.isEmpty())
            return null;

        try {
            ByteArrayOutputStream bos = new ByteArrayOutputStream();

            DataOutputStream dos = new DataOutputStream(bos);

            dos.writeByte(VERSION);

            int size = queue.size();

            dos.writeInt(size);

            for (Item item : queue.values()) {
                dos.writeLong(item.start);
                dos.writeLong(item.delta);
            }

            bos.close();

            return bos.toByteArray();
        }
        catch (IOException e) {
            throw new IgniteException(e);
        }
    }

    /**
     * @param raw Raw bytes.
     */
    private @Nullable NavigableMap<Long, Item> fromBytes(@Nullable byte[] raw) {
        NavigableMap<Long, Item> ret = new TreeMap<>();

        if (raw == null)
            return ret;

        try {
            ByteArrayInputStream bis = new ByteArrayInputStream(raw);

            DataInputStream dis = new DataInputStream(bis);

            dis.readByte(); // Version.

            int cnt = dis.readInt(); // Holes count.

            while (cnt-- > 0) {
                Item item = new Item(dis.readLong(), dis.readLong());

                ret.put(item.start, item);
            }

            return ret;
        }
        catch (IOException e) {
            throw new IgniteException(e);
        }
    }

    /** {@inheritDoc} */
    @Override public synchronized void reset() {
        initCntr = 0;

        cntr.set(0);

        reserveCntr.set(0);

        queue.clear();
    }

    /** {@inheritDoc} */
<<<<<<< HEAD
    @Override public void resetInitial() {
=======
    @Override public void resetInitialCounter() {
>>>>>>> 100101cc
        initCntr = 0;
    }

    /**
     * Update counter task. Update from start value by delta value.
     */
    private static class Item {
        /** */
        private long start;

        /** */
        private long delta;

        /**
         * @param start Start value.
         * @param delta Delta value.
         */
        private Item(long start, long delta) {
            this.start = start;
            this.delta = delta;
        }

        /** {@inheritDoc} */
        @Override public String toString() {
            return "Item [" +
                "start=" + start +
                ", delta=" + delta +
                ']';
        }

        /** */
        public long start() {
            return start;
        }

        /** */
        public long delta() {
            return delta;
        }

        /** */
        public long absolute() {
            return start + delta;
        }

        /** */
        public boolean within(long cntr) {
            return cntr - start < delta;
        }

        /** {@inheritDoc} */
        @Override public boolean equals(Object o) {
            if (this == o)
                return true;
            if (o == null || getClass() != o.getClass())
                return false;

            Item item = (Item)o;

            if (start != item.start)
                return false;

            return delta == item.delta;
        }
    }

    /** {@inheritDoc} */
    @Override public boolean equals(Object o) {
        if (this == o)
            return true;
        if (o == null || getClass() != o.getClass())
            return false;

        PartitionUpdateCounterTrackingImpl cntr = (PartitionUpdateCounterTrackingImpl)o;

        if (!queue.equals(cntr.queue))
            return false;

        return this.cntr.get() == cntr.cntr.get();
    }

    /** {@inheritDoc} */
    @Override public long reserved() {
        return reserveCntr.get();
    }

    /** {@inheritDoc} */
    @Override public synchronized boolean empty() {
        return get() == 0 && sequential();
    }

    /** {@inheritDoc} */
    @Override public Iterator<long[]> iterator() {
        return F.iterator(queue.values().iterator(), item -> new long[] {item.start, item.delta}, true);
    }

    /** {@inheritDoc} */
    @Override public String toString() {
        return "Counter [lwm=" + get() + ", holes=" + queue +
            ", maxApplied=" + highestAppliedCounter() + ", hwm=" + reserveCntr.get() + ']';
    }

    /** {@inheritDoc} */
    @Override public CacheGroupContext context() {
        return grp;
    }
}<|MERGE_RESOLUTION|>--- conflicted
+++ resolved
@@ -347,11 +347,7 @@
     }
 
     /** {@inheritDoc} */
-<<<<<<< HEAD
-    @Override public void resetInitial() {
-=======
     @Override public void resetInitialCounter() {
->>>>>>> 100101cc
         initCntr = 0;
     }
 
