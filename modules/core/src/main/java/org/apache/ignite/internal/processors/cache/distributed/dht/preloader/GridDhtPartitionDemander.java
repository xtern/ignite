/*
 * Licensed to the Apache Software Foundation (ASF) under one or more
 * contributor license agreements.  See the NOTICE file distributed with
 * this work for additional information regarding copyright ownership.
 * The ASF licenses this file to You under the Apache License, Version 2.0
 * (the "License"); you may not use this file except in compliance with
 * the License.  You may obtain a copy of the License at
 *
 *      http://www.apache.org/licenses/LICENSE-2.0
 *
 * Unless required by applicable law or agreed to in writing, software
 * distributed under the License is distributed on an "AS IS" BASIS,
 * WITHOUT WARRANTIES OR CONDITIONS OF ANY KIND, either express or implied.
 * See the License for the specific language governing permissions and
 * limitations under the License.
 */

package org.apache.ignite.internal.processors.cache.distributed.dht.preloader;

import java.util.ArrayList;
import java.util.Collection;
import java.util.HashMap;
import java.util.HashSet;
import java.util.Iterator;
import java.util.List;
import java.util.Map;
import java.util.Set;
import java.util.UUID;
import java.util.concurrent.atomic.AtomicInteger;
import java.util.concurrent.atomic.AtomicReference;
import java.util.concurrent.atomic.LongAdder;
import java.util.concurrent.locks.ReentrantReadWriteLock;
import java.util.stream.Stream;
import org.apache.ignite.IgniteCheckedException;
import org.apache.ignite.IgniteLogger;
import org.apache.ignite.cache.CacheRebalanceMode;
import org.apache.ignite.cluster.ClusterNode;
import org.apache.ignite.configuration.CacheConfiguration;
import org.apache.ignite.configuration.IgniteConfiguration;
import org.apache.ignite.events.DiscoveryEvent;
import org.apache.ignite.internal.IgniteInternalFuture;
import org.apache.ignite.internal.IgniteInterruptedCheckedException;
import org.apache.ignite.internal.cluster.ClusterTopologyCheckedException;
import org.apache.ignite.internal.processors.affinity.AffinityAssignment;
import org.apache.ignite.internal.processors.affinity.AffinityTopologyVersion;
import org.apache.ignite.internal.processors.cache.CacheEntryInfoCollection;
import org.apache.ignite.internal.processors.cache.CacheGroupContext;
import org.apache.ignite.internal.processors.cache.CacheMetricsImpl;
import org.apache.ignite.internal.processors.cache.GridCacheContext;
import org.apache.ignite.internal.processors.cache.GridCacheEntryEx;
import org.apache.ignite.internal.processors.cache.GridCacheEntryInfo;
import org.apache.ignite.internal.processors.cache.GridCacheEntryRemovedException;
import org.apache.ignite.internal.processors.cache.GridCacheMvccEntryInfo;
import org.apache.ignite.internal.processors.cache.GridCachePartitionExchangeManager;
import org.apache.ignite.internal.processors.cache.GridCacheSharedContext;
import org.apache.ignite.internal.processors.cache.distributed.dht.topology.GridDhtInvalidPartitionException;
import org.apache.ignite.internal.processors.cache.distributed.dht.topology.GridDhtLocalPartition;
import org.apache.ignite.internal.processors.cache.distributed.dht.topology.GridDhtPartitionTopology;
import org.apache.ignite.internal.processors.cache.mvcc.txlog.TxState;
import org.apache.ignite.internal.processors.cache.persistence.CacheDataRow;
import org.apache.ignite.internal.processors.timeout.GridTimeoutObject;
import org.apache.ignite.internal.processors.timeout.GridTimeoutObjectAdapter;
import org.apache.ignite.internal.util.future.GridCompoundFuture;
import org.apache.ignite.internal.util.future.GridFinishedFuture;
import org.apache.ignite.internal.util.future.GridFutureAdapter;
import org.apache.ignite.internal.util.lang.IgniteInClosureX;
import org.apache.ignite.internal.util.lang.IgnitePredicateX;
import org.apache.ignite.internal.util.tostring.GridToStringExclude;
import org.apache.ignite.internal.util.tostring.GridToStringInclude;
import org.apache.ignite.internal.util.typedef.CI1;
import org.apache.ignite.internal.util.typedef.internal.CU;
import org.apache.ignite.internal.util.typedef.internal.LT;
import org.apache.ignite.internal.util.typedef.internal.S;
import org.apache.ignite.internal.util.typedef.internal.U;
import org.apache.ignite.lang.IgniteInClosure;
import org.apache.ignite.spi.IgniteSpiException;
import org.jetbrains.annotations.Nullable;

import static org.apache.ignite.events.EventType.EVT_CACHE_REBALANCE_OBJECT_LOADED;
import static org.apache.ignite.events.EventType.EVT_CACHE_REBALANCE_PART_LOADED;
import static org.apache.ignite.events.EventType.EVT_CACHE_REBALANCE_STARTED;
import static org.apache.ignite.events.EventType.EVT_CACHE_REBALANCE_STOPPED;
import static org.apache.ignite.internal.processors.cache.GridCacheUtils.TTL_ETERNAL;
import static org.apache.ignite.internal.processors.cache.IgniteCacheOffheapManagerImpl.PRELOAD_SIZE_UNDER_CHECKPOINT_LOCK;
import static org.apache.ignite.internal.processors.cache.distributed.dht.topology.GridDhtPartitionState.MOVING;
import static org.apache.ignite.internal.processors.dr.GridDrType.DR_NONE;
import static org.apache.ignite.internal.processors.dr.GridDrType.DR_PRELOAD;

/**
 * Thread pool for requesting partitions from other nodes and populating local cache.
 */
public class GridDhtPartitionDemander {
    /** */
    private final GridCacheSharedContext<?, ?> ctx;

    /** */
    private final CacheGroupContext grp;

    /** */
    private final IgniteLogger log;

    /** Future for preload mode {@link CacheRebalanceMode#SYNC}. */
    @GridToStringInclude
    private final GridFutureAdapter syncFut = new GridFutureAdapter();

    /** Rebalance future. */
    @GridToStringInclude
    private volatile RebalanceFuture rebalanceFut;

    /** Last timeout object. */
    private AtomicReference<GridTimeoutObject> lastTimeoutObj = new AtomicReference<>();

    /** Last exchange future. */
    private volatile GridDhtPartitionsExchangeFuture lastExchangeFut;

    /** Cache rebalance topic. */
    private final Object rebalanceTopic;

    /**
     * @param grp Ccahe group.
     */
    public GridDhtPartitionDemander(CacheGroupContext grp) {
        assert grp != null;

        this.grp = grp;

        ctx = grp.shared();

        log = ctx.logger(getClass());

        boolean enabled = grp.rebalanceEnabled() && !ctx.kernalContext().clientNode();

        rebalanceFut = new RebalanceFuture(); //Dummy.

        if (!enabled) {
            // Calling onDone() immediately since preloading is disabled.
            rebalanceFut.onDone(true);
            syncFut.onDone();
        }

        Map<Integer, Object> tops = new HashMap<>();

        rebalanceTopic = GridCachePartitionExchangeManager.rebalanceTopic(0);
    }

    /**
     * Start.
     */
    void start() {
        // No-op.
    }

    /**
     * Stop.
     */
    void stop() {
        try {
            rebalanceFut.cancel();
        }
        catch (Exception ignored) {
            rebalanceFut.onDone(false);
        }

        lastExchangeFut = null;

        lastTimeoutObj.set(null);

        syncFut.onDone();
    }

    /**
     * @return Future for {@link CacheRebalanceMode#SYNC} mode.
     */
    IgniteInternalFuture<?> syncFuture() {
        return syncFut;
    }

    /**
     * @return Rebalance future.
     */
    IgniteInternalFuture<Boolean> rebalanceFuture() {
        return rebalanceFut;
    }

    /**
     * @return Rebalance future.
     */
    IgniteInternalFuture<Boolean> forceRebalance() {
        GridTimeoutObject obj = lastTimeoutObj.getAndSet(null);

        if (obj != null)
            ctx.time().removeTimeoutObject(obj);

        final GridDhtPartitionsExchangeFuture exchFut = lastExchangeFut;

        if (exchFut != null) {
            if (log.isDebugEnabled())
                log.debug("Forcing rebalance event for future: " + exchFut);

            final GridFutureAdapter<Boolean> fut = new GridFutureAdapter<>();

            exchFut.listen(new CI1<IgniteInternalFuture<AffinityTopologyVersion>>() {
                @Override public void apply(IgniteInternalFuture<AffinityTopologyVersion> t) {
                    IgniteInternalFuture<Boolean> fut0 = ctx.exchange().forceRebalance(exchFut.exchangeId());

                    fut0.listen(new IgniteInClosure<IgniteInternalFuture<Boolean>>() {
                        @Override public void apply(IgniteInternalFuture<Boolean> future) {
                            try {
                                fut.onDone(future.get());
                            }
                            catch (Exception e) {
                                fut.onDone(e);
                            }
                        }
                    });
                }
            });

            return fut;
        }
        else if (log.isDebugEnabled())
            log.debug("Ignoring force rebalance request (no topology event happened yet).");

        return new GridFinishedFuture<>(true);
    }

    /**
     * @param fut Future.
     * @return {@code True} if rebalance topology version changed by exchange thread or force
     * reassing exchange occurs, see {@link RebalanceReassignExchangeTask} for details.
     */
    private boolean topologyChanged(RebalanceFuture fut) {
        return !ctx.exchange().rebalanceTopologyVersion().equals(fut.topVer) ||
            fut != rebalanceFut; // Same topology, but dummy exchange forced because of missing partitions.
    }

    /**
     * Sets last exchange future.
     *
     * @param lastFut Last future to set.
     */
    void onTopologyChanged(GridDhtPartitionsExchangeFuture lastFut) {
        lastExchangeFut = lastFut;
    }

    /**
     * @return Collection of supplier nodes. Value {@code empty} means rebalance already finished.
     */
    Collection<UUID> remainingNodes() {
        return rebalanceFut.remainingNodes();
    }

    /**
     * This method initiates new rebalance process from given {@code assignments} by creating new rebalance
     * future based on them. Cancels previous rebalance future and sends rebalance started event.
     * In case of delayed rebalance method schedules the new one with configured delay based on {@code lastExchangeFut}.
     *
     * @param assignments Assignments to process.
     * @param force {@code True} if preload request by {@link ForceRebalanceExchangeTask}.
     * @param rebalanceId Rebalance id generated from exchange thread.
     * @param next Runnable responsible for cache rebalancing chain.
     * @param forcedRebFut External future for forced rebalance.
     * @return Rebalancing runnable.
     */
    Runnable addAssignments(
        final GridDhtPreloaderAssignments assignments,
        boolean force,
        long rebalanceId,
        final Runnable next,
        @Nullable final GridCompoundFuture<Boolean, Boolean> forcedRebFut
    ) {
        if (log.isDebugEnabled())
            log.debug("Adding partition assignments: " + assignments);

        assert force == (forcedRebFut != null);

        long delay = grp.config().getRebalanceDelay();

        if ((delay == 0 || force) && assignments != null) {
            final RebalanceFuture oldFut = rebalanceFut;

            final RebalanceFuture fut = new RebalanceFuture(grp, assignments, log, rebalanceId);

            if (!grp.localWalEnabled())
                fut.listen(new IgniteInClosureX<IgniteInternalFuture<Boolean>>() {
                    @Override public void applyx(IgniteInternalFuture<Boolean> future) throws IgniteCheckedException {
                        if (future.get())
                            ctx.walState().onGroupRebalanceFinished(grp.groupId(), assignments.topologyVersion());
                    }
                });

            if (!oldFut.isInitial())
                oldFut.cancel();
            else
                fut.listen(f -> oldFut.onDone(f.result()));

            if (forcedRebFut != null)
                forcedRebFut.add(fut);

            rebalanceFut = fut;

            for (final GridCacheContext cctx : grp.caches()) {
                if (cctx.statisticsEnabled()) {
                    final CacheMetricsImpl metrics = cctx.cache().metrics0();

                    metrics.clearRebalanceCounters();

                    for (GridDhtPartitionDemandMessage msg : assignments.values()) {
                        for (Integer partId : msg.partitions().fullSet())
                            metrics.onRebalancingKeysCountEstimateReceived(grp.topology().globalPartSizes().get(partId));

                        CachePartitionPartialCountersMap histMap = msg.partitions().historicalMap();

                        for (int i = 0; i < histMap.size(); i++) {
                            long from = histMap.initialUpdateCounterAt(i);
                            long to = histMap.updateCounterAt(i);

                            metrics.onRebalancingKeysCountEstimateReceived(to - from);
                        }
                    }

                    metrics.startRebalance(0);
                }
            }

            fut.sendRebalanceStartedEvent();

            if (assignments.cancelled()) { // Pending exchange.
                if (log.isDebugEnabled())
                    log.debug("Rebalancing skipped due to cancelled assignments.");

                fut.onDone(false);

                fut.sendRebalanceFinishedEvent();

                return null;
            }

            if (assignments.isEmpty()) { // Nothing to rebalance.
                if (log.isDebugEnabled())
                    log.debug("Rebalancing skipped due to empty assignments.");

                fut.onDone(true);

                ((GridFutureAdapter)grp.preloader().syncFuture()).onDone();

                fut.sendRebalanceFinishedEvent();

                return null;
            }

            return () -> {
                if (next != null)
                    fut.listen(f -> {
                        try {
                            if (f.get()) // Not cancelled.
                                next.run(); // Starts next cache rebalancing (according to the order).
                        }
                        catch (IgniteCheckedException e) {
                            if (log.isDebugEnabled())
                                log.debug(e.getMessage());
                        }
                    });

                requestPartitions(fut, assignments);
            };
        }
        else if (delay > 0) {
            for (GridCacheContext cctx : grp.caches()) {
                if (cctx.statisticsEnabled()) {
                    final CacheMetricsImpl metrics = cctx.cache().metrics0();

                    metrics.startRebalance(delay);
                }
            }

            GridTimeoutObject obj = lastTimeoutObj.get();

            if (obj != null)
                ctx.time().removeTimeoutObject(obj);

            final GridDhtPartitionsExchangeFuture exchFut = lastExchangeFut;

            assert exchFut != null : "Delaying rebalance process without topology event.";

            obj = new GridTimeoutObjectAdapter(delay) {
                @Override public void onTimeout() {
                    exchFut.listen(new CI1<IgniteInternalFuture<AffinityTopologyVersion>>() {
                        @Override public void apply(IgniteInternalFuture<AffinityTopologyVersion> f) {
                            ctx.exchange().forceRebalance(exchFut.exchangeId());
                        }
                    });
                }
            };

            lastTimeoutObj.set(obj);

            ctx.time().addTimeoutObject(obj);
        }

        return null;
    }

    /**
     * Asynchronously sends initial demand messages formed from {@code assignments} and initiates supply-demand processes.
     *
     * For each node participating in rebalance process method distributes set of partitions for that node to several stripes (topics).
     * It means that each stripe containing a subset of partitions can be processed in parallel.
     * The number of stripes are controlled by {@link IgniteConfiguration#getRebalanceThreadPoolSize()} property.
     *
     * Partitions that can be rebalanced using only WAL are called historical, others are called full.
     *
     * Before sending messages, method awaits partitions clearing for full partitions.
     *
     * @param fut Rebalance future.
     * @param assignments Assignments.
     */
    private void requestPartitions(final RebalanceFuture fut, GridDhtPreloaderAssignments assignments) {
        assert fut != null;

        if (topologyChanged(fut)) {
            fut.cancel();

            return;
        }

        if (!ctx.kernalContext().grid().isRebalanceEnabled()) {
            if (log.isTraceEnabled())
                log.trace("Cancel partition demand because rebalance disabled on current node.");

            fut.cancel();

            return;
        }

        final CacheConfiguration cfg = grp.config();

        for (Map.Entry<ClusterNode, GridDhtPartitionDemandMessage> e : assignments.entrySet()) {
            final ClusterNode node = e.getKey();

            GridDhtPartitionDemandMessage d = e.getValue();

            final IgniteDhtDemandedPartitionsMap parts;

            synchronized (fut) { // Synchronized to prevent consistency issues in case of parallel cancellation.
                if (fut.isDone())
                    break;

                parts = fut.remaining.get(node.id());

                U.log(log, "Prepared rebalancing [grp=" + grp.cacheOrGroupName()
                    + ", mode=" + cfg.getRebalanceMode() + ", supplier=" + node.id() + ", partitionsCount=" + parts.size()
                    + ", topVer=" + fut.topologyVersion() + "]");
            }

            if (!parts.isEmpty()) {
                d.topic(rebalanceTopic);
                d.rebalanceId(fut.rebalanceId);
                d.timeout(grp.preloader().timeout());

                IgniteInternalFuture<?> clearAllFuture = clearFullPartitions(fut, d.partitions().fullSet());

                // Start rebalancing after clearing full partitions is finished.
                clearAllFuture.listen(f -> ctx.kernalContext().closure().runLocalSafe(() -> {
                    if (fut.isDone())
                        return;

                    try {
                        if (log.isInfoEnabled())
                            log.info("Starting rebalance routine [" + grp.cacheOrGroupName() +
                                ", topVer=" + fut.topologyVersion() +
                                ", supplier=" + node.id() +
                                ", fullPartitions=" + S.compact(parts.fullSet()) +
                                ", histPartitions=" + S.compact(parts.historicalSet()) + "]");

                        ctx.io().sendOrderedMessage(node, rebalanceTopic,
                            d.convertIfNeeded(node.version()), grp.ioPolicy(), d.timeout());

                        // Cleanup required in case partitions demanded in parallel with cancellation.
                        synchronized (fut) {
                            if (fut.isDone())
                                fut.cleanupRemoteContexts(node.id());
                        }
                    }
                    catch (IgniteCheckedException e1) {
                        ClusterTopologyCheckedException cause = e1.getCause(ClusterTopologyCheckedException.class);

                        if (cause != null)
                            log.warning("Failed to send initial demand request to node. " + e1.getMessage());
                        else
                            log.error("Failed to send initial demand request to node.", e1);

                        fut.cancel();
                    }
                    catch (Throwable th) {
                        log.error("Runtime error caught during initial demand request sending.", th);

                        fut.cancel();
                    }
                }, true));
            }
        }
    }

    /**
     * Creates future which will be completed when all {@code fullPartitions} are cleared.
     *
     * @param fut Rebalance future.
     * @param fullPartitions Set of full partitions need to be cleared.
     * @return Future which will be completed when given partitions are cleared.
     */
    private IgniteInternalFuture<?> clearFullPartitions(RebalanceFuture fut, Set<Integer> fullPartitions) {
        final GridFutureAdapter clearAllFuture = new GridFutureAdapter();

        if (fullPartitions.isEmpty()) {
            clearAllFuture.onDone();

            return clearAllFuture;
        }

        for (GridCacheContext cctx : grp.caches()) {
            if (cctx.statisticsEnabled()) {
                final CacheMetricsImpl metrics = cctx.cache().metrics0();

                metrics.rebalanceClearingPartitions(fullPartitions.size());
            }
        }

        final AtomicInteger clearingPartitions = new AtomicInteger(fullPartitions.size());

        for (int partId : fullPartitions) {
            if (fut.isDone()) {
                clearAllFuture.onDone();

                return clearAllFuture;
            }

            GridDhtLocalPartition part = grp.topology().localPartition(partId);

            if (part != null && part.state() == MOVING) {
                part.onClearFinished(f -> {
                    if (!fut.isDone()) {
                        // Cancel rebalance if partition clearing was failed.
                        if (f.error() != null) {
                            for (GridCacheContext cctx : grp.caches()) {
                                if (cctx.statisticsEnabled()) {
                                    final CacheMetricsImpl metrics = cctx.cache().metrics0();

                                    metrics.rebalanceClearingPartitions(0);
                                }
                            }

                            log.error("Unable to await partition clearing " + part, f.error());

                            fut.cancel();

                            clearAllFuture.onDone(f.error());
                        }
                        else {
                            int remaining = clearingPartitions.decrementAndGet();

                            for (GridCacheContext cctx : grp.caches()) {
                                if (cctx.statisticsEnabled()) {
                                    final CacheMetricsImpl metrics = cctx.cache().metrics0();

                                    metrics.rebalanceClearingPartitions(remaining);
                                }
                            }

                            if (log.isDebugEnabled())
                                log.debug("Partition is ready for rebalance [grp=" + grp.cacheOrGroupName()
                                    + ", p=" + part.id() + ", remaining=" + remaining + "]");

                            if (remaining == 0)
                                clearAllFuture.onDone();
                        }
                    }
                    else
                        clearAllFuture.onDone();
                });
            }
            else {
                int remaining = clearingPartitions.decrementAndGet();

                for (GridCacheContext cctx : grp.caches()) {
                    if (cctx.statisticsEnabled()) {
                        final CacheMetricsImpl metrics = cctx.cache().metrics0();

                        metrics.rebalanceClearingPartitions(remaining);
                    }
                }

                if (remaining == 0)
                    clearAllFuture.onDone();
            }
        }

        return clearAllFuture;
    }

    /**
     * Enqueues supply message.
     */
    public void registerSupplyMessage(final UUID nodeId, final GridDhtPartitionSupplyMessage supplyMsg, final Runnable r) {
        final RebalanceFuture fut = rebalanceFut;

        if (!topologyChanged(fut) && fut.isActual(supplyMsg.rebalanceId())) {
            boolean historical = false;

            for (Integer p : supplyMsg.infos().keySet()) {
                fut.queued.get(p).increment();

                if (fut.historical.contains(p))
                    historical = true;
            }

            if (historical) // Can not be reordered.
                ctx.kernalContext().getStripedRebalanceExecutorService().execute(r, Math.abs(nodeId.hashCode()));
            else // Can be reordered.
                ctx.kernalContext().getRebalanceExecutorService().execute(r);
        }
    }

    /**
     * Handles supply message from {@code nodeId} with specified {@code topicId}.
     *
     * Supply message contains entries to populate rebalancing partitions.
     *
     * There is a cyclic process:
     * Populate rebalancing partitions with entries from Supply message.
     * If not all partitions specified in {@link #rebalanceFut} were rebalanced or marked as missed
     * send new Demand message to request next batch of entries.
     *
     * @param nodeId Node id.
     * @param supplyMsg Supply message.
     */
    public void handleSupplyMessage(
        final UUID nodeId,
        final GridDhtPartitionSupplyMessage supplyMsg
    ) {
        AffinityTopologyVersion topVer = supplyMsg.topologyVersion();

        final RebalanceFuture fut = rebalanceFut;

        fut.cancelLock.readLock().lock();

        try {
            ClusterNode node = ctx.node(nodeId);

            if (node == null) {
                if (log.isDebugEnabled())
                    log.debug("Supply message ignored (supplier has left cluster) [" + demandRoutineInfo(nodeId, supplyMsg) + "]");

                return;
            }

            // Topology already changed (for the future that supply message based on).
            if (topologyChanged(fut) || !fut.isActual(supplyMsg.rebalanceId())) {
                if (log.isDebugEnabled())
                    log.debug("Supply message ignored (topology changed) [" + demandRoutineInfo(nodeId, supplyMsg) + "]");

                return;
            }

            if (log.isDebugEnabled())
                log.debug("Received supply message [" + demandRoutineInfo(nodeId, supplyMsg) + "]");

            // Check whether there were error during supply message unmarshalling process.
            if (supplyMsg.classError() != null) {
                U.warn(log, "Rebalancing from node cancelled [" + demandRoutineInfo(nodeId, supplyMsg) + "]" +
                    ". Supply message couldn't be unmarshalled: " + supplyMsg.classError());

                fut.cancel(nodeId);

                return;
            }

            // Check whether there were error during supplying process.
            if (supplyMsg.error() != null) {
                U.warn(log, "Rebalancing from node cancelled [" + demandRoutineInfo(nodeId, supplyMsg) + "]" +
                    "]. Supplier has failed with error: " + supplyMsg.error());

                fut.cancel(nodeId);

                return;
            }

            final GridDhtPartitionTopology top = grp.topology();

            if (grp.sharedGroup()) {
                for (GridCacheContext cctx : grp.caches()) {
                    if (cctx.statisticsEnabled()) {
                        long keysCnt = supplyMsg.keysForCache(cctx.cacheId());

                        if (keysCnt != -1)
                            cctx.cache().metrics0().onRebalancingKeysCountEstimateReceived(keysCnt);

                        // Can not be calculated per cache.
                        cctx.cache().metrics0().onRebalanceBatchReceived(supplyMsg.messageSize());
                    }
                }
            }
            else {
                GridCacheContext cctx = grp.singleCacheContext();

                if (cctx.statisticsEnabled()) {
                    if (supplyMsg.estimatedKeysCount() != -1)
                        cctx.cache().metrics0().onRebalancingKeysCountEstimateReceived(supplyMsg.estimatedKeysCount());

                    cctx.cache().metrics0().onRebalanceBatchReceived(supplyMsg.messageSize());
                }
            }

            try {
                AffinityAssignment aff = grp.affinity().cachedAffinity(topVer);

                // Preload.
                for (Map.Entry<Integer, CacheEntryInfoCollection> e : supplyMsg.infos().entrySet()) {
                    int p = e.getKey();

                    if (aff.get(p).contains(ctx.localNode())) {
                        GridDhtLocalPartition part;

                        try {
                            part = top.localPartition(p, topVer, true);
                        }
                        catch (GridDhtInvalidPartitionException err) {
                            assert !topVer.equals(top.lastTopologyChangeVersion());

                            if (log.isDebugEnabled()) {
                                log.debug("Failed to get partition for rebalancing [" +
                                    "grp=" + grp.cacheOrGroupName() +
                                    ", err=" + err +
                                    ", p=" + p +
                                    ", topVer=" + topVer +
                                    ", lastTopVer=" + top.lastTopologyChangeVersion() + ']');
                            }

                            continue;
                        }

                        assert part != null;

                        boolean last = supplyMsg.last().containsKey(p);

                        if (part.state() == MOVING) {
                            boolean reserved = part.reserve();

                            assert reserved : "Failed to reserve partition [igniteInstanceName=" +
                                ctx.igniteInstanceName() + ", grp=" + grp.cacheOrGroupName() + ", part=" + part + ']';

                            part.beforeApplyBatch(last);

                            try {
                                Iterator<GridCacheEntryInfo> infos = e.getValue().infos().iterator();

                                try {
                                    if (grp.mvccEnabled())
                                        mvccPreloadEntries(topVer, node, p, infos);
                                    else
                                        preloadEntries(topVer, p, infos);
                                }
                                catch (GridDhtInvalidPartitionException ignored) {
                                    if (log.isDebugEnabled())
                                        log.debug("Partition became invalid during rebalancing (will ignore): " + p);
                                }

                                fut.processed.get(p).increment();

                                // If message was last for this partition, then we take ownership.
                                if (last)
                                    ownPartition(fut, p, nodeId, supplyMsg);
                            }
                            finally {
                                part.release();
                            }
                        }
                        else {
                            if (last)
                                fut.partitionDone(nodeId, p, false);

                            if (log.isDebugEnabled())
                                log.debug("Skipping rebalancing partition (state is not MOVING): " +
                                    "[" + demandRoutineInfo(nodeId, supplyMsg) + ", p=" + p + "]");
                        }
                    }
                    else {
                        fut.partitionDone(nodeId, p, false);

                        if (log.isDebugEnabled())
                            log.debug("Skipping rebalancing partition (affinity changed): " +
                                "[" + demandRoutineInfo(nodeId, supplyMsg) + ", p=" + p + "]");
                    }
                }

                // Only request partitions based on latest topology version.
                for (Integer miss : supplyMsg.missed()) {
                    if (aff.get(miss).contains(ctx.localNode()))
                        fut.partitionMissed(nodeId, miss);
                }

                for (Integer miss : supplyMsg.missed())
                    fut.partitionDone(nodeId, miss, false);

                GridDhtPartitionDemandMessage d = new GridDhtPartitionDemandMessage(
                    supplyMsg.rebalanceId(),
                    supplyMsg.topologyVersion(),
                    grp.groupId());

                d.timeout(grp.preloader().timeout());

                d.topic(rebalanceTopic);

                if (!topologyChanged(fut) && !fut.isDone()) {
                    // Send demand message.
                    try {
                        ctx.io().sendOrderedMessage(node, rebalanceTopic,
                            d.convertIfNeeded(node.version()), grp.ioPolicy(), grp.preloader().timeout());

                        if (log.isDebugEnabled())
                            log.debug("Send next demand message [" + demandRoutineInfo(nodeId, supplyMsg) + "]");
                    }
                    catch (ClusterTopologyCheckedException e) {
                        if (log.isDebugEnabled())
                            log.debug("Supplier has left [" + demandRoutineInfo(nodeId, supplyMsg) +
                                ", errMsg=" + e.getMessage() + ']');
                    }
                }
                else {
                    if (log.isDebugEnabled())
                        log.debug("Will not request next demand message [" + demandRoutineInfo(nodeId, supplyMsg) +
                            ", topChanged=" + topologyChanged(fut) + ", rebalanceFuture=" + fut + "]");
                }
            }
            catch (IgniteSpiException | IgniteCheckedException e) {
                fut.cancel(nodeId);

                LT.error(log, e, "Error during rebalancing [" + demandRoutineInfo(nodeId, supplyMsg) +
                    ", err=" + e + ']');
            }
        }
        finally {
            fut.cancelLock.readLock().unlock();
        }
    }

    /**
     * Owns the partition recursively.
     */
    protected void ownPartition(
        final RebalanceFuture fut,
        int p,
        final UUID nodeId,
        final GridDhtPartitionSupplyMessage supplyMsg) {
        if (topologyChanged(fut) || !fut.isActual(supplyMsg.rebalanceId()))
            return;

        long queued = fut.queued.get(p).sum();
        long processed = fut.processed.get(p).sum();

        if (processed == queued) {
            fut.partitionDone(nodeId, p, true);

            if (log.isDebugEnabled())
                log.debug("Finished rebalancing partition: " +
                    "[" + demandRoutineInfo(nodeId, supplyMsg) + ", p=" + p + "]");
        }
        else {
            if (log.isDebugEnabled())
                log.debug("Retrying partition owning: " +
                    "[" + demandRoutineInfo(nodeId, supplyMsg) + ", p=" + p +
                    ", processed=" + processed + ", queued=" + queued + "]");

            ctx.kernalContext().getRebalanceExecutorService().execute(() -> ownPartition(fut, p, nodeId, supplyMsg));
        }
    }

    /**
     * Adds mvcc entries with theirs history to partition p.
     *
     * @param node Node which sent entry.
     * @param p Partition id.
     * @param infos Entries info for preload.
     * @param topVer Topology version.
     * @throws IgniteInterruptedCheckedException If interrupted.
     */
    private void mvccPreloadEntries(AffinityTopologyVersion topVer, ClusterNode node, int p,
        Iterator<GridCacheEntryInfo> infos) throws IgniteCheckedException {
        if (!infos.hasNext())
            return;

        List<GridCacheMvccEntryInfo> entryHist = new ArrayList<>();

        GridCacheContext cctx = grp.sharedGroup() ? null : grp.singleCacheContext();

        // Loop through all received entries and try to preload them.
        while (infos.hasNext() || !entryHist.isEmpty()) {
            ctx.database().checkpointReadLock();

            try {
                for (int i = 0; i < PRELOAD_SIZE_UNDER_CHECKPOINT_LOCK; i++) {
                    boolean hasMore = infos.hasNext();

                    assert hasMore || !entryHist.isEmpty();

                    GridCacheMvccEntryInfo entry = null;

                    boolean flushHistory;

                    if (hasMore) {
                        entry = (GridCacheMvccEntryInfo)infos.next();

                        GridCacheMvccEntryInfo prev = entryHist.isEmpty() ? null : entryHist.get(0);

                        flushHistory = prev != null && ((grp.sharedGroup() && prev.cacheId() != entry.cacheId())
                            || !prev.key().equals(entry.key()));
                    }
                    else
                        flushHistory = true;

                    if (flushHistory) {
                        assert !entryHist.isEmpty();

                        int cacheId = entryHist.get(0).cacheId();

                        if (grp.sharedGroup() && (cctx == null || cacheId != cctx.cacheId())) {
                            assert cacheId != CU.UNDEFINED_CACHE_ID;

                            cctx = grp.shared().cacheContext(cacheId);
                        }

                        if (cctx != null) {
                            mvccPreloadEntry(cctx, node, entryHist, topVer, p);

                            updateGroupMetrics();
                        }

                        if (!hasMore)
                            return;

                        entryHist.clear();
                    }

                    entryHist.add(entry);
                }
            }
            finally {
                ctx.database().checkpointReadUnlock();
            }
        }
    }

    /**
     * Adds entries to partition p.
     *
     * @param topVer Topology version.
     * @param p Partition id.
     * @param infos Entries info for preload.
     * @throws IgniteCheckedException If failed.
     */
    private void preloadEntries(AffinityTopologyVersion topVer, int p,
        Iterator<GridCacheEntryInfo> infos) throws IgniteCheckedException {

        grp.offheap().storeEntries(p, infos, new IgnitePredicateX<CacheDataRow>() {
            @Override public boolean applyx(CacheDataRow row) throws IgniteCheckedException {
                return preloadEntry(row, topVer);
            }
        });
    }

    /**
     * Adds {@code entry} to partition {@code p}.
     *
     * @param row Data row.
     * @param topVer Topology version.
     * @return {@code True} if the initial value was set for the specified cache entry.
     * @throws IgniteInterruptedCheckedException If interrupted.
     */
    private boolean preloadEntry(CacheDataRow row, AffinityTopologyVersion topVer) throws IgniteCheckedException {
        assert !grp.mvccEnabled();
        assert ctx.database().checkpointLockIsHeldByThread();

        updateGroupMetrics();

        GridCacheContext cctx = grp.sharedGroup() ? ctx.cacheContext(row.cacheId()) : grp.singleCacheContext();

        if (cctx == null)
            return false;

        cctx = cctx.isNear() ? cctx.dhtCache().context() : cctx;

        GridCacheEntryEx cached = cctx.cache().entryEx(row.key(), topVer);

        try {
            if (log.isTraceEnabled()) {
                log.trace("Rebalancing key [key=" + cached.key() + ", part=" + cached.partition() +
                    ", grpId=" + grp.groupId() + ']');
            }

            assert row.expireTime() >= 0 : row.expireTime();

            if (cached.initialValue(
                row.value(),
                row.version(),
                null,
                null,
                TxState.NA,
                TxState.NA,
                TTL_ETERNAL,
                row.expireTime(),
                true,
                topVer,
                cctx.isDrEnabled() ? DR_PRELOAD : DR_NONE,
                false,
                row
            )) {
                cached.touch(); // Start tracking.

                if (cctx.events().isRecordable(EVT_CACHE_REBALANCE_OBJECT_LOADED) && !cached.isInternal())
                    cctx.events().addEvent(cached.partition(), cached.key(), cctx.localNodeId(), null,
                        null, null, EVT_CACHE_REBALANCE_OBJECT_LOADED, row.value(), true, null,
                        false, null, null, null, true);

                return true;
            }
            else {
                cached.touch(); // Start tracking.

                if (log.isTraceEnabled())
                    log.trace("Rebalancing entry is already in cache (will ignore) [key=" + cached.key() +
                        ", part=" + cached.partition() + ']');
            }
        }
        catch (GridCacheEntryRemovedException ignored) {
            if (log.isTraceEnabled())
                log.trace("Entry has been concurrently removed while rebalancing (will ignore) [key=" +
                    cached.key() + ", part=" + cached.partition() + ']');
        }
        catch (IgniteInterruptedCheckedException e) {
            throw e;
        }
        catch (IgniteCheckedException e) {
            throw new IgniteCheckedException("Failed to cache rebalanced entry (will stop rebalancing) [" +
                "key=" + row.key() + ", part=" + row.partition() + ']', e);
        }

        return false;
    }

    /**
     * Adds mvcc {@code entry} with it's history to partition {@code p}.
     *
     * @param cctx Cache context.
     * @param from Node which sent entry.
     * @param history Mvcc entry history.
     * @param topVer Topology version.
     * @param p Partition id.
     * @return {@code True} if the initial value was set for the specified cache entry.
     * @throws IgniteInterruptedCheckedException If interrupted.
     */
    private boolean mvccPreloadEntry(
        GridCacheContext cctx,
        ClusterNode from,
        List<GridCacheMvccEntryInfo> history,
        AffinityTopologyVersion topVer,
        int p
    ) throws IgniteCheckedException {
        assert ctx.database().checkpointLockIsHeldByThread();
        assert !history.isEmpty();

        GridCacheMvccEntryInfo info = history.get(0);

        assert info.key() != null;

        try {
            GridCacheEntryEx cached = null;

            try {
                cached = cctx.cache().entryEx(info.key(), topVer);

                if (log.isTraceEnabled())
                    log.trace("Rebalancing key [key=" + info.key() + ", part=" + p + ", node=" + from.id() + ']');

                if (cached.mvccPreloadEntry(history)) {
                    cached.touch(); // Start tracking.

                    if (cctx.events().isRecordable(EVT_CACHE_REBALANCE_OBJECT_LOADED) && !cached.isInternal())
                        cctx.events().addEvent(cached.partition(), cached.key(), cctx.localNodeId(), null,
                            null, null, EVT_CACHE_REBALANCE_OBJECT_LOADED, null, true, null,
                            false, null, null, null, true);

                    return true;
                }
                else {
                    cached.touch(); // Start tracking.

                    if (log.isTraceEnabled())
                        log.trace("Rebalancing entry is already in cache (will ignore) [key=" + cached.key() +
                            ", part=" + p + ']');
                }
            }
            catch (GridCacheEntryRemovedException ignored) {
                if (log.isTraceEnabled())
                    log.trace("Entry has been concurrently removed while rebalancing (will ignore) [key=" +
                        cached.key() + ", part=" + p + ']');
            }
        }
        catch (IgniteInterruptedCheckedException | ClusterTopologyCheckedException e) {
            throw e;
        }
        catch (IgniteCheckedException e) {
            throw new IgniteCheckedException("Failed to cache rebalanced entry (will stop rebalancing) [local=" +
                ctx.localNode() + ", node=" + from.id() + ", key=" + info.key() + ", part=" + p + ']', e);
        }

        return false;
    }

    /**
     * String representation of demand routine.
     *
     * @param supplier Supplier.
     * @param supplyMsg Supply message.
     */
    private String demandRoutineInfo(UUID supplier, GridDhtPartitionSupplyMessage supplyMsg) {
        return "grp=" + grp.cacheOrGroupName() + ", topVer=" + supplyMsg.topologyVersion() + ", supplier=" + supplier;
    }

    /**
     * Update rebalancing metrics.
     */
    private void updateGroupMetrics() {
        // TODO: IGNITE-11330: Update metrics for touched cache only.
        // Due to historical rebalancing "EstimatedRebalancingKeys" metric is currently calculated for the whole cache
        // group (by partition counters), so "RebalancedKeys" and "RebalancingKeysRate" is calculated in the same way.
        for (GridCacheContext cctx0 : grp.caches()) {
            if (cctx0.statisticsEnabled())
                cctx0.cache().metrics0().onRebalanceKeyReceived();
        }
    }

    /** {@inheritDoc} */
    @Override public String toString() {
        return S.toString(GridDhtPartitionDemander.class, this);
    }

    /**
     *
     */
    public static class RebalanceFuture extends GridFutureAdapter<Boolean> {
        /** */
        private final GridCacheSharedContext<?, ?> ctx;

        /** */
        private final CacheGroupContext grp;

        /** */
        private final IgniteLogger log;

        /** Remaining. */
        private final Map<UUID, IgniteDhtDemandedPartitionsMap> remaining = new HashMap<>();

        /** Missed. */
        private final Map<UUID, Collection<Integer>> missed = new HashMap<>();

        /** Exchange ID. */
        @GridToStringExclude
        private final GridDhtPartitionExchangeId exchId;

        /** Topology version. */
        private final AffinityTopologyVersion topVer;

        /** Unique (per demander) rebalance id. */
        private final long rebalanceId;

        /** The number of rebalance routines. */
        private final long routines;

        /** Used to order rebalance cancellation and supply message processing, they should not overlap.
         * Otherwise partition clearing could start on still rebalancing partition resulting in eviction of
         * partition in OWNING state. */
        private final ReentrantReadWriteLock cancelLock;

        /** Entries batches queued. */
        private final Map<Integer, LongAdder> queued = new HashMap<>();

        /** Entries batches processed. */
        private final Map<Integer, LongAdder> processed = new HashMap<>();

        /** Historical rebalance set. */
        private final Set<Integer> historical = new HashSet<>();

        /**
         * @param grp Cache group.
         * @param assignments Assignments.
         * @param log Logger.
         *
            @param rebalanceId Rebalance id.
         */
        RebalanceFuture(
            CacheGroupContext grp,
            GridDhtPreloaderAssignments assignments,
            IgniteLogger log,
            long rebalanceId) {
            assert assignments != null;

            exchId = assignments.exchangeId();
            topVer = assignments.topologyVersion();

            assignments.forEach((k, v) -> {
                assert v.partitions() != null :
                    "Partitions are null [grp=" + grp.cacheOrGroupName() + ", fromNode=" + k.id() + "]";

                remaining.put(k.id(), v.partitions());

                historical.addAll(v.partitions().historicalSet());

                Stream.concat(v.partitions().historicalSet().stream(), v.partitions().fullSet().stream())
                    .forEach(
                        p -> {
                            queued.put(p, new LongAdder());
                            processed.put(p, new LongAdder());
                        });
            });

            this.routines = remaining.size();

            this.grp = grp;
            this.log = log;
            this.rebalanceId = rebalanceId;

            ctx = grp.shared();

            cancelLock = new ReentrantReadWriteLock();
        }

        /**
         * Dummy future. Will be done by real one.
         */
        RebalanceFuture() {
            this.exchId = null;
            this.topVer = null;
            this.ctx = null;
            this.grp = null;
            this.log = null;
            this.rebalanceId = -1;
            this.routines = 0;
            this.cancelLock = new ReentrantReadWriteLock();
        }

        /**
         * @return Topology version.
         */
        public AffinityTopologyVersion topologyVersion() {
            return topVer;
        }

        /**
         * @param rebalanceId Rebalance id.
         * @return true in case future created for specified {@code rebalanceId}, false in other case.
         */
        private boolean isActual(long rebalanceId) {
            return this.rebalanceId == rebalanceId;
        }

        /**
         * @return Is initial (created at demander creation).
         */
        public boolean isInitial() {
            return topVer == null;
        }

        /**
         * Cancels this future.
         *
         * @return {@code True}.
         */
        @Override public boolean cancel() {
//            U.dumpStack("Rebalancing canceled [grp=" + grp.cacheOrGroupName() + "]");

            // Cancel lock is needed only for case when some message might be on the fly while rebalancing is
            // cancelled.
            cancelLock.writeLock().lock();

            try {
                synchronized (this) {
                    if (isDone())
                        return true;

                    U.log(log, "Cancelled rebalancing from all nodes [grp=" + grp.cacheOrGroupName() +
                        ", topVer=" + topologyVersion() + "]");

                    if (!ctx.kernalContext().isStopping()) {
                        for (UUID nodeId : remaining.keySet())
                            cleanupRemoteContexts(nodeId);
                    }

                    remaining.clear();

                    checkIsDone(true /* cancelled */);
                }

                return true;
            }
            finally {
                cancelLock.writeLock().unlock();
            }
        }

        /**
         * @param nodeId Node id.
         */
        private void cancel(UUID nodeId) {
            synchronized (this) {
                if (isDone())
                    return;

                U.log(log, ("Cancelled rebalancing [grp=" + grp.cacheOrGroupName() +
                    ", supplier=" + nodeId + ", topVer=" + topologyVersion() + ']'));

                cleanupRemoteContexts(nodeId);

                remaining.remove(nodeId);

                onDone(false); // Finishing rebalance future as non completed.

                checkIsDone(); // But will finish syncFuture only when other nodes are preloaded or rebalancing cancelled.
            }
        }

        /**
         * @param nodeId Node id.
         * @param p Partition id.
         */
        private void partitionMissed(UUID nodeId, int p) {
            synchronized (this) {
                if (isDone())
                    return;

                missed.computeIfAbsent(nodeId, k -> new HashSet<>());

                missed.get(nodeId).add(p);
            }
        }

        /**
         * @param nodeId Node id.
         */
        private void cleanupRemoteContexts(UUID nodeId) {
            ClusterNode node = ctx.discovery().node(nodeId);

            if (node == null)
                return;

            GridDhtPartitionDemandMessage d = new GridDhtPartitionDemandMessage(
                // Negative number of id signals that supply context
                // with the same positive id must be cleaned up at the supply node.
                -rebalanceId,
                this.topologyVersion(),
                grp.groupId());

            d.timeout(grp.preloader().timeout());

            try {
                Object rebalanceTopic = GridCachePartitionExchangeManager.rebalanceTopic(0);

                d.topic(rebalanceTopic);

                ctx.io().sendOrderedMessage(node, rebalanceTopic,
                    d.convertIfNeeded(node.version()), grp.ioPolicy(), grp.preloader().timeout());
            }
            catch (IgniteCheckedException ignored) {
                if (log.isDebugEnabled())
                    log.debug("Failed to send failover context cleanup request to node " + nodeId);
            }
        }

        /**
         * @param nodeId Node id.
         * @param p Partition number.
         */
        private void partitionDone(UUID nodeId, int p, boolean updateState) {
            synchronized (this) {
                if (updateState && grp.localWalEnabled()) {
                    boolean owned = grp.topology().own(grp.topology().localPartition(p));

<<<<<<< HEAD
                    System.out.println(grp.cacheOrGroupName() + " own " + p + (owned ? "OWNED" : "MOVED"));
=======
                    if (log.isDebugEnabled())
                        log.debug(grp.cacheOrGroupName() + " own p=" + p + ", owned=" + owned);
>>>>>>> 074575cd
                }

                if (isDone())
                    return;

                if (grp.eventRecordable(EVT_CACHE_REBALANCE_PART_LOADED))
                    rebalanceEvent(p, EVT_CACHE_REBALANCE_PART_LOADED, exchId.discoveryEvent());

                IgniteDhtDemandedPartitionsMap parts = remaining.get(nodeId);

                assert parts != null : "Remaining not found [grp=" + grp.cacheOrGroupName() + ", fromNode=" + nodeId +
                    ", part=" + p + "]";

                boolean rmvd = parts.remove(p);

                assert rmvd : "Partition already done [grp=" + grp.cacheOrGroupName() + ", fromNode=" + nodeId +
                    ", part=" + p + ", left=" + parts + "]";

                if (parts.isEmpty()) {
                    int remainingRoutines = remaining.size() - 1;

                    U.log(log, "Completed " + ((remainingRoutines == 0 ? "(final) " : "") +
                        "rebalancing [grp=" + grp.cacheOrGroupName() +
                        ", supplier=" + nodeId +
                        ", topVer=" + topologyVersion() +
                        ", progress=" + (routines - remainingRoutines) + "/" + routines + "]"));

                    remaining.remove(nodeId);
                }

                checkIsDone();
            }
        }

        /**
         * @param part Partition.
         * @param type Type.
         * @param discoEvt Discovery event.
         */
        private void rebalanceEvent(int part, int type, DiscoveryEvent discoEvt) {
            assert discoEvt != null;

            grp.addRebalanceEvent(part, type, discoEvt.eventNode(), discoEvt.type(), discoEvt.timestamp());
        }

        /**
         * @param type Type.
         * @param discoEvt Discovery event.
         */
        private void rebalanceEvent(int type, DiscoveryEvent discoEvt) {
            rebalanceEvent(-1, type, discoEvt);
        }

        /**
         *
         */
        private void checkIsDone() {
            checkIsDone(false);
        }

        /**
         * @param cancelled Is cancelled.
         */
        private void checkIsDone(boolean cancelled) {
            if (remaining.isEmpty()) {
                sendRebalanceFinishedEvent();

                if (log.isInfoEnabled())
                    log.info("Completed rebalance future: " + this);

                if (log.isDebugEnabled())
                    log.debug("Partitions have been scheduled to resend [reason=" +
                        "Rebalance is done [grp=" + grp.cacheOrGroupName() + "]");

                ctx.exchange().scheduleResendPartitions();

                Collection<Integer> m = new HashSet<>();

                for (Map.Entry<UUID, Collection<Integer>> e : missed.entrySet()) {
                    if (e.getValue() != null && !e.getValue().isEmpty())
                        m.addAll(e.getValue());
                }

                if (!m.isEmpty()) {
                    U.log(log, ("Reassigning partitions that were missed: " + m));

                    onDone(false); //Finished but has missed partitions, will force dummy exchange

                    ctx.exchange().forceReassign(exchId);

                    return;
                }

                if (!cancelled && !grp.preloader().syncFuture().isDone())
                    ((GridFutureAdapter)grp.preloader().syncFuture()).onDone();

                onDone(!cancelled);
            }
        }

        /**
         * @return Collection of supplier nodes. Value {@code empty} means rebalance already finished.
         */
        private synchronized Collection<UUID> remainingNodes() {
            return remaining.keySet();
        }

        /**
         *
         */
        private void sendRebalanceStartedEvent() {
            if (grp.eventRecordable(EVT_CACHE_REBALANCE_STARTED))
                rebalanceEvent(EVT_CACHE_REBALANCE_STARTED, exchId.discoveryEvent());
        }

        /**
         *
         */
        private void sendRebalanceFinishedEvent() {
            if (grp.eventRecordable(EVT_CACHE_REBALANCE_STOPPED))
                rebalanceEvent(EVT_CACHE_REBALANCE_STOPPED, exchId.discoveryEvent());
        }

        /** {@inheritDoc} */
        @Override public String toString() {
            return S.toString(RebalanceFuture.class, this);
        }
    }
}<|MERGE_RESOLUTION|>--- conflicted
+++ resolved
@@ -1384,12 +1384,8 @@
                 if (updateState && grp.localWalEnabled()) {
                     boolean owned = grp.topology().own(grp.topology().localPartition(p));
 
-<<<<<<< HEAD
-                    System.out.println(grp.cacheOrGroupName() + " own " + p + (owned ? "OWNED" : "MOVED"));
-=======
                     if (log.isDebugEnabled())
                         log.debug(grp.cacheOrGroupName() + " own p=" + p + ", owned=" + owned);
->>>>>>> 074575cd
                 }
 
                 if (isDone())
