/*
 * Licensed to the Apache Software Foundation (ASF) under one or more
 * contributor license agreements.  See the NOTICE file distributed with
 * this work for additional information regarding copyright ownership.
 * The ASF licenses this file to You under the Apache License, Version 2.0
 * (the "License"); you may not use this file except in compliance with
 * the License.  You may obtain a copy of the License at
 *
 *      http://www.apache.org/licenses/LICENSE-2.0
 *
 * Unless required by applicable law or agreed to in writing, software
 * distributed under the License is distributed on an "AS IS" BASIS,
 * WITHOUT WARRANTIES OR CONDITIONS OF ANY KIND, either express or implied.
 * See the License for the specific language governing permissions and
 * limitations under the License.
 */

package org.apache.ignite.internal.processors.cache;

import javax.management.MBeanServer;
import java.util.ArrayList;
import java.util.Collection;
import java.util.Collections;
import java.util.HashMap;
import java.util.HashSet;
import java.util.IdentityHashMap;
import java.util.Iterator;
import java.util.List;
import java.util.ListIterator;
import java.util.Map;
import java.util.Optional;
import java.util.Set;
import java.util.UUID;
import java.util.concurrent.ConcurrentHashMap;
import java.util.concurrent.ConcurrentMap;
import java.util.concurrent.CountDownLatch;
import java.util.concurrent.TimeUnit;
import java.util.concurrent.atomic.AtomicBoolean;
import java.util.function.Supplier;
import java.util.stream.Collectors;
import java.util.stream.Stream;
import org.apache.ignite.IgniteCheckedException;
import org.apache.ignite.IgniteCompute;
import org.apache.ignite.IgniteException;
import org.apache.ignite.IgniteSystemProperties;
import org.apache.ignite.cache.CacheExistsException;
import org.apache.ignite.cache.CacheMode;
import org.apache.ignite.cache.QueryEntity;
import org.apache.ignite.cache.affinity.AffinityFunction;
import org.apache.ignite.cache.affinity.AffinityFunctionContext;
import org.apache.ignite.cache.store.CacheStore;
import org.apache.ignite.cache.store.CacheStoreSessionListener;
import org.apache.ignite.cluster.ClusterGroup;
import org.apache.ignite.cluster.ClusterNode;
import org.apache.ignite.configuration.CacheConfiguration;
import org.apache.ignite.configuration.DataRegionConfiguration;
import org.apache.ignite.configuration.DataStorageConfiguration;
import org.apache.ignite.configuration.DeploymentMode;
import org.apache.ignite.configuration.FileSystemConfiguration;
import org.apache.ignite.configuration.NearCacheConfiguration;
import org.apache.ignite.configuration.TransactionConfiguration;
import org.apache.ignite.events.EventType;
import org.apache.ignite.internal.GridKernalContext;
import org.apache.ignite.internal.IgniteClientDisconnectedCheckedException;
import org.apache.ignite.internal.IgniteComponentType;
import org.apache.ignite.internal.IgniteFeatures;
import org.apache.ignite.internal.IgniteInternalFuture;
import org.apache.ignite.internal.IgniteInterruptedCheckedException;
import org.apache.ignite.internal.IgniteTransactionsEx;
import org.apache.ignite.internal.binary.BinaryContext;
import org.apache.ignite.internal.binary.BinaryMarshaller;
import org.apache.ignite.internal.binary.GridBinaryMarshaller;
import org.apache.ignite.internal.cluster.DetachedClusterNode;
import org.apache.ignite.internal.managers.communication.GridIoPolicy;
import org.apache.ignite.internal.managers.discovery.DiscoveryCustomMessage;
import org.apache.ignite.internal.managers.discovery.IgniteDiscoverySpi;
import org.apache.ignite.internal.pagemem.store.IgnitePageStoreManager;
import org.apache.ignite.internal.pagemem.wal.IgniteWriteAheadLogManager;
import org.apache.ignite.internal.processors.GridProcessorAdapter;
import org.apache.ignite.internal.processors.affinity.AffinityTopologyVersion;
import org.apache.ignite.internal.processors.affinity.GridAffinityAssignmentCache;
import org.apache.ignite.internal.processors.cache.binary.CacheObjectBinaryProcessorImpl;
import org.apache.ignite.internal.processors.cache.datastructures.CacheDataStructuresManager;
import org.apache.ignite.internal.processors.cache.distributed.dht.GridDhtCache;
import org.apache.ignite.internal.processors.cache.distributed.dht.GridDhtCacheAdapter;
import org.apache.ignite.internal.processors.cache.distributed.dht.atomic.GridDhtAtomicCache;
import org.apache.ignite.internal.processors.cache.distributed.dht.colocated.GridDhtColocatedCache;
import org.apache.ignite.internal.processors.cache.distributed.dht.preloader.StopCachesOnClientReconnectExchangeTask;
import org.apache.ignite.internal.processors.cache.distributed.dht.topology.GridDhtLocalPartition;
import org.apache.ignite.internal.processors.cache.distributed.dht.topology.GridDhtPartitionTopology;
import org.apache.ignite.internal.processors.cache.distributed.dht.topology.PartitionsEvictManager;
import org.apache.ignite.internal.processors.cache.distributed.near.GridNearAtomicCache;
import org.apache.ignite.internal.processors.cache.distributed.near.GridNearTransactionalCache;
import org.apache.ignite.internal.processors.cache.dr.GridCacheDrManager;
import org.apache.ignite.internal.processors.cache.jta.CacheJtaManagerAdapter;
import org.apache.ignite.internal.processors.cache.local.GridLocalCache;
import org.apache.ignite.internal.processors.cache.local.atomic.GridLocalAtomicCache;
import org.apache.ignite.internal.processors.cache.mvcc.DeadlockDetectionManager;
import org.apache.ignite.internal.processors.cache.mvcc.MvccCachingManager;
import org.apache.ignite.internal.processors.cache.persistence.DataRegion;
import org.apache.ignite.internal.processors.cache.persistence.DatabaseLifecycleListener;
import org.apache.ignite.internal.processors.cache.persistence.DbCheckpointListener;
import org.apache.ignite.internal.processors.cache.persistence.GridCacheDatabaseSharedManager;
import org.apache.ignite.internal.processors.cache.persistence.IgniteCacheDatabaseSharedManager;
import org.apache.ignite.internal.processors.cache.persistence.backup.IgniteBackupManager;
import org.apache.ignite.internal.processors.cache.persistence.file.FilePageStoreManager;
import org.apache.ignite.internal.processors.cache.persistence.freelist.FreeList;
import org.apache.ignite.internal.processors.cache.persistence.metastorage.MetaStorage;
import org.apache.ignite.internal.processors.cache.persistence.metastorage.MetastorageLifecycleListener;
import org.apache.ignite.internal.processors.cache.persistence.metastorage.ReadOnlyMetastorage;
import org.apache.ignite.internal.processors.cache.persistence.partstate.GroupPartitionId;
import org.apache.ignite.internal.processors.cache.persistence.snapshot.IgniteCacheSnapshotManager;
import org.apache.ignite.internal.processors.cache.persistence.snapshot.SnapshotDiscoveryMessage;
import org.apache.ignite.internal.processors.cache.persistence.tree.reuse.ReuseList;
import org.apache.ignite.internal.processors.cache.persistence.wal.FileWriteAheadLogManager;
import org.apache.ignite.internal.processors.cache.distributed.dht.preloader.GridCachePreloadSharedManager;
import org.apache.ignite.internal.processors.cache.query.GridCacheDistributedQueryManager;
import org.apache.ignite.internal.processors.cache.query.GridCacheLocalQueryManager;
import org.apache.ignite.internal.processors.cache.query.GridCacheQueryManager;
import org.apache.ignite.internal.processors.cache.query.continuous.CacheContinuousQueryManager;
import org.apache.ignite.internal.processors.cache.store.CacheStoreManager;
import org.apache.ignite.internal.processors.cache.transactions.IgniteTransactionsImpl;
import org.apache.ignite.internal.processors.cache.transactions.IgniteTxManager;
import org.apache.ignite.internal.processors.cache.version.GridCacheVersionManager;
import org.apache.ignite.internal.processors.cacheobject.IgniteCacheObjectProcessor;
import org.apache.ignite.internal.processors.cluster.ChangeGlobalStateFinishMessage;
import org.apache.ignite.internal.processors.cluster.ChangeGlobalStateMessage;
import org.apache.ignite.internal.processors.cluster.DiscoveryDataClusterState;
import org.apache.ignite.internal.processors.datastructures.DataStructuresProcessor;
import org.apache.ignite.internal.processors.plugin.CachePluginManager;
import org.apache.ignite.internal.processors.query.QuerySchema;
import org.apache.ignite.internal.processors.query.QuerySchemaPatch;
import org.apache.ignite.internal.processors.query.QueryUtils;
import org.apache.ignite.internal.processors.query.schema.SchemaExchangeWorkerTask;
import org.apache.ignite.internal.processors.query.schema.SchemaNodeLeaveExchangeWorkerTask;
import org.apache.ignite.internal.processors.query.schema.message.SchemaAbstractDiscoveryMessage;
import org.apache.ignite.internal.processors.query.schema.message.SchemaProposeDiscoveryMessage;
import org.apache.ignite.internal.processors.service.GridServiceProcessor;
import org.apache.ignite.internal.processors.timeout.GridTimeoutObject;
import org.apache.ignite.internal.suggestions.GridPerformanceSuggestions;
import org.apache.ignite.internal.util.F0;
import org.apache.ignite.internal.util.InitializationProtector;
import org.apache.ignite.internal.util.future.GridCompoundFuture;
import org.apache.ignite.internal.util.future.GridFinishedFuture;
import org.apache.ignite.internal.util.future.GridFutureAdapter;
import org.apache.ignite.internal.util.lang.GridPlainClosure;
import org.apache.ignite.internal.util.lang.IgniteOutClosureX;
import org.apache.ignite.internal.util.lang.IgniteThrowableFunction;
import org.apache.ignite.internal.util.tostring.GridToStringInclude;
import org.apache.ignite.internal.util.typedef.CIX1;
import org.apache.ignite.internal.util.typedef.F;
import org.apache.ignite.internal.util.typedef.T2;
import org.apache.ignite.internal.util.typedef.X;
import org.apache.ignite.internal.util.typedef.internal.A;
import org.apache.ignite.internal.util.typedef.internal.CU;
import org.apache.ignite.internal.util.typedef.internal.S;
import org.apache.ignite.internal.util.typedef.internal.U;
import org.apache.ignite.lang.IgniteBiTuple;
import org.apache.ignite.lang.IgniteClosure;
import org.apache.ignite.lang.IgniteFuture;
import org.apache.ignite.lang.IgniteInClosure;
import org.apache.ignite.lang.IgnitePredicate;
import org.apache.ignite.lang.IgniteRunnable;
import org.apache.ignite.lang.IgniteUuid;
import org.apache.ignite.lifecycle.LifecycleAware;
import org.apache.ignite.marshaller.Marshaller;
import org.apache.ignite.marshaller.MarshallerUtils;
import org.apache.ignite.mxbean.CacheGroupMetricsMXBean;
import org.apache.ignite.mxbean.IgniteMBeanAware;
import org.apache.ignite.plugin.security.SecurityException;
import org.apache.ignite.plugin.security.SecurityPermission;
import org.apache.ignite.spi.IgniteNodeValidationResult;
import org.apache.ignite.spi.discovery.DiscoveryDataBag;
import org.apache.ignite.spi.discovery.DiscoveryDataBag.GridDiscoveryData;
import org.apache.ignite.spi.discovery.DiscoveryDataBag.JoiningNodeDiscoveryData;
import org.jetbrains.annotations.NotNull;
import org.jetbrains.annotations.Nullable;

import static org.apache.ignite.IgniteSystemProperties.IGNITE_CACHE_REMOVED_ENTRIES_TTL;
import static org.apache.ignite.IgniteSystemProperties.IGNITE_SKIP_CONFIGURATION_CONSISTENCY_CHECK;
import static org.apache.ignite.IgniteSystemProperties.getBoolean;
import static org.apache.ignite.cache.CacheAtomicityMode.ATOMIC;
import static org.apache.ignite.cache.CacheAtomicityMode.TRANSACTIONAL_SNAPSHOT;
import static org.apache.ignite.cache.CacheMode.LOCAL;
import static org.apache.ignite.cache.CacheMode.PARTITIONED;
import static org.apache.ignite.cache.CacheMode.REPLICATED;
import static org.apache.ignite.cache.CacheRebalanceMode.SYNC;
import static org.apache.ignite.cache.CacheWriteSynchronizationMode.FULL_SYNC;
import static org.apache.ignite.configuration.DeploymentMode.CONTINUOUS;
import static org.apache.ignite.configuration.DeploymentMode.SHARED;
import static org.apache.ignite.internal.GridComponent.DiscoveryDataExchangeType.CACHE_PROC;
import static org.apache.ignite.internal.IgniteComponentType.JTA;
import static org.apache.ignite.internal.IgniteFeatures.LRT_SYSTEM_USER_TIME_DUMP_SETTINGS;
import static org.apache.ignite.internal.IgniteFeatures.TRANSACTION_OWNER_THREAD_DUMP_PROVIDING;
import static org.apache.ignite.internal.processors.cache.GridCacheUtils.isNearEnabled;
import static org.apache.ignite.internal.processors.cache.GridCacheUtils.isPersistentCache;
import static org.apache.ignite.internal.processors.cache.ValidationOnNodeJoinUtils.validateHashIdResolvers;
import static org.apache.ignite.internal.util.IgniteUtils.doInParallel;

/**
 * Cache processor.
 */
@SuppressWarnings({"unchecked", "TypeMayBeWeakened", "deprecation"})
public class GridCacheProcessor extends GridProcessorAdapter {
    /** Invalid region configuration message. */
    private static final String INVALID_REGION_CONFIGURATION_MESSAGE = "Failed to join node " +
        "(Incompatible data region configuration [region=%s, locNodeId=%s, isPersistenceEnabled=%s, rmtNodeId=%s, isPersistenceEnabled=%s])";

    /** Template of message of failed node join because encryption settings are different for the same cache. */
    private static final String ENCRYPT_MISMATCH_MESSAGE = "Failed to join node to the cluster " +
        "(encryption settings are different for cache '%s' : local=%s, remote=%s.)";

    /** */
    private static final String CACHE_NAME_AND_OPERATION_FORMAT = "[cacheName=%s, operation=%s]";

    /** */
    private static final String CACHE_NAMES_AND_OPERATION_FORMAT = "[cacheNames=%s, operation=%s]";

    /** Enables start caches in parallel. */
    private final boolean IGNITE_ALLOW_START_CACHES_IN_PARALLEL =
        IgniteSystemProperties.getBoolean(IgniteSystemProperties.IGNITE_ALLOW_START_CACHES_IN_PARALLEL, true);

    /** */
    private final boolean keepStaticCacheConfiguration = IgniteSystemProperties.getBoolean(
        IgniteSystemProperties.IGNITE_KEEP_STATIC_CACHE_CONFIGURATION);

    /** Shared cache context. */
    private GridCacheSharedContext<?, ?> sharedCtx;

    /** */
    private final ConcurrentMap<Integer, CacheGroupContext> cacheGrps = new ConcurrentHashMap<>();

    /** Flag that caches were already filtered out. */
    private final AtomicBoolean alreadyFiltered = new AtomicBoolean();

    /** */
    private final Map<String, GridCacheAdapter<?, ?>> caches;

    /** Caches stopped from onKernalStop callback. */
    private final Map<String, GridCacheAdapter> stoppedCaches = new ConcurrentHashMap<>();

    /** Map of proxies. */
    private final ConcurrentHashMap<String, IgniteCacheProxyImpl<?, ?>> jCacheProxies;

    /** Transaction interface implementation. */
    private IgniteTransactionsImpl transactions;

    /** Pending cache starts. */
    private ConcurrentMap<UUID, IgniteInternalFuture> pendingFuts = new ConcurrentHashMap<>();

    /** Template configuration add futures. */
    private ConcurrentMap<String, IgniteInternalFuture> pendingTemplateFuts = new ConcurrentHashMap<>();

    /** Enable/disable cache statistics futures. */
    private ConcurrentMap<UUID, EnableStatisticsFuture> manageStatisticsFuts = new ConcurrentHashMap<>();

    /** The futures for changing transaction timeout on partition map exchange. */
    private ConcurrentMap<UUID, TxTimeoutOnPartitionMapExchangeChangeFuture> txTimeoutOnPartitionMapExchangeFuts =
        new ConcurrentHashMap<>();

    /** */
    private ClusterCachesInfo cachesInfo;

    /** */
    private GridLocalConfigManager locCfgMgr;

    /** */
    private IdentityHashMap<CacheStore, ThreadLocal> sesHolders = new IdentityHashMap<>();

    /** Must use JDK marsh since it is used by discovery to fire custom events. */
    private final Marshaller marsh;

    /** Count down latch for caches. */
    private final CountDownLatch cacheStartedLatch = new CountDownLatch(1);

    /** Internal cache names. */
    private final Set<String> internalCaches;

    /** MBean group for cache group metrics */
    private final String CACHE_GRP_METRICS_MBEAN_GRP = "Cache groups";

    /** Protector of initialization of specific value. */
    private final InitializationProtector initializationProtector = new InitializationProtector();

    /** Cache recovery lifecycle state and actions. */
    private final CacheRecoveryLifecycle recovery = new CacheRecoveryLifecycle();

    /** Tmp storage for meta migration. */
    private MetaStorage.TmpStorage tmpStorage;

    /** Cache configuration splitter. */
    private CacheConfigurationSplitter splitter;

    /** Cache configuration enricher. */
    private CacheConfigurationEnricher enricher;

    /**
     * @param ctx Kernal context.
     */
    public GridCacheProcessor(GridKernalContext ctx) {
        super(ctx);

        caches = new ConcurrentHashMap<>();
        jCacheProxies = new ConcurrentHashMap<>();
        internalCaches = new HashSet<>();

        marsh = MarshallerUtils.jdkMarshaller(ctx.igniteInstanceName());
        splitter = new CacheConfigurationSplitterImpl(marsh);
        enricher = new CacheConfigurationEnricher(marsh, U.resolveClassLoader(ctx.config()));
    }

    /**
     * @param cfg Configuration to check for possible performance issues.
     * @param hasStore {@code True} if store is configured.
     */
    private void suggestOptimizations(CacheConfiguration cfg, boolean hasStore) {
        GridPerformanceSuggestions perf = ctx.performance();

        String msg = "Disable eviction policy (remove from configuration)";

        if (cfg.getEvictionPolicyFactory() != null || cfg.getEvictionPolicy() != null)
            perf.add(msg, false);
        else
            perf.add(msg, true);

        if (cfg.getCacheMode() == PARTITIONED) {
            perf.add("Disable near cache (set 'nearConfiguration' to null)", cfg.getNearConfiguration() == null);

            if (cfg.getAffinity() != null)
                perf.add("Decrease number of backups (set 'backups' to 0)", cfg.getBackups() == 0);
        }

        // Suppress warning if at least one ATOMIC cache found.
        perf.add("Enable ATOMIC mode if not using transactions (set 'atomicityMode' to ATOMIC)",
            cfg.getAtomicityMode() == ATOMIC);

        // Suppress warning if at least one non-FULL_SYNC mode found.
        perf.add("Disable fully synchronous writes (set 'writeSynchronizationMode' to PRIMARY_SYNC or FULL_ASYNC)",
            cfg.getWriteSynchronizationMode() != FULL_SYNC);

        if (hasStore && cfg.isWriteThrough())
            perf.add("Enable write-behind to persistent store (set 'writeBehindEnabled' to true)",
                cfg.isWriteBehindEnabled());
    }

    /**
     * Start cache rebalance.
     */
    public void enableRebalance() {
        for (IgniteCacheProxy c : publicCaches())
            c.rebalance();
    }

    /**
     * Create exchange worker task for custom discovery message.
     *
     * @param msg Custom discovery message.
     * @return Task or {@code null} if message doesn't require any special processing.
     */
    public CachePartitionExchangeWorkerTask exchangeTaskForCustomDiscoveryMessage(DiscoveryCustomMessage msg) {
        if (msg instanceof SchemaAbstractDiscoveryMessage) {
            SchemaAbstractDiscoveryMessage msg0 = (SchemaAbstractDiscoveryMessage)msg;

            if (msg0.exchange())
                return new SchemaExchangeWorkerTask(msg0);
        }
        else if (msg instanceof ClientCacheChangeDummyDiscoveryMessage) {
            ClientCacheChangeDummyDiscoveryMessage msg0 = (ClientCacheChangeDummyDiscoveryMessage)msg;

            return msg0;
        }
        else if (msg instanceof CacheStatisticsModeChangeMessage) {
            CacheStatisticsModeChangeMessage msg0 = (CacheStatisticsModeChangeMessage)msg;

            if (msg0.initial())
                return new CacheStatisticsModeChangeTask(msg0);
        }

        return null;
    }

    /**
     * Process custom exchange task.
     *
     * @param task Task.
     */
    void processCustomExchangeTask(CachePartitionExchangeWorkerTask task) {
        if (task instanceof SchemaExchangeWorkerTask) {
            SchemaAbstractDiscoveryMessage msg = ((SchemaExchangeWorkerTask)task).message();

            if (msg instanceof SchemaProposeDiscoveryMessage) {
                SchemaProposeDiscoveryMessage msg0 = (SchemaProposeDiscoveryMessage)msg;

                ctx.query().onSchemaPropose(msg0);
            }
            else
                U.warn(log, "Unsupported schema discovery message: " + msg);
        }
        else if (task instanceof SchemaNodeLeaveExchangeWorkerTask) {
            SchemaNodeLeaveExchangeWorkerTask task0 = (SchemaNodeLeaveExchangeWorkerTask)task;

            ctx.query().onNodeLeave(task0.node());
        }
        else if (task instanceof ClientCacheChangeDummyDiscoveryMessage) {
            ClientCacheChangeDummyDiscoveryMessage task0 = (ClientCacheChangeDummyDiscoveryMessage)task;

            sharedCtx.affinity().processClientCachesRequests(task0);
        }
        else if (task instanceof ClientCacheUpdateTimeout) {
            ClientCacheUpdateTimeout task0 = (ClientCacheUpdateTimeout)task;

            sharedCtx.affinity().sendClientCacheChangesMessage(task0);
        }
        else if (task instanceof CacheStatisticsModeChangeTask) {
            CacheStatisticsModeChangeTask task0 = (CacheStatisticsModeChangeTask)task;

            processStatisticsModeChange(task0.message());
        }
        else if (task instanceof TxTimeoutOnPartitionMapExchangeChangeTask) {
            TxTimeoutOnPartitionMapExchangeChangeTask task0 = (TxTimeoutOnPartitionMapExchangeChangeTask)task;

            processTxTimeoutOnPartitionMapExchangeChange(task0.message());
        }
        else if (task instanceof StopCachesOnClientReconnectExchangeTask) {
            StopCachesOnClientReconnectExchangeTask task0 = (StopCachesOnClientReconnectExchangeTask)task;

            stopCachesOnClientReconnect(task0.stoppedCaches());

            task0.onDone();
        }
        else if (task instanceof WalStateNodeLeaveExchangeTask) {
            WalStateNodeLeaveExchangeTask task0 = (WalStateNodeLeaveExchangeTask)task;

            sharedCtx.walState().onNodeLeft(task0.node().id());
        }
        else
            U.warn(log, "Unsupported custom exchange task: " + task);
    }

    /**
     * @param ctx Context.
     * @return DHT managers.
     */
    private List<GridCacheManager> dhtManagers(GridCacheContext ctx) {
        return F.asList(ctx.store(), ctx.events(), ctx.evicts(), ctx.queries(), ctx.continuousQueries(),
            ctx.dr());
    }

    /**
     * @param ctx Context.
     * @return Managers present in both, DHT and Near caches.
     */
    @SuppressWarnings("IfMayBeConditional")
    private Collection<GridCacheManager> dhtExcludes(GridCacheContext ctx) {
        if (ctx.config().getCacheMode() == LOCAL || !isNearEnabled(ctx))
            return Collections.emptyList();
        else
            return F.asList(ctx.queries(), ctx.continuousQueries(), ctx.store());
    }

    /**
     * @param cfg Configuration.
     * @param objs Extra components.
     * @throws IgniteCheckedException If failed to inject.
     */
    private void prepare(CacheConfiguration cfg, Collection<Object> objs) throws IgniteCheckedException {
        prepare(cfg, cfg.getAffinity(), false);
        prepare(cfg, cfg.getAffinityMapper(), false);
        prepare(cfg, cfg.getEvictionFilter(), false);
        prepare(cfg, cfg.getInterceptor(), false);

        for (Object obj : objs)
            prepare(cfg, obj, false);
    }

    /**
     * @param cfg Cache configuration.
     * @param rsrc Resource.
     * @param near Near flag.
     * @throws IgniteCheckedException If failed.
     */
    private void prepare(CacheConfiguration cfg, @Nullable Object rsrc, boolean near) throws IgniteCheckedException {
        if (rsrc != null) {
            ctx.resource().injectGeneric(rsrc);

            ctx.resource().injectCacheName(rsrc, cfg.getName());

            registerMbean(rsrc, cfg.getName(), near);
        }
    }

    /**
     * @param cctx Cache context.
     */
    private void cleanup(GridCacheContext cctx) {
        CacheConfiguration cfg = cctx.config();

        cleanup(cfg, cfg.getAffinity(), false);
        cleanup(cfg, cfg.getAffinityMapper(), false);
        cleanup(cfg, cfg.getEvictionFilter(), false);
        cleanup(cfg, cfg.getInterceptor(), false);
        cleanup(cfg, cctx.store().configuredStore(), false);

        if (!CU.isUtilityCache(cfg.getName()) && !CU.isSystemCache(cfg.getName())) {
            unregisterMbean(cctx.cache().localMxBean(), cfg.getName(), false);
            unregisterMbean(cctx.cache().clusterMxBean(), cfg.getName(), false);
        }

        cctx.cleanup();

        cachesInfo.cleanupRemovedCache(cctx.name());
    }

    /**
     * @param grp Cache group.
     */
    private void cleanup(CacheGroupContext grp) {
        CacheConfiguration cfg = grp.config();

        for (Object obj : grp.configuredUserObjects())
            cleanup(cfg, obj, false);

        if (!grp.systemCache() && !U.IGNITE_MBEANS_DISABLED) {
            try {
                ctx.config().getMBeanServer().unregisterMBean(U.makeMBeanName(ctx.igniteInstanceName(),
                    CACHE_GRP_METRICS_MBEAN_GRP, grp.cacheOrGroupName()));
            }
            catch (Throwable e) {
                U.error(log, "Failed to unregister MBean for cache group: " + grp.name(), e);
            }
        }

        grp.metrics().remove();

        cachesInfo.cleanupRemovedGroup(grp.groupId());
    }

    /**
     * @param cfg Cache configuration.
     * @param rsrc Resource.
     * @param near Near flag.
     */
    private void cleanup(CacheConfiguration cfg, @Nullable Object rsrc, boolean near) {
        if (rsrc != null) {
            unregisterMbean(rsrc, cfg.getName(), near);

            try {
                ctx.resource().cleanupGeneric(rsrc);
            }
            catch (IgniteCheckedException e) {
                U.error(log, "Failed to cleanup resource: " + rsrc, e);
            }
        }
    }

    /** {@inheritDoc} */
    @SuppressWarnings({"unchecked"})
    @Override public void start() throws IgniteCheckedException {
        ctx.internalSubscriptionProcessor().registerMetastorageListener(recovery);
        ctx.internalSubscriptionProcessor().registerDatabaseListener(recovery);

        cachesInfo = new ClusterCachesInfo(ctx);

        DeploymentMode depMode = ctx.config().getDeploymentMode();

        if (!F.isEmpty(ctx.config().getCacheConfiguration())) {
            if (depMode != CONTINUOUS && depMode != SHARED)
                U.warn(log, "Deployment mode for cache is not CONTINUOUS or SHARED " +
                    "(it is recommended that you change deployment mode and restart): " + depMode);
        }

        initializeInternalCacheNames();

        Collection<CacheStoreSessionListener> sessionListeners =
            CU.startStoreSessionListeners(ctx, ctx.config().getCacheStoreSessionListenerFactories());

        sharedCtx = createSharedContext(ctx, sessionListeners);

        locCfgMgr = new GridLocalConfigManager(this, ctx);

        transactions = new IgniteTransactionsImpl(sharedCtx, null);

        // Start shared managers.
        for (GridCacheSharedManager mgr : sharedCtx.managers())
            mgr.start(sharedCtx);

        if (!ctx.isDaemon() && (!CU.isPersistenceEnabled(ctx.config())) || ctx.config().isClientMode()) {
            CacheJoinNodeDiscoveryData data = locCfgMgr.restoreCacheConfigurations();

            if (data != null)
                cachesInfo.onStart(data);
        }

        if (log.isDebugEnabled())
            log.debug("Started cache processor.");

        ctx.state().cacheProcessorStarted();
        ctx.authentication().cacheProcessorStarted();
    }


    /**
     * @param cfg Initializes cache configuration with proper defaults.
     * @param cacheObjCtx Cache object context.
     * @throws IgniteCheckedException If configuration is not valid.
     */
    void initialize(CacheConfiguration cfg, CacheObjectContext cacheObjCtx) throws IgniteCheckedException {
        CU.initializeConfigDefaults(log, cfg, cacheObjCtx);

        ctx.coordinators().preProcessCacheConfiguration(cfg);
        ctx.igfsHelper().preProcessCacheConfiguration(cfg);
    }

    /**
     * Initialize internal cache names
     */
    private void initializeInternalCacheNames() {
        FileSystemConfiguration[] igfsCfgs = ctx.grid().configuration().getFileSystemConfiguration();

        if (igfsCfgs != null) {
            for (FileSystemConfiguration igfsCfg : igfsCfgs) {
                internalCaches.add(igfsCfg.getMetaCacheConfiguration().getName());
                internalCaches.add(igfsCfg.getDataCacheConfiguration().getName());
            }
        }

        if (IgniteComponentType.HADOOP.inClassPath())
            internalCaches.add(CU.SYS_CACHE_HADOOP_MR);
    }

    /**
     * @param grpId Group ID.
     * @return Cache group.
     */
    @Nullable public CacheGroupContext cacheGroup(int grpId) {
        return cacheGrps.get(grpId);
    }

    /**
     * @return Cache groups.
     */
    public Collection<CacheGroupContext> cacheGroups() {
        return cacheGrps.values();
    }

    /** {@inheritDoc} */
    @Override public void onKernalStart(boolean active) throws IgniteCheckedException {
        if (ctx.isDaemon())
            return;

        try {
            boolean checkConsistency = !getBoolean(IGNITE_SKIP_CONFIGURATION_CONSISTENCY_CHECK);

            if (checkConsistency)
                ValidationOnNodeJoinUtils.checkConsistency(ctx, log);

            cachesInfo.onKernalStart(checkConsistency);

            sharedCtx.walState().onKernalStart();

            ctx.query().onCacheKernalStart();

            sharedCtx.exchange().onKernalStart(active, false);
        }
        finally {
            cacheStartedLatch.countDown();
        }

        if (!ctx.clientNode())
            addRemovedItemsCleanupTask(Long.getLong(IGNITE_CACHE_REMOVED_ENTRIES_TTL, 10_000));

        // Notify shared managers.
        for (GridCacheSharedManager mgr : sharedCtx.managers())
            mgr.onKernalStart(active);

        // Escape if cluster inactive.
        if (!active)
            return;

        if (ctx.service() instanceof GridServiceProcessor)
            ((GridServiceProcessor)ctx.service()).onUtilityCacheStarted();

        final AffinityTopologyVersion startTopVer = ctx.discovery().localJoin().joinTopologyVersion();

        final List<IgniteInternalFuture> syncFuts = new ArrayList<>(caches.size());

        sharedCtx.forAllCaches(new CIX1<GridCacheContext>() {
            @Override public void applyx(GridCacheContext cctx) {
                CacheConfiguration cfg = cctx.config();

                if (cctx.affinityNode() &&
                    cfg.getRebalanceMode() == SYNC &&
                    startTopVer.equals(cctx.startTopologyVersion())) {
                    CacheMode cacheMode = cfg.getCacheMode();

                    if (cacheMode == REPLICATED || (cacheMode == PARTITIONED && cfg.getRebalanceDelay() >= 0))
                        // Need to wait outside to avoid a deadlock
                        syncFuts.add(cctx.preloader().syncFuture());
                }
            }
        });

        for (int i = 0, size = syncFuts.size(); i < size; i++)
            syncFuts.get(i).get();
    }

    /**
     * @param timeout Cleanup timeout.
     */
    private void addRemovedItemsCleanupTask(long timeout) {
        ctx.timeout().addTimeoutObject(new RemovedItemsCleanupTask(timeout));
    }

    /** {@inheritDoc} */
    @Override public void stop(boolean cancel) throws IgniteCheckedException {
        stopCaches(cancel);

        List<? extends GridCacheSharedManager<?, ?>> mgrs = sharedCtx.managers();

        for (ListIterator<? extends GridCacheSharedManager<?, ?>> it = mgrs.listIterator(mgrs.size()); it.hasPrevious(); ) {
            GridCacheSharedManager<?, ?> mgr = it.previous();

            mgr.stop(cancel);
        }

        CU.stopStoreSessionListeners(ctx, sharedCtx.storeSessionListeners());

        sharedCtx.cleanup();

        if (log.isDebugEnabled())
            log.debug("Stopped cache processor.");
    }

    /**
     * @param cancel Cancel.
     */
    public void stopCaches(boolean cancel) {
        for (String cacheName : locCfgMgr.stopSequence()) {
            GridCacheAdapter<?, ?> cache = stoppedCaches.remove(cacheName);

            if (cache != null)
                stopCache(cache, cancel, false);
        }

        for (GridCacheAdapter<?, ?> cache : stoppedCaches.values()) {
            if (cache == stoppedCaches.remove(cache.name()))
                stopCache(cache, cancel, false);
        }

        for (CacheGroupContext grp : cacheGrps.values())
            stopCacheGroup(grp.groupId());
    }

    /**
     * Blocks all available gateways
     */
    public void blockGateways() {
        for (IgniteCacheProxyImpl<?, ?> proxy : jCacheProxies.values())
            proxy.context0().gate().onStopped();
    }

    /** {@inheritDoc} */
    @Override public void onKernalStop(boolean cancel) {
        cacheStartedLatch.countDown();

        GridCachePartitionExchangeManager<Object, Object> exch = context().exchange();

        // Stop exchange manager first so that we call onKernalStop on all caches.
        // No new caches should be added after this point.
        exch.onKernalStop(cancel);

        sharedCtx.mvcc().onStop();

        for (CacheGroupContext grp : cacheGrps.values())
            grp.onKernalStop();

        onKernalStopCaches(cancel);

        cancelFutures();

        List<? extends GridCacheSharedManager<?, ?>> sharedMgrs = sharedCtx.managers();

        for (ListIterator<? extends GridCacheSharedManager<?, ?>> it = sharedMgrs.listIterator(sharedMgrs.size());
            it.hasPrevious(); ) {
            GridCacheSharedManager<?, ?> mgr = it.previous();

            if (mgr != exch)
                mgr.onKernalStop(cancel);
        }
    }

    /**
     * @param cancel Cancel.
     */
    public void onKernalStopCaches(boolean cancel) {
        IgniteCheckedException affErr =
            new IgniteCheckedException("Failed to wait for topology update, node is stopping.");

        for (CacheGroupContext grp : cacheGrps.values()) {
            GridAffinityAssignmentCache aff = grp.affinity();

            aff.cancelFutures(affErr);
        }

        for (String cacheName : locCfgMgr.stopSequence()) {
            GridCacheAdapter<?, ?> cache = caches.remove(cacheName);

            if (cache != null) {
                stoppedCaches.put(cacheName, cache);

                onKernalStop(cache, cancel);
            }
        }

        for (Map.Entry<String, GridCacheAdapter<?, ?>> entry : caches.entrySet()) {
            GridCacheAdapter<?, ?> cache = entry.getValue();

            if (cache == caches.remove(entry.getKey())) {
                stoppedCaches.put(entry.getKey(), cache);

                onKernalStop(entry.getValue(), cancel);
            }
        }
    }

    /** {@inheritDoc} */
    @Override public void onDisconnected(IgniteFuture<?> reconnectFut) throws IgniteCheckedException {
        IgniteClientDisconnectedCheckedException err = new IgniteClientDisconnectedCheckedException(
            ctx.cluster().clientReconnectFuture(),
            "Failed to execute dynamic cache change request, client node disconnected.");

        for (IgniteInternalFuture fut : pendingFuts.values())
            ((GridFutureAdapter)fut).onDone(err);

        for (IgniteInternalFuture fut : pendingTemplateFuts.values())
            ((GridFutureAdapter)fut).onDone(err);

        for (EnableStatisticsFuture fut : manageStatisticsFuts.values())
            fut.onDone(err);

        for (TxTimeoutOnPartitionMapExchangeChangeFuture fut : txTimeoutOnPartitionMapExchangeFuts.values())
            fut.onDone(err);

        for (CacheGroupContext grp : cacheGrps.values())
            grp.onDisconnected(reconnectFut);

        for (GridCacheAdapter cache : caches.values()) {
            GridCacheContext cctx = cache.context();

            cctx.gate().onDisconnected(reconnectFut);

            List<GridCacheManager> mgrs = cache.context().managers();

            for (ListIterator<GridCacheManager> it = mgrs.listIterator(mgrs.size()); it.hasPrevious(); ) {
                GridCacheManager mgr = it.previous();

                mgr.onDisconnected(reconnectFut);
            }
        }

        sharedCtx.onDisconnected(reconnectFut);

        cachesInfo.onDisconnected();
    }

    /**
     * @param cctx Cache context.
     * @param stoppedCaches List where stopped cache should be added.
     */
    private void stopCacheOnReconnect(GridCacheContext cctx, List<GridCacheAdapter> stoppedCaches) {
        cctx.gate().reconnected(true);

        sharedCtx.removeCacheContext(cctx);

        caches.remove(cctx.name());

        completeProxyInitialize(cctx.name());

        jCacheProxies.remove(cctx.name());

        stoppedCaches.add(cctx.cache());
    }

    /** {@inheritDoc} */
    @Override public IgniteInternalFuture<?> onReconnected(boolean clusterRestarted) throws IgniteCheckedException {
        List<GridCacheAdapter> reconnected = new ArrayList<>(caches.size());

        DiscoveryDataClusterState state = ctx.state().clusterState();

        boolean active = state.active() && !state.transition();

        ClusterCachesReconnectResult reconnectRes = cachesInfo.onReconnected(active, state.transition());

        final List<GridCacheAdapter> stoppedCaches = new ArrayList<>();

        for (final GridCacheAdapter cache : caches.values()) {
            boolean stopped = reconnectRes.stoppedCacheGroups().contains(cache.context().groupId())
                || reconnectRes.stoppedCaches().contains(cache.name());

            if (stopped)
                stopCacheOnReconnect(cache.context(), stoppedCaches);
            else {
                cache.onReconnected();

                reconnected.add(cache);

                if (cache.context().userCache()) {
                    // Re-create cache structures inside indexing in order to apply recent schema changes.
                    GridCacheContextInfo cacheInfo = new GridCacheContextInfo(cache.context(), false);

                    DynamicCacheDescriptor desc = cacheDescriptor(cacheInfo.name());

                    assert desc != null : cacheInfo.name();

                    boolean rmvIdx = !cache.context().group().persistenceEnabled();

                    ctx.query().onCacheStop0(cacheInfo, rmvIdx);
                    ctx.query().onCacheStart0(cacheInfo, desc.schema(), desc.sql());
                }
            }
        }

        final Set<Integer> stoppedGrps = reconnectRes.stoppedCacheGroups();

        for (CacheGroupContext grp : cacheGrps.values()) {
            if (stoppedGrps.contains(grp.groupId()))
                cacheGrps.remove(grp.groupId());
            else
                grp.onReconnected();
        }

        sharedCtx.onReconnected(active);

        for (GridCacheAdapter cache : reconnected)
            cache.context().gate().reconnected(false);

        if (!stoppedCaches.isEmpty())
            return sharedCtx.exchange().deferStopCachesOnClientReconnect(stoppedCaches);

        return null;
    }

    /**
     * Initialize query infrastructure for not started cache.
     *
     * @param cacheDesc Cache descriptor.
     * @throws IgniteCheckedException If failed.
     */
    public void initQueryStructuresForNotStartedCache(DynamicCacheDescriptor cacheDesc) throws IgniteCheckedException {
        QuerySchema schema = cacheDesc.schema() != null ? cacheDesc.schema() : new QuerySchema();

        GridCacheContextInfo cacheInfo = new GridCacheContextInfo(cacheDesc);

        ctx.query().onCacheStart(cacheInfo, schema, cacheDesc.sql());
    }

    /**
     * @param cache Cache to stop.
     * @param cancel Cancel flag.
     * @param destroy Destroy data flag. Setting to <code>true</code> will remove all cache data.
     */
    @SuppressWarnings({"unchecked"})
    private void stopCache(GridCacheAdapter<?, ?> cache, boolean cancel, boolean destroy) {
        GridCacheContext ctx = cache.context();

        try {
            if (!cache.isNear() && ctx.shared().wal() != null) {
                try {
                    ctx.shared().wal().flush(null, false);
                }
                catch (IgniteCheckedException e) {
                    U.error(log, "Failed to flush write-ahead log on cache stop " +
                        "[cache=" + ctx.name() + "]", e);
                }
            }

            sharedCtx.removeCacheContext(ctx);

            cache.stop();

            GridCacheContextInfo cacheInfo = new GridCacheContextInfo(ctx, false);

            ctx.kernalContext().query().onCacheStop(cacheInfo, !cache.context().group().persistenceEnabled() || destroy);

            if (isNearEnabled(ctx)) {
                GridDhtCacheAdapter dht = ctx.near().dht();

                // Check whether dht cache has been started.
                if (dht != null) {
                    dht.stop();

                    GridCacheContext<?, ?> dhtCtx = dht.context();

                    List<GridCacheManager> dhtMgrs = dhtManagers(dhtCtx);

                    for (ListIterator<GridCacheManager> it = dhtMgrs.listIterator(dhtMgrs.size()); it.hasPrevious(); ) {
                        GridCacheManager mgr = it.previous();

                        mgr.stop(cancel, destroy);
                    }
                }
            }

            List<GridCacheManager> mgrs = ctx.managers();

            Collection<GridCacheManager> excludes = dhtExcludes(ctx);

            // Reverse order.
            for (ListIterator<GridCacheManager> it = mgrs.listIterator(mgrs.size()); it.hasPrevious(); ) {
                GridCacheManager mgr = it.previous();

                if (!excludes.contains(mgr))
                    mgr.stop(cancel, destroy);
            }

            ctx.kernalContext().continuous().onCacheStop(ctx);

            ctx.kernalContext().cache().context().snapshot().onCacheStop(ctx, destroy);

            ctx.kernalContext().coordinators().onCacheStop(ctx);

            ctx.group().stopCache(ctx, destroy);

            U.stopLifecycleAware(log, lifecycleAwares(ctx.group(), cache.configuration(), ctx.store().configuredStore()));

            IgnitePageStoreManager pageStore;

            if (destroy && (pageStore = sharedCtx.pageStore()) != null) {
                try {
                    pageStore.removeCacheData(new StoredCacheData(ctx.config()));
                }
                catch (IgniteCheckedException e) {
                    U.error(log, "Failed to delete cache configuration data while destroying cache" +
                        "[cache=" + ctx.name() + "]", e);
                }
            }

            if (log.isInfoEnabled()) {
                if (ctx.group().sharedGroup())
                    log.info("Stopped cache [cacheName=" + cache.name() + ", group=" + ctx.group().name() + ']');
                else
                    log.info("Stopped cache [cacheName=" + cache.name() + ']');
            }
        }
        finally {
            cleanup(ctx);
        }
    }

    /**
     * @throws IgniteCheckedException If failed to wait.
     */
    public void awaitStarted() throws IgniteCheckedException {
        U.await(cacheStartedLatch);
    }

    /**
     * @param cache Cache.
     * @throws IgniteCheckedException If failed.
     */
    private void onKernalStart(GridCacheAdapter<?, ?> cache) throws IgniteCheckedException {
        GridCacheContext<?, ?> ctx = cache.context();

        // Start DHT cache as well.
        if (isNearEnabled(ctx)) {
            GridDhtCacheAdapter dht = ctx.near().dht();

            GridCacheContext<?, ?> dhtCtx = dht.context();

            for (GridCacheManager mgr : dhtManagers(dhtCtx))
                mgr.onKernalStart();

            dht.onKernalStart();

            if (log.isDebugEnabled())
                log.debug("Executed onKernalStart() callback for DHT cache: " + dht.name());
        }

        for (GridCacheManager mgr : F.view(ctx.managers(), F0.notContains(dhtExcludes(ctx))))
            mgr.onKernalStart();

        cache.onKernalStart();

        if (ctx.events().isRecordable(EventType.EVT_CACHE_STARTED))
            ctx.events().addEvent(EventType.EVT_CACHE_STARTED);

        if (log.isDebugEnabled())
            log.debug("Executed onKernalStart() callback for cache [name=" + cache.name() + ", mode=" +
                cache.configuration().getCacheMode() + ']');
    }

    /**
     * @param cache Cache to stop.
     * @param cancel Cancel flag.
     */
    @SuppressWarnings("unchecked")
    private void onKernalStop(GridCacheAdapter<?, ?> cache, boolean cancel) {
        GridCacheContext ctx = cache.context();

        if (isNearEnabled(ctx)) {
            GridDhtCacheAdapter dht = ctx.near().dht();

            if (dht != null) {
                GridCacheContext<?, ?> dhtCtx = dht.context();

                for (GridCacheManager mgr : dhtManagers(dhtCtx))
                    mgr.onKernalStop(cancel);

                dht.onKernalStop();
            }
        }

        List<GridCacheManager> mgrs = ctx.managers();

        Collection<GridCacheManager> excludes = dhtExcludes(ctx);

        // Reverse order.
        for (ListIterator<GridCacheManager> it = mgrs.listIterator(mgrs.size()); it.hasPrevious(); ) {
            GridCacheManager mgr = it.previous();

            if (!excludes.contains(mgr))
                mgr.onKernalStop(cancel);
        }

        cache.onKernalStop();

        if (!ctx.isRecoveryMode() && ctx.events().isRecordable(EventType.EVT_CACHE_STOPPED))
            ctx.events().addEvent(EventType.EVT_CACHE_STOPPED);
    }

    /**
     * @param cfg Cache configuration to use to create cache.
     * @param grp Cache group.
     * @param pluginMgr Cache plugin manager.
     * @param desc Cache descriptor.
     * @param locStartTopVer Current topology version.
     * @param cacheObjCtx Cache object context.
     * @param affNode {@code True} if local node affinity node.
     * @param updatesAllowed Updates allowed flag.
     * @param disabledAfterStart If true, then we will discard restarting state from proxies. If false then we will
     * change state of proxies to restarting
     * @return Cache context.
     * @throws IgniteCheckedException If failed to create cache.
     */
    private GridCacheContext<?, ?> createCacheContext(
        CacheConfiguration<?, ?> cfg,
        CacheGroupContext grp,
        @Nullable CachePluginManager pluginMgr,
        DynamicCacheDescriptor desc,
        AffinityTopologyVersion locStartTopVer,
        CacheObjectContext cacheObjCtx,
        boolean affNode,
        boolean updatesAllowed,
        boolean disabledAfterStart,
        boolean recoveryMode
    ) throws IgniteCheckedException {
        assert cfg != null;

        if (cfg.getCacheStoreFactory() instanceof GridCacheLoaderWriterStoreFactory) {
            GridCacheLoaderWriterStoreFactory factory = (GridCacheLoaderWriterStoreFactory)cfg.getCacheStoreFactory();

            prepare(cfg, factory.loaderFactory(), false);
            prepare(cfg, factory.writerFactory(), false);
        }
        else
            prepare(cfg, cfg.getCacheStoreFactory(), false);

        CacheStore cfgStore = cfg.getCacheStoreFactory() != null ? cfg.getCacheStoreFactory().create() : null;

        ValidationOnNodeJoinUtils.validate(ctx.config(), cfg, desc.cacheType(), cfgStore, ctx, log, (x, y) -> {
            try {
                assertParameter(x, y);
            }
            catch (IgniteCheckedException ex) {
                return ex;
            }

            return null;
        });

        if (pluginMgr == null)
            pluginMgr = new CachePluginManager(ctx, cfg);

        pluginMgr.validate();

        if (!recoveryMode && cfg.getAtomicityMode() == TRANSACTIONAL_SNAPSHOT && grp.affinityNode())
            sharedCtx.coordinators().ensureStarted();

        sharedCtx.jta().registerCache(cfg);

        // Skip suggestions for internal caches.
        if (desc.cacheType().userCache())
            suggestOptimizations(cfg, cfgStore != null);

        Collection<Object> toPrepare = new ArrayList<>();

        if (cfgStore instanceof GridCacheLoaderWriterStore) {
            toPrepare.add(((GridCacheLoaderWriterStore)cfgStore).loader());
            toPrepare.add(((GridCacheLoaderWriterStore)cfgStore).writer());
        }
        else
            toPrepare.add(cfgStore);

        prepare(cfg, toPrepare);

        U.startLifecycleAware(lifecycleAwares(grp, cfg, cfgStore));

        boolean nearEnabled = GridCacheUtils.isNearEnabled(cfg);

        CacheCompressionManager compressMgr = new CacheCompressionManager();
        GridCacheAffinityManager affMgr = new GridCacheAffinityManager();
        GridCacheEventManager evtMgr = new GridCacheEventManager();
        CacheEvictionManager evictMgr = (nearEnabled || cfg.isOnheapCacheEnabled())
            ? new GridCacheEvictionManager()
            : new CacheOffheapEvictionManager();
        GridCacheQueryManager qryMgr = queryManager(cfg);
        CacheContinuousQueryManager contQryMgr = new CacheContinuousQueryManager();
        CacheDataStructuresManager dataStructuresMgr = new CacheDataStructuresManager();
        GridCacheTtlManager ttlMgr = new GridCacheTtlManager();

        CacheConflictResolutionManager rslvrMgr = pluginMgr.createComponent(CacheConflictResolutionManager.class);
        GridCacheDrManager drMgr = pluginMgr.createComponent(GridCacheDrManager.class);
        CacheStoreManager storeMgr = pluginMgr.createComponent(CacheStoreManager.class);

        if (cfgStore == null)
            storeMgr.initialize(cfgStore, sesHolders);
        else
            initializationProtector.protect(
                cfgStore,
                () -> storeMgr.initialize(cfgStore, sesHolders)
            );

        GridCacheContext<?, ?> cacheCtx = new GridCacheContext(
            ctx,
            sharedCtx,
            cfg,
            grp,
            desc.cacheType(),
            locStartTopVer,
            desc.deploymentId(),
            affNode,
            updatesAllowed,
            desc.cacheConfiguration().isStatisticsEnabled(),
            recoveryMode,
            /*
             * Managers in starting order!
             * ===========================
             */
            compressMgr,
            evtMgr,
            storeMgr,
            evictMgr,
            qryMgr,
            contQryMgr,
            dataStructuresMgr,
            ttlMgr,
            drMgr,
            rslvrMgr,
            pluginMgr,
            affMgr
        );

        cacheCtx.cacheObjectContext(cacheObjCtx);

        GridCacheAdapter cache = null;

        switch (cfg.getCacheMode()) {
            case LOCAL: {
                switch (cfg.getAtomicityMode()) {
                    case TRANSACTIONAL:
                    case TRANSACTIONAL_SNAPSHOT: {
                        cache = new GridLocalCache(cacheCtx);

                        break;
                    }
                    case ATOMIC: {
                        cache = new GridLocalAtomicCache(cacheCtx);

                        break;
                    }

                    default: {
                        assert false : "Invalid cache atomicity mode: " + cfg.getAtomicityMode();
                    }
                }

                break;
            }
            case PARTITIONED:
            case REPLICATED: {
                if (nearEnabled) {
                    switch (cfg.getAtomicityMode()) {
                        case TRANSACTIONAL:
                        case TRANSACTIONAL_SNAPSHOT: {
                            cache = new GridNearTransactionalCache(cacheCtx);

                            break;
                        }
                        case ATOMIC: {
                            cache = new GridNearAtomicCache(cacheCtx);

                            break;
                        }

                        default: {
                            assert false : "Invalid cache atomicity mode: " + cfg.getAtomicityMode();
                        }
                    }
                }
                else {
                    switch (cfg.getAtomicityMode()) {
                        case TRANSACTIONAL:
                        case TRANSACTIONAL_SNAPSHOT: {
                            cache = cacheCtx.affinityNode() ?
                                new GridDhtColocatedCache(cacheCtx) :
                                new GridDhtColocatedCache(cacheCtx, new GridNoStorageCacheMap());

                            break;
                        }
                        case ATOMIC: {
                            cache = cacheCtx.affinityNode() ?
                                new GridDhtAtomicCache(cacheCtx) :
                                new GridDhtAtomicCache(cacheCtx, new GridNoStorageCacheMap());

                            break;
                        }

                        default: {
                            assert false : "Invalid cache atomicity mode: " + cfg.getAtomicityMode();
                        }
                    }
                }

                break;
            }

            default: {
                assert false : "Invalid cache mode: " + cfg.getCacheMode();
            }
        }

        cache.active(!disabledAfterStart);

        cacheCtx.cache(cache);

        GridCacheContext<?, ?> ret = cacheCtx;

        /*
         * Create DHT cache.
         * ================
         */
        if (cfg.getCacheMode() != LOCAL && nearEnabled) {
            /*
             * Specifically don't create the following managers
             * here and reuse the one from Near cache:
             * 1. GridCacheVersionManager
             * 2. GridCacheIoManager
             * 3. GridCacheDeploymentManager
             * 4. GridCacheQueryManager (note, that we start it for DHT cache though).
             * 5. CacheContinuousQueryManager (note, that we start it for DHT cache though).
             * 6. GridCacheDgcManager
             * 7. GridCacheTtlManager.
             * ===============================================
             */
            evictMgr = cfg.isOnheapCacheEnabled() ? new GridCacheEvictionManager() : new CacheOffheapEvictionManager();
            evtMgr = new GridCacheEventManager();
            pluginMgr = new CachePluginManager(ctx, cfg);
            drMgr = pluginMgr.createComponent(GridCacheDrManager.class);

            cacheCtx = new GridCacheContext(
                ctx,
                sharedCtx,
                cfg,
                grp,
                desc.cacheType(),
                locStartTopVer,
                desc.deploymentId(),
                affNode,
                true,
                desc.cacheConfiguration().isStatisticsEnabled(),
                recoveryMode,
                /*
                 * Managers in starting order!
                 * ===========================
                 */
                compressMgr,
                evtMgr,
                storeMgr,
                evictMgr,
                qryMgr,
                contQryMgr,
                dataStructuresMgr,
                ttlMgr,
                drMgr,
                rslvrMgr,
                pluginMgr,
                affMgr
            );

            cacheCtx.cacheObjectContext(cacheObjCtx);

            GridDhtCacheAdapter dht = null;

            switch (cfg.getAtomicityMode()) {
                case TRANSACTIONAL:
                case TRANSACTIONAL_SNAPSHOT: {
                    assert cache instanceof GridNearTransactionalCache;

                    GridNearTransactionalCache near = (GridNearTransactionalCache)cache;

                    GridDhtCache dhtCache = cacheCtx.affinityNode() ?
                        new GridDhtCache(cacheCtx) :
                        new GridDhtCache(cacheCtx, new GridNoStorageCacheMap());

                    dhtCache.near(near);

                    near.dht(dhtCache);

                    dht = dhtCache;

                    break;
                }
                case ATOMIC: {
                    assert cache instanceof GridNearAtomicCache;

                    GridNearAtomicCache near = (GridNearAtomicCache)cache;

                    GridDhtAtomicCache dhtCache = cacheCtx.affinityNode() ?
                        new GridDhtAtomicCache(cacheCtx) :
                        new GridDhtAtomicCache(cacheCtx, new GridNoStorageCacheMap());

                    dhtCache.near(near);

                    near.dht(dhtCache);

                    dht = dhtCache;

                    break;
                }

                default: {
                    assert false : "Invalid cache atomicity mode: " + cfg.getAtomicityMode();
                }
            }

            cacheCtx.cache(dht);
        }

        if (!CU.isUtilityCache(cache.name()) && !CU.isSystemCache(cache.name())) {
            registerMbean(cache.localMxBean(), cache.name(), false);
            registerMbean(cache.clusterMxBean(), cache.name(), false);
        }

        return ret;
    }

    /**
     * @param reqs Cache requests to start.
     * @param fut Completable future.
     */
    public void registrateProxyRestart(Map<String, DynamicCacheChangeRequest> reqs, GridFutureAdapter<?> fut) {
        for (IgniteCacheProxyImpl<?, ?> proxy : jCacheProxies.values()) {
            if (reqs.containsKey(proxy.getName()) &&
                proxy.isRestarting() &&
                !reqs.get(proxy.getName()).disabledAfterStart()
            )
                proxy.registrateFutureRestart(fut);
        }
    }

    /**
     * @param reqs Cache requests to start.
     * @param initVer Init exchange version.
     * @param doneVer Finish excahnge vertison.
     */
    public void completeProxyRestart(
        Map<String, DynamicCacheChangeRequest> reqs,
        AffinityTopologyVersion initVer,
        AffinityTopologyVersion doneVer
    ) {
        if (initVer == null || doneVer == null)
            return;

        for (GridCacheAdapter<?, ?> cache : caches.values()) {
            GridCacheContext<?, ?> cacheCtx = cache.context();

            if (reqs.containsKey(cache.name()) ||
                (cacheCtx.startTopologyVersion().compareTo(initVer) <= 0 ||
                    cacheCtx.startTopologyVersion().compareTo(doneVer) <= 0))
                completeProxyInitialize(cache.name());

            if (
                cacheCtx.startTopologyVersion().compareTo(initVer) >= 0 &&
                    cacheCtx.startTopologyVersion().compareTo(doneVer) <= 0
            ) {
                IgniteCacheProxyImpl<?, ?> proxy = jCacheProxies.get(cache.name());

                boolean canRestart = true;

                DynamicCacheChangeRequest req = reqs.get(cache.name());

                if (req != null) {
                    canRestart = !req.disabledAfterStart();
                }

                if (proxy != null && proxy.isRestarting() && canRestart) {
                    proxy.onRestarted(cacheCtx, cache);

                    if (cacheCtx.dataStructuresCache())
                        ctx.dataStructures().restart(cache.name(), proxy.internalProxy());
                }
            }
        }
    }

    /**
     * Gets a collection of currently started caches.
     *
     * @return Collection of started cache names.
     */
    public Collection<String> cacheNames() {
        return F.viewReadOnly(cacheDescriptors().values(),
            new IgniteClosure<DynamicCacheDescriptor, String>() {
                @Override public String apply(DynamicCacheDescriptor desc) {
                    return desc.cacheConfiguration().getName();
                }
            });
    }

    /**
     * Gets public cache that can be used for query execution. If cache isn't created on current node it will be
     * started.
     *
     * @param start Start cache.
     * @param inclLoc Include local caches.
     * @return Cache or {@code null} if there is no suitable cache.
     */
    public IgniteCacheProxy<?, ?> getOrStartPublicCache(boolean start, boolean inclLoc) throws IgniteCheckedException {
        // Try to find started cache first.
        for (Map.Entry<String, GridCacheAdapter<?, ?>> e : caches.entrySet()) {
            if (!e.getValue().context().userCache())
                continue;

            CacheConfiguration ccfg = e.getValue().configuration();

            String cacheName = ccfg.getName();

            if ((inclLoc || ccfg.getCacheMode() != LOCAL))
                return publicJCache(cacheName);
        }

        if (start) {
            for (Map.Entry<String, DynamicCacheDescriptor> e : cachesInfo.registeredCaches().entrySet()) {
                DynamicCacheDescriptor desc = e.getValue();

                if (!desc.cacheType().userCache())
                    continue;

                CacheConfiguration ccfg = desc.cacheConfiguration();

                if (ccfg.getCacheMode() != LOCAL) {
                    dynamicStartCache(null, ccfg.getName(), null, false, true, true).get();

                    return publicJCache(ccfg.getName());
                }
            }
        }

        return null;
    }

    /**
     * Gets a collection of currently started public cache names.
     *
     * @return Collection of currently started public cache names
     */
    public Collection<String> publicCacheNames() {
        return F.viewReadOnly(cacheDescriptors().values(),
            new IgniteClosure<DynamicCacheDescriptor, String>() {
                @Override public String apply(DynamicCacheDescriptor desc) {
                    return desc.cacheConfiguration().getName();
                }
            },
            new IgnitePredicate<DynamicCacheDescriptor>() {
                @Override public boolean apply(DynamicCacheDescriptor desc) {
                    return desc.cacheType().userCache();
                }
            }
        );
    }

    /**
     * Gets a collection of currently started public cache names.
     *
     * @return Collection of currently started public cache names
     */
    public Collection<String> publicAndDsCacheNames() {
        return F.viewReadOnly(cacheDescriptors().values(),
            new IgniteClosure<DynamicCacheDescriptor, String>() {
                @Override public String apply(DynamicCacheDescriptor desc) {
                    return desc.cacheConfiguration().getName();
                }
            },
            new IgnitePredicate<DynamicCacheDescriptor>() {
                @Override public boolean apply(DynamicCacheDescriptor desc) {
                    return desc.cacheType().userCache() || desc.cacheType() == CacheType.DATA_STRUCTURES;
                }
            }
        );
    }

    /**
     * Gets cache mode.
     *
     * @param cacheName Cache name to check.
     * @return Cache mode.
     */
    public CacheMode cacheMode(String cacheName) {
        assert cacheName != null;

        DynamicCacheDescriptor desc = cacheDescriptor(cacheName);

        return desc != null ? desc.cacheConfiguration().getCacheMode() : null;
    }

    /**
     * @return Caches to be started when this node starts.
     */
    @Nullable public LocalJoinCachesContext localJoinCachesContext() {
        if (ctx.discovery().localNode().order() == 1 && alreadyFiltered.compareAndSet(false, true)) {
            cachesInfo.filterDynamicCacheDescriptors(locCfgMgr.localCachesOnStart());
        }

        return cachesInfo.localJoinCachesContext();
    }

    /**
     * @param exchTopVer Local join exchange future version.
     * @param locJoinCtx Local join cache context.
     * @throws IgniteCheckedException If failed.
     */
    public IgniteInternalFuture<?> startCachesOnLocalJoin(
        AffinityTopologyVersion exchTopVer,
        LocalJoinCachesContext locJoinCtx
    ) throws IgniteCheckedException {
        long time = U.currentTimeMillis();

        if (locJoinCtx == null)
            return new GridFinishedFuture<>();

        IgniteInternalFuture<?> res = sharedCtx.affinity().initCachesOnLocalJoin(
            locJoinCtx.cacheGroupDescriptors(), locJoinCtx.cacheDescriptors());

        List<StartCacheInfo> startCacheInfos = locJoinCtx.caches().stream()
            .map(cacheInfo -> new StartCacheInfo(cacheInfo.get1(), cacheInfo.get2(), exchTopVer, false))
            .collect(Collectors.toList());

        locJoinCtx.initCaches()
            .forEach(cacheDesc -> {
                try {
                    initQueryStructuresForNotStartedCache(cacheDesc);
                }
                catch (Exception e) {
                    log.error("Can't initialize query structures for not started cache [cacheName=" + cacheDesc.cacheName() + "]");
                }
            });

        prepareStartCaches(startCacheInfos);

        context().exchange().exchangerUpdateHeartbeat();

        if (log.isInfoEnabled())
            log.info("Starting caches on local join performed in " + (U.currentTimeMillis() - time) + " ms.");

        return res;
    }

    /**
     * @param node Joined node.
     * @return {@code True} if there are new caches received from joined node.
     */
    public boolean hasCachesReceivedFromJoin(ClusterNode node) {
        return cachesInfo.hasCachesReceivedFromJoin(node.id());
    }

    /**
     * Starts statically configured caches received from remote nodes during exchange.
     *
     * @param nodeId Joining node ID.
     * @param exchTopVer Current exchange version.
     * @return Started caches descriptors.
     * @throws IgniteCheckedException If failed.
     */
    public Collection<DynamicCacheDescriptor> startReceivedCaches(UUID nodeId, AffinityTopologyVersion exchTopVer)
        throws IgniteCheckedException {
        List<DynamicCacheDescriptor> receivedCaches = cachesInfo.cachesReceivedFromJoin(nodeId);

        List<StartCacheInfo> startCacheInfos = receivedCaches.stream()
            .filter(desc -> isLocalAffinity(desc.groupDescriptor().config()))
            .map(desc -> new StartCacheInfo(desc, null, exchTopVer, false))
            .collect(Collectors.toList());

        prepareStartCaches(startCacheInfos);

        return receivedCaches;
    }

    /**
     * @param cacheConfiguration Checked configuration.
     * @return {@code true} if local node is affinity node for cache.
     */
    private boolean isLocalAffinity(CacheConfiguration cacheConfiguration) {
        return CU.affinityNode(ctx.discovery().localNode(), cacheConfiguration.getNodeFilter());
    }

    /**
     * Start all input caches in parallel.
     *
     * @param startCacheInfos All caches information for start.
     */
    void prepareStartCaches(Collection<StartCacheInfo> startCacheInfos) throws IgniteCheckedException {
        prepareStartCaches(startCacheInfos, (data, operation) -> {
            operation.apply(data);// PROXY
        });
    }

    /**
     * Trying to start all input caches in parallel and skip failed caches.
     *
     * @param startCacheInfos Caches info for start.
     * @return Caches which was failed.
     * @throws IgniteCheckedException if failed.
     */
    Map<StartCacheInfo, IgniteCheckedException> prepareStartCachesIfPossible(
        Collection<StartCacheInfo> startCacheInfos) throws IgniteCheckedException {
        HashMap<StartCacheInfo, IgniteCheckedException> failedCaches = new HashMap<>();

        prepareStartCaches(startCacheInfos, (data, operation) -> {
            try {
                operation.apply(data);
            }
            catch (IgniteInterruptedCheckedException e) {
                throw e;
            }
            catch (IgniteCheckedException e) {
                log.warning("Cache can not be started : cache=" + data.getStartedConfiguration().getName());

                failedCaches.put(data, e);
            }
        });

        return failedCaches;
    }

    /**
     * Start all input caches in parallel.
     *
     * @param startCacheInfos All caches information for start.
     * @param cacheStartFailHandler Fail handler for one cache start.
     */
    private void prepareStartCaches(
        Collection<StartCacheInfo> startCacheInfos,
        StartCacheFailHandler<StartCacheInfo, Void> cacheStartFailHandler
    ) throws IgniteCheckedException {
        if (!IGNITE_ALLOW_START_CACHES_IN_PARALLEL || startCacheInfos.size() <= 1) {
            for (StartCacheInfo startCacheInfo : startCacheInfos) {
                cacheStartFailHandler.handle(
                    startCacheInfo,
                    cacheInfo -> {
                        prepareCacheStart(
                            cacheInfo.getCacheDescriptor(),
                            cacheInfo.getReqNearCfg(),
                            cacheInfo.getExchangeTopVer(),
                            cacheInfo.isDisabledAfterStart(),
                            cacheInfo.isClientCache()
                        );

                        return null;
                    }
                );

                context().exchange().exchangerUpdateHeartbeat();
            }
        }
        else {
            Map<StartCacheInfo, GridCacheContext> cacheContexts = new ConcurrentHashMap<>();

            // Reserve at least 2 threads for system operations.
            int parallelismLvl = U.availableThreadCount(ctx, GridIoPolicy.SYSTEM_POOL, 2);

            doInParallel(
                parallelismLvl,
                sharedCtx.kernalContext().getSystemExecutorService(),
                startCacheInfos,
                startCacheInfo -> {
                    cacheStartFailHandler.handle(
                        startCacheInfo,
                        cacheInfo -> {
                            GridCacheContext cacheCtx = prepareCacheContext(
                                cacheInfo.getCacheDescriptor(),
                                cacheInfo.getReqNearCfg(),
                                cacheInfo.getExchangeTopVer(),
                                cacheInfo.isDisabledAfterStart()
                            );
                            cacheContexts.put(cacheInfo, cacheCtx);

                            context().exchange().exchangerUpdateHeartbeat();

                            return null;
                        }
                    );

                    return null;
                }
            );

            /*
             * This hack required because we can't start sql schema in parallel by folowing reasons:
             * * checking index to duplicate(and other checking) require one order on every nodes.
             * * onCacheStart and createSchema contains a lot of mutex.
             *
             * TODO IGNITE-9729
             */
            Set<StartCacheInfo> successfullyPreparedCaches = cacheContexts.keySet();

            List<StartCacheInfo> cacheInfosInOriginalOrder = startCacheInfos.stream()
                .filter(successfullyPreparedCaches::contains)
                .collect(Collectors.toList());

            for (StartCacheInfo startCacheInfo : cacheInfosInOriginalOrder) {
                cacheStartFailHandler.handle(
                    startCacheInfo,
                    cacheInfo -> {
                        GridCacheContext cctx = cacheContexts.get(cacheInfo);

                        if (!cctx.isRecoveryMode()) {
                            ctx.query().onCacheStart(
                                new GridCacheContextInfo(cctx, cacheInfo.isClientCache()),
                                cacheInfo.getCacheDescriptor().schema() != null
                                    ? cacheInfo.getCacheDescriptor().schema()
                                    : new QuerySchema(),
                                cacheInfo.getCacheDescriptor().sql()
                            );
                        }

                        context().exchange().exchangerUpdateHeartbeat();

                        return null;
                    }
                );
            }

            doInParallel(
                parallelismLvl,
                sharedCtx.kernalContext().getSystemExecutorService(),
                cacheContexts.entrySet(),
                cacheCtxEntry -> {
                    cacheStartFailHandler.handle(
                        cacheCtxEntry.getKey(),
                        cacheInfo -> {
                            GridCacheContext<?, ?> cacheContext = cacheCtxEntry.getValue();

                            if (cacheContext.isRecoveryMode())
                                finishRecovery(cacheInfo.getExchangeTopVer(), cacheContext);
                            else
                                onCacheStarted(cacheCtxEntry.getValue());

                            context().exchange().exchangerUpdateHeartbeat();

                            return null;
                        }
                    );

                    return null;
                }
            );
        }
    }

    /**
     * @param desc Cache descriptor.
     * @param reqNearCfg Near configuration if specified for client cache start request.
     * @param exchTopVer Current exchange version.
     * @param disabledAfterStart If true, then we will discard restarting state from proxies. If false then we will
     * change state of proxies to restarting
     * @throws IgniteCheckedException If failed.
     */
    public void prepareCacheStart(
        DynamicCacheDescriptor desc,
        @Nullable NearCacheConfiguration reqNearCfg,
        AffinityTopologyVersion exchTopVer,
        boolean disabledAfterStart,
        boolean clientCache
    ) throws IgniteCheckedException {
        GridCacheContext cacheCtx = prepareCacheContext(desc, reqNearCfg, exchTopVer, disabledAfterStart);

        if (cacheCtx.isRecoveryMode())
            finishRecovery(exchTopVer, cacheCtx);
        else {
            ctx.query().onCacheStart(
                    new GridCacheContextInfo(cacheCtx, clientCache),
                    desc.schema() != null ? desc.schema() : new QuerySchema(),
                    desc.sql()
            );

            onCacheStarted(cacheCtx);
        }
    }

    /**
     * Preparing cache context to start.
     *
     * @param desc Cache descriptor.
     * @param reqNearCfg Near configuration if specified for client cache start request.
     * @param exchTopVer Current exchange version.
     * @param disabledAfterStart If true, then we will discard restarting state from proxies. If false then we will change
     *  state of proxies to restarting
     * @return Created {@link GridCacheContext}.
     * @throws IgniteCheckedException if failed.
     */
    private GridCacheContext prepareCacheContext(
        DynamicCacheDescriptor desc,
        @Nullable NearCacheConfiguration reqNearCfg,
        AffinityTopologyVersion exchTopVer,
        boolean disabledAfterStart
    ) throws IgniteCheckedException {
        desc = enricher().enrich(desc,
            desc.cacheConfiguration().getCacheMode() == LOCAL || isLocalAffinity(desc.cacheConfiguration()));

        CacheConfiguration startCfg = desc.cacheConfiguration();

        if (caches.containsKey(startCfg.getName())) {
            GridCacheAdapter<?, ?> existingCache = caches.get(startCfg.getName());

            GridCacheContext<?, ?> cctx = existingCache.context();

            assert cctx.isRecoveryMode();

            QuerySchema localSchema = recovery.querySchemas.get(desc.cacheId());

            QuerySchemaPatch localSchemaPatch = localSchema.makePatch(desc.schema().entities());

            // Cache schema is changed after restart, workaround is stop existing cache and start new.
            if (!localSchemaPatch.isEmpty() || localSchemaPatch.hasConflicts())
                stopCacheSafely(cctx);
            else
                return existingCache.context();
        }

        assert !caches.containsKey(startCfg.getName()) : startCfg.getName();

        CacheConfiguration ccfg = new CacheConfiguration(startCfg);

        CacheObjectContext cacheObjCtx = ctx.cacheObjects().contextForCache(ccfg);

        boolean affNode = checkForAffinityNode(desc, reqNearCfg, ccfg);

        ctx.cache().context().database().checkpointReadLock();

        try {
            CacheGroupContext grp = getOrCreateCacheGroupContext(
                desc, exchTopVer, cacheObjCtx, affNode, startCfg.getGroupName(), false);

            GridCacheContext cacheCtx = createCacheContext(ccfg,
                grp,
                null,
                desc,
                exchTopVer,
                cacheObjCtx,
                affNode,
                true,
                disabledAfterStart,
                false
            );

            initCacheContext(cacheCtx, ccfg);

            return cacheCtx;
        }
        finally {
            ctx.cache().context().database().checkpointReadUnlock();
        }
    }

    /**
     * Stops cache under checkpoint lock.
     *
     * @param cctx Cache context.
     */
    private void stopCacheSafely(GridCacheContext<?, ?> cctx) {
        sharedCtx.database().checkpointReadLock();

        try {
            prepareCacheStop(cctx.name(), false);

            if (!cctx.group().hasCaches())
                stopCacheGroup(cctx.group().groupId());
        }
        finally {
            sharedCtx.database().checkpointReadUnlock();
        }

    }

    /**
     * Finishes recovery for given cache context.
     *
     * @param cacheStartVer Cache join to topology version.
     * @param cacheContext Cache context.
     * @throws IgniteCheckedException If failed.
     */
    private void finishRecovery(
        AffinityTopologyVersion cacheStartVer,
        GridCacheContext<?, ?> cacheContext
    ) throws IgniteCheckedException {
        CacheGroupContext groupContext = cacheContext.group();

        // Take cluster-wide cache descriptor and try to update local cache and cache group parameters.
        DynamicCacheDescriptor updatedDescriptor = cacheDescriptor(cacheContext.cacheId());

        groupContext.finishRecovery(
            cacheStartVer,
            updatedDescriptor.receivedFrom(),
            isLocalAffinity(updatedDescriptor.cacheConfiguration())
        );

        cacheContext.finishRecovery(cacheStartVer, updatedDescriptor);

        if (cacheContext.config().getAtomicityMode() == TRANSACTIONAL_SNAPSHOT && groupContext.affinityNode())
            sharedCtx.coordinators().ensureStarted();

        onKernalStart(cacheContext.cache());

        if (log.isInfoEnabled())
            log.info("Finished recovery for cache [cache=" + cacheContext.name()
                + ", grp=" + groupContext.cacheOrGroupName() + ", startVer=" + cacheStartVer + "]");
    }

    /**
     * Stops all caches and groups, that was recovered, but not activated on node join. Such caches can remain only if
     * it was filtered by node filter on current node. It's impossible to check whether current node is affinity node
     * for given cache before join to topology.
     */
    public void shutdownNotFinishedRecoveryCaches() {
        for (GridCacheAdapter cacheAdapter : caches.values()) {
            GridCacheContext cacheContext = cacheAdapter.context();

            if (cacheContext.isLocal())
                continue;

            if (cacheContext.isRecoveryMode()) {
                assert !isLocalAffinity(cacheContext.config())
                    : "Cache " + cacheAdapter.context() + " is still in recovery mode after start, but not activated.";

                stopCacheSafely(cacheContext);
            }
        }
    }

    /**
     * Check for affinity node and customize near configuration if needed.
     *
     * @param desc Cache descriptor.
     * @param reqNearCfg Near configuration if specified for client cache start request.
     * @param ccfg Cache configuration to use.
     * @return {@code true} if it is affinity node for cache.
     */
    private boolean checkForAffinityNode(
        DynamicCacheDescriptor desc,
        @Nullable NearCacheConfiguration reqNearCfg,
        CacheConfiguration ccfg
    ) {
        if (ccfg.getCacheMode() == LOCAL) {
            ccfg.setNearConfiguration(null);

            return true;
        }

        if (isLocalAffinity(desc.cacheConfiguration()))
            return true;

        ccfg.setNearConfiguration(reqNearCfg);

        return false;
    }

    /**
     * Prepare page store for start cache.
     *
     * @param desc Cache descriptor.
     * @param affNode {@code true} if it is affinity node for cache.
     * @throws IgniteCheckedException if failed.
     */
    public void preparePageStore(DynamicCacheDescriptor desc, boolean affNode) throws IgniteCheckedException {
        if (sharedCtx.pageStore() != null && affNode)
            initializationProtector.protect(
                desc.groupDescriptor().groupId(),
                () -> sharedCtx.pageStore().initializeForCache(desc.groupDescriptor(), desc.toStoredData(splitter))
            );
    }

    /**
     * Prepare cache group to start cache.
     *
     * @param desc Cache descriptor.
     * @param exchTopVer Current exchange version.
     * @param cacheObjCtx Cache object context.
     * @param affNode {@code true} if it is affinity node for cache.
     * @param grpName Group name.
     * @return Prepared cache group context.
     * @throws IgniteCheckedException if failed.
     */
    private CacheGroupContext getOrCreateCacheGroupContext(
        DynamicCacheDescriptor desc,
        AffinityTopologyVersion exchTopVer,
        CacheObjectContext cacheObjCtx,
        boolean affNode,
        String grpName,
        boolean recoveryMode
    ) throws IgniteCheckedException {
        if (grpName != null) {
            return initializationProtector.protect(
                desc.groupId(),
                () -> findCacheGroup(grpName),
                () -> startCacheGroup(
                    desc.groupDescriptor(),
                    desc.cacheType(),
                    affNode,
                    cacheObjCtx,
                    exchTopVer,
                    recoveryMode
                )
            );
        }

        return startCacheGroup(desc.groupDescriptor(),
            desc.cacheType(),
            affNode,
            cacheObjCtx,
            exchTopVer,
            recoveryMode
        );
    }

    /**
     * Initialize created cache context.
     *
     * @param cacheCtx Cache context to initializtion.
     * @param cfg Cache configuration.
     * @throws IgniteCheckedException if failed.
     */
    private void initCacheContext(
        GridCacheContext<?, ?> cacheCtx,
        CacheConfiguration cfg
    ) throws IgniteCheckedException {
        GridCacheAdapter cache = cacheCtx.cache();

        sharedCtx.addCacheContext(cacheCtx);

        caches.put(cacheCtx.name(), cache);

        // Intentionally compare Boolean references using '!=' below to check if the flag has been explicitly set.
        if (cfg.isStoreKeepBinary() && cfg.isStoreKeepBinary() != CacheConfiguration.DFLT_STORE_KEEP_BINARY
            && !(ctx.config().getMarshaller() instanceof BinaryMarshaller))
            U.warn(log, "CacheConfiguration.isStoreKeepBinary() configuration property will be ignored because " +
                "BinaryMarshaller is not used");

        // Start managers.
        for (GridCacheManager mgr : F.view(cacheCtx.managers(), F.notContains(dhtExcludes(cacheCtx))))
            mgr.start(cacheCtx);

        cacheCtx.initConflictResolver();

        if (cfg.getCacheMode() != LOCAL && GridCacheUtils.isNearEnabled(cfg)) {
            GridCacheContext<?, ?> dhtCtx = cacheCtx.near().dht().context();

            // Start DHT managers.
            for (GridCacheManager mgr : dhtManagers(dhtCtx))
                mgr.start(dhtCtx);

            dhtCtx.initConflictResolver();

            // Start DHT cache.
            dhtCtx.cache().start();

            if (log.isDebugEnabled())
                log.debug("Started DHT cache: " + dhtCtx.cache().name());
        }

        ctx.continuous().onCacheStart(cacheCtx);

        cacheCtx.cache().start();
    }

    /**
     * Handle of cache context which was fully prepared.
     *
     * @param cacheCtx Fully prepared context.
     * @throws IgniteCheckedException if failed.
     */
    private void onCacheStarted(GridCacheContext cacheCtx) throws IgniteCheckedException {
        GridCacheAdapter cache = cacheCtx.cache();
        CacheConfiguration cfg = cacheCtx.config();
        CacheGroupContext grp = cacheGrps.get(cacheCtx.groupId());

        cacheCtx.onStarted();

        String dataRegion = cfg.getDataRegionName();

        if (dataRegion == null && ctx.config().getDataStorageConfiguration() != null)
            dataRegion = ctx.config().getDataStorageConfiguration().getDefaultDataRegionConfiguration().getName();

        if (log.isInfoEnabled()) {
            log.info("Started cache [name=" + cfg.getName() +
                ", id=" + cacheCtx.cacheId() +
                (cfg.getGroupName() != null ? ", group=" + cfg.getGroupName() : "") +
                ", dataRegionName=" + dataRegion +
                ", mode=" + cfg.getCacheMode() +
                ", atomicity=" + cfg.getAtomicityMode() +
                ", backups=" + cfg.getBackups() +
                ", mvcc=" + cacheCtx.mvccEnabled() + ']');
        }

        grp.onCacheStarted(cacheCtx);

        onKernalStart(cache);
    }

    /**
     * @param desc Cache descriptor.
     * @throws IgniteCheckedException If failed.
     */
    private GridCacheContext<?, ?> startCacheInRecoveryMode(
        DynamicCacheDescriptor desc
    ) throws IgniteCheckedException {
        // Only affinity nodes are able to start cache in recovery mode.
        desc = enricher().enrich(desc, true);

        CacheConfiguration cfg = desc.cacheConfiguration();

        CacheObjectContext cacheObjCtx = ctx.cacheObjects().contextForCache(cfg);

        preparePageStore(desc, true);

        CacheGroupContext grpCtx;
        GridCacheContext cacheCtx;

        ctx.cache().context().database().checkpointReadLock();

        try {
            grpCtx = getOrCreateCacheGroupContext(
                desc,
                AffinityTopologyVersion.NONE,
                cacheObjCtx,
                true,
                cfg.getGroupName(),
                true
            );

            cacheCtx = createCacheContext(cfg,
                grpCtx,
                null,
                desc,
                AffinityTopologyVersion.NONE,
                cacheObjCtx,
                true,
                true,
                false,
                true
            );

            initCacheContext(cacheCtx, cfg);
        }
        finally {
            ctx.cache().context().database().checkpointReadUnlock();
        }

        cacheCtx.onStarted();

        String dataRegion = cfg.getDataRegionName();

        if (dataRegion == null && ctx.config().getDataStorageConfiguration() != null)
            dataRegion = ctx.config().getDataStorageConfiguration().getDefaultDataRegionConfiguration().getName();

        grpCtx.onCacheStarted(cacheCtx);

        ctx.query().onCacheStart(new GridCacheContextInfo(cacheCtx, false),
            desc.schema() != null ? desc.schema() : new QuerySchema(), desc.sql());

        if (log.isInfoEnabled()) {
            log.info("Started cache in recovery mode [name=" + cfg.getName() +
                ", id=" + cacheCtx.cacheId() +
                (cfg.getGroupName() != null ? ", group=" + cfg.getGroupName() : "") +
                ", dataRegionName=" + dataRegion +
                ", mode=" + cfg.getCacheMode() +
                ", atomicity=" + cfg.getAtomicityMode() +
                ", backups=" + cfg.getBackups() +
                ", mvcc=" + cacheCtx.mvccEnabled() + ']');
        }

        return cacheCtx;
    }

    /**
     * @param grpName Group name.
     * @return Found group or null.
     */
    private CacheGroupContext findCacheGroup(String grpName) {
        return cacheGrps.values().stream()
            .filter(grp -> grp.sharedGroup() && grpName.equals(grp.name()))
            .findAny()
            .orElse(null);
    }

    /**
     * Restarts proxies of caches if they was marked as restarting. Requires external synchronization - shouldn't be
     * called concurrently with another caches restart.
     */
    public void restartProxies() {
        for (IgniteCacheProxyImpl<?, ?> proxy : jCacheProxies.values()) {
            if (proxy == null)
                continue;

            GridCacheContext<?, ?> cacheCtx = sharedCtx.cacheContext(CU.cacheId(proxy.getName()));

            if (cacheCtx == null)
                continue;

            if (proxy.isRestarting()) {
                caches.get(proxy.getName()).active(true);

                proxy.onRestarted(cacheCtx, cacheCtx.cache());

                if (cacheCtx.dataStructuresCache())
                    ctx.dataStructures().restart(proxy.getName(), proxy.internalProxy());
            }
        }
    }

    /**
     * Complete stopping of caches if they were marked as restarting but it failed.
     * @return Cache names of proxies which were restarted.
     */
    public List<String> resetRestartingProxies() {
        List<String> res = new ArrayList<>();

        for (Map.Entry<String, IgniteCacheProxyImpl<?, ?>> e : jCacheProxies.entrySet()) {
            IgniteCacheProxyImpl<?, ?> proxy = e.getValue();

            if (proxy == null)
                continue;

            if (proxy.isRestarting()) {
                String cacheName = e.getKey();

                res.add(cacheName);

                jCacheProxies.remove(cacheName);

                proxy.onRestarted(null, null);

                if (DataStructuresProcessor.isDataStructureCache(cacheName))
                    ctx.dataStructures().restart(cacheName, null);
            }
        }

        cachesInfo.removeRestartingCaches();

        return res;
    }

    /**
     * @param desc Group descriptor.
     * @param cacheType Cache type.
     * @param affNode Affinity node flag.
     * @param cacheObjCtx Cache object context.
     * @param exchTopVer Current topology version.
     * @return Started cache group.
     * @throws IgniteCheckedException If failed.
     */
    private CacheGroupContext startCacheGroup(
        CacheGroupDescriptor desc,
        CacheType cacheType,
        boolean affNode,
        CacheObjectContext cacheObjCtx,
        AffinityTopologyVersion exchTopVer,
        boolean recoveryMode
    ) throws IgniteCheckedException {
        desc = enricher().enrich(desc, affNode);

        CacheConfiguration cfg = new CacheConfiguration(desc.config());

        String memPlcName = cfg.getDataRegionName();

        DataRegion dataRegion = affNode ? sharedCtx.database().dataRegion(memPlcName) : null;

        boolean needToStart = (dataRegion != null)
            && (cacheType != CacheType.USER
                || (sharedCtx.isLazyMemoryAllocation(dataRegion)
                    && (!cacheObjCtx.kernalContext().clientNode() || cfg.getCacheMode() == LOCAL)));

        if (needToStart)
            dataRegion.pageMemory().start();

        FreeList freeList = sharedCtx.database().freeList(memPlcName);
        ReuseList reuseList = sharedCtx.database().reuseList(memPlcName);

        boolean persistenceEnabled = recoveryMode || sharedCtx.localNode().isClient() ? desc.persistenceEnabled() :
            dataRegion != null && dataRegion.config().isPersistenceEnabled();

        CacheGroupContext grp = new CacheGroupContext(sharedCtx,
            desc.groupId(),
            desc.receivedFrom(),
            cacheType,
            cfg,
            affNode,
            dataRegion,
            cacheObjCtx,
            freeList,
            reuseList,
            exchTopVer,
            persistenceEnabled,
            desc.walEnabled(),
            recoveryMode
        );

        for (Object obj : grp.configuredUserObjects())
            prepare(cfg, obj, false);

        U.startLifecycleAware(grp.configuredUserObjects());

        grp.start();

        CacheGroupContext old = cacheGrps.put(desc.groupId(), grp);

        if (!grp.systemCache() && !U.IGNITE_MBEANS_DISABLED) {
            try {
                U.registerMBean(ctx.config().getMBeanServer(), ctx.igniteInstanceName(), CACHE_GRP_METRICS_MBEAN_GRP,
                    grp.cacheOrGroupName(), new CacheGroupMetricsMXBeanImpl(grp), CacheGroupMetricsMXBean.class);
            }
            catch (Throwable e) {
                U.error(log, "Failed to register MBean for cache group: " + grp.name(), e);
            }
        }

        assert old == null : old.name();

        return grp;
    }

    /**
     * @param cacheName Cache name.
     * @param stop {@code True} for stop cache, {@code false} for close cache.
     * @param restart Restart flag.
     */
    void blockGateway(String cacheName, boolean stop, boolean restart) {
        // Break the proxy before exchange future is done.
        IgniteCacheProxyImpl<?, ?> proxy = jcacheProxy(cacheName, false);

        if (restart) {
            GridCacheAdapter<?, ?> cache = caches.get(cacheName);

            if (cache != null)
                cache.active(false);
        }

        if (stop) {
            if (restart) {
                GridCacheAdapter<?, ?> cache;

                if (proxy == null && (cache = caches.get(cacheName)) != null) {
                    proxy = new IgniteCacheProxyImpl(cache.context(), cache, false);

                    IgniteCacheProxyImpl<?, ?> oldProxy = jCacheProxies.putIfAbsent(cacheName, proxy);

                    if (oldProxy != null)
                        proxy = oldProxy;
                }

                if (proxy != null)
                    proxy.suspend();
            }

            if (proxy != null)
                proxy.context0().gate().stopped();
        }
        else if (proxy != null)
            proxy.closeProxy();
    }

    /**
     * @param req Request.
     */
    private void stopGateway(DynamicCacheChangeRequest req) {
        assert req.stop() : req;

        IgniteCacheProxyImpl<?, ?> proxy;

        // Break the proxy before exchange future is done.
        if (req.restart()) {
            if (DataStructuresProcessor.isDataStructureCache(req.cacheName()))
                ctx.dataStructures().suspend(req.cacheName());

            GridCacheAdapter<?, ?> cache = caches.get(req.cacheName());

            if (cache != null)
                cache.active(false);

            proxy = jCacheProxies.get(req.cacheName());

            if (proxy != null)
                proxy.suspend();
        }
        else {
            completeProxyInitialize(req.cacheName());

            proxy = jCacheProxies.remove(req.cacheName());
        }

        if (proxy != null)
            proxy.context0().gate().onStopped();
    }

    /**
     * @param cacheName Cache name.
     * @param destroy Cache data destroy flag. Setting to <code>true</code> will remove all cache data.
     * @return Stopped cache context.
     */
    public GridCacheContext<?, ?> prepareCacheStop(String cacheName, boolean destroy) {
        assert sharedCtx.database().checkpointLockIsHeldByThread();

        GridCacheAdapter<?, ?> cache = caches.remove(cacheName);

        if (cache != null) {
            GridCacheContext<?, ?> ctx = cache.context();

            sharedCtx.removeCacheContext(ctx);

            onKernalStop(cache, true);

            stopCache(cache, true, destroy);

            return ctx;
        }
        else
            //Try to unregister query structures for not started caches.
            ctx.query().onCacheStop(cacheName);

        return null;
    }

    /**
     * @param startTopVer Cache start version.
     * @param err Cache start error if any.
     */
    void initCacheProxies(AffinityTopologyVersion startTopVer, @Nullable Throwable err) {
        for (GridCacheAdapter<?, ?> cache : caches.values()) {
            GridCacheContext<?, ?> cacheCtx = cache.context();

            if (cacheCtx.startTopologyVersion().equals(startTopVer)) {
                if (!jCacheProxies.containsKey(cacheCtx.name())) {
                    IgniteCacheProxyImpl<?, ?> newProxy = new IgniteCacheProxyImpl(cache.context(), cache, false);

                    if (!cache.active())
                        newProxy.suspend();

                    addjCacheProxy(cacheCtx.name(), newProxy);
                }

                if (cacheCtx.preloader() != null)
                    cacheCtx.preloader().onInitialExchangeComplete(err);
            }
        }
    }

    /**
     * @param cachesToClose Caches to close.
     * @param retClientCaches {@code True} if return IDs of closed client caches.
     * @return Closed client caches' IDs.
     */
    Set<Integer> closeCaches(Set<String> cachesToClose, boolean retClientCaches) {
        Set<Integer> ids = null;

        for (String cacheName : cachesToClose) {
            completeProxyInitialize(cacheName);

            blockGateway(cacheName, false, false);

            GridCacheContext ctx = sharedCtx.cacheContext(CU.cacheId(cacheName));

            if (ctx == null)
                continue;

            if (retClientCaches && !ctx.affinityNode()) {
                if (ids == null)
                    ids = U.newHashSet(cachesToClose.size());

                ids.add(ctx.cacheId());
            }

            closeCache(ctx);
        }

        return ids;
    }

    /**
     * @param cctx Cache context.
     */
    private void closeCache(GridCacheContext cctx) {
        if (cctx.affinityNode()) {
            GridCacheAdapter<?, ?> cache = caches.get(cctx.name());

            assert cache != null : cctx.name();

            jCacheProxies.put(cctx.name(), new IgniteCacheProxyImpl(cache.context(), cache, false));

            completeProxyInitialize(cctx.name());
        }
        else {
            cctx.gate().onStopped();

            // Do not close client cache while requests processing is in progress.
            sharedCtx.io().writeLock();

            try {
                if (!cctx.affinityNode() && cctx.transactional())
                    sharedCtx.tm().rollbackTransactionsForCache(cctx.cacheId());

                completeProxyInitialize(cctx.name());

                jCacheProxies.remove(cctx.name());

                stopCacheSafely(cctx);
            }
            finally {
                sharedCtx.io().writeUnlock();
            }
        }
    }

    /**
     * Called during the rollback of the exchange partitions procedure in order to stop the given cache even if it's not
     * fully initialized (e.g. failed on cache init stage).
     *
     * @param exchActions Stop requests.
     */
    void forceCloseCaches(ExchangeActions exchActions) {
        assert exchActions != null && !exchActions.cacheStopRequests().isEmpty();

        processCacheStopRequestOnExchangeDone(exchActions);
    }

    /**
     * @param exchActions Change requests.
     */
    private void processCacheStopRequestOnExchangeDone(ExchangeActions exchActions) {
        // Reserve at least 2 threads for system operations.
        int parallelismLvl = U.availableThreadCount(ctx, GridIoPolicy.SYSTEM_POOL, 2);

        List<IgniteBiTuple<CacheGroupContext, Boolean>> grpToStop = exchActions.cacheGroupsToStop().stream()
            .filter(a -> cacheGrps.containsKey(a.descriptor().groupId()))
            .map(a -> F.t(cacheGrps.get(a.descriptor().groupId()), a.destroy()))
            .collect(Collectors.toList());

        if (!exchActions.cacheStopRequests().isEmpty())
            removeOffheapListenerAfterCheckpoint(grpToStop);

        Map<Integer, List<ExchangeActions.CacheActionData>> cachesToStop = exchActions.cacheStopRequests().stream()
                .collect(Collectors.groupingBy(action -> action.descriptor().groupId()));

        try {
            doInParallel(
                    parallelismLvl,
                    sharedCtx.kernalContext().getSystemExecutorService(),
                    cachesToStop.entrySet(),
                    cachesToStopByGrp -> {
                        CacheGroupContext gctx = cacheGrps.get(cachesToStopByGrp.getKey());

                        if (gctx != null)
                            gctx.preloader().pause();

                        try {

                            if (gctx != null) {
                                final String msg = "Failed to wait for topology update, cache group is stopping.";

                                // If snapshot operation in progress we must throw CacheStoppedException
                                // for correct cache proxy restart. For more details see
                                // IgniteCacheProxy.cacheException()
                                gctx.affinity().cancelFutures(new CacheStoppedException(msg));
                            }

                            for (ExchangeActions.CacheActionData action: cachesToStopByGrp.getValue()) {
                                stopGateway(action.request());

                                context().tm().rollbackTransactionsForStoppingCache(action.descriptor().cacheId());

                                sharedCtx.database().checkpointReadLock();

                                try {
                                    prepareCacheStop(action.request().cacheName(), action.request().destroy());
                                }
                                finally {
                                    sharedCtx.database().checkpointReadUnlock();
                                }
                            }
                        }
                        finally {
                            if (gctx != null)
                                gctx.preloader().resume();
                        }

                        return null;
                    }
            );
        }
        catch (IgniteCheckedException e) {
            String msg = "Failed to stop caches";

            log.error(msg, e);

            throw new IgniteException(msg, e);
        }

        for (IgniteBiTuple<CacheGroupContext, Boolean> grp : grpToStop)
            stopCacheGroup(grp.get1().groupId());

        if (!sharedCtx.kernalContext().clientNode())
            sharedCtx.database().onCacheGroupsStopped(grpToStop);

        if (exchActions.deactivate())
            sharedCtx.deactivate();
    }

    /**
     * @param rmtNode Remote node to check.
     * @return Data storage configuration
     */
    private DataStorageConfiguration extractDataStorage(ClusterNode rmtNode) {
        return GridCacheUtils.extractDataStorage(
            rmtNode,
            ctx.marshallerContext().jdkMarshaller(),
            U.resolveClassLoader(ctx.config())
        );
    }

    /**
     * @param dataStorageCfg User-defined data regions.
     */
    private Map<String, DataRegionConfiguration> dataRegionCfgs(DataStorageConfiguration dataStorageCfg) {
        if (dataStorageCfg != null) {
            return Optional.ofNullable(dataStorageCfg.getDataRegionConfigurations())
                .map(Stream::of)
                .orElseGet(Stream::empty)
                .collect(Collectors.toMap(DataRegionConfiguration::getName, e -> e));
        }

        return Collections.emptyMap();
    }

    /**
     * Force checkpoint and remove offheap checkpoint listener after it was finished.
     *
     * @param grpToStop Cache group to stop.
     */
    private void removeOffheapListenerAfterCheckpoint(List<IgniteBiTuple<CacheGroupContext, Boolean>> grpToStop) {
        try {
            sharedCtx.database().waitForCheckpoint(
                "caches stop", (fut) -> removeOffheapCheckpointListener(grpToStop)
            );
        }
        catch (IgniteCheckedException e) {
            U.error(log, "Failed to wait for checkpoint finish during cache stop.", e);
        }
    }

    /**
     * @param grpToStop Group for which listener shuold be removed.
     */
    private void removeOffheapCheckpointListener(List<IgniteBiTuple<CacheGroupContext, Boolean>> grpToStop) {
        sharedCtx.database().checkpointReadLock();
        try {
            // Do not invoke checkpoint listeners for groups are going to be destroyed to prevent metadata corruption.
            grpToStop.forEach(grp -> {
                CacheGroupContext gctx = grp.getKey();

                if (gctx != null && gctx.persistenceEnabled() && sharedCtx.database() instanceof GridCacheDatabaseSharedManager) {
                    GridCacheDatabaseSharedManager mngr = (GridCacheDatabaseSharedManager)sharedCtx.database();
                    mngr.removeCheckpointListener((DbCheckpointListener)gctx.offheap());
                }
            });
        }
        finally {
            sharedCtx.database().checkpointReadUnlock();
        }
    }

    /**
     * Callback invoked when first exchange future for dynamic cache is completed.
     *
     * @param cacheStartVer Started caches version to create proxy for.
     * @param exchActions Change requests.
     * @param err Error.
     */
    public void onExchangeDone(
        AffinityTopologyVersion cacheStartVer,
        @Nullable ExchangeActions exchActions,
        @Nullable Throwable err
    ) {
        initCacheProxies(cacheStartVer, err);

        if (exchActions == null)
            return;

        if (exchActions.systemCachesStarting() && exchActions.stateChangeRequest() == null) {
            ctx.dataStructures().restoreStructuresState(ctx);

            if (ctx.service() instanceof GridServiceProcessor)
                ((GridServiceProcessor)ctx.service()).updateUtilityCache();
        }

        if (err == null)
            processCacheStopRequestOnExchangeDone(exchActions);
    }

    /**
     * @param grpId Group ID.
     */
    private void stopCacheGroup(int grpId) {
        CacheGroupContext grp = cacheGrps.remove(grpId);

        if (grp != null)
            stopCacheGroup(grp);
    }

    /**
     * @param grp Cache group.
     */
    private void stopCacheGroup(CacheGroupContext grp) {
        grp.stopGroup();

        U.stopLifecycleAware(log, grp.configuredUserObjects());

        cleanup(grp);
    }

    /**
     * @param cacheName Cache name.
     * @param deploymentId Future deployment ID.
     */
    void completeTemplateAddFuture(String cacheName, IgniteUuid deploymentId) {
        GridCacheProcessor.TemplateConfigurationFuture fut =
            (GridCacheProcessor.TemplateConfigurationFuture)pendingTemplateFuts.get(cacheName);

        if (fut != null && fut.deploymentId().equals(deploymentId))
            fut.onDone();
    }

    /**
     * @param req Request to complete future for.
     * @param success Future result.
     * @param err Error if any.
     */
    void completeCacheStartFuture(DynamicCacheChangeRequest req, boolean success, @Nullable Throwable err) {
        if (ctx.localNodeId().equals(req.initiatingNodeId())) {
            DynamicCacheStartFuture fut = (DynamicCacheStartFuture)pendingFuts.get(req.requestId());

            if (fut != null)
                fut.onDone(success, err);
        }
    }

    /**
     * @param reqId Request ID.
     * @param err Error if any.
     */
    void completeClientCacheChangeFuture(UUID reqId, @Nullable Exception err) {
        DynamicCacheStartFuture fut = (DynamicCacheStartFuture)pendingFuts.get(reqId);

        if (fut != null)
            fut.onDone(false, err);
    }

    /**
     * Creates shared context.
     *
     * @param kernalCtx Kernal context.
     * @param storeSesLsnrs Store session listeners.
     * @return Shared context.
     * @throws IgniteCheckedException If failed.
     */
    @SuppressWarnings("unchecked")
    private GridCacheSharedContext createSharedContext(
        GridKernalContext kernalCtx,
        Collection<CacheStoreSessionListener> storeSesLsnrs
    ) throws IgniteCheckedException {
        IgniteTxManager tm = new IgniteTxManager();
        GridCacheMvccManager mvccMgr = new GridCacheMvccManager();
        GridCacheVersionManager verMgr = new GridCacheVersionManager();
        GridCacheDeploymentManager depMgr = new GridCacheDeploymentManager();
        GridCachePartitionExchangeManager exchMgr = new GridCachePartitionExchangeManager();

        IgniteCacheDatabaseSharedManager dbMgr;
        IgnitePageStoreManager pageStoreMgr = null;
        IgniteWriteAheadLogManager walMgr = null;
<<<<<<< HEAD
        GridCachePreloadSharedManager preloadMgr = null;

        if (CU.isPersistenceEnabled(ctx.config()) && !ctx.clientNode()) {
            dbMgr = new GridCacheDatabaseSharedManager(ctx);
            preloadMgr = new GridCachePreloadSharedManager(ctx);
=======
        IgniteBackupManager backupMgr = null;

        if (CU.isPersistenceEnabled(ctx.config()) && !ctx.clientNode()) {
            dbMgr = new GridCacheDatabaseSharedManager(ctx);
            backupMgr = new IgniteBackupManager(ctx);
>>>>>>> 4b32dd54

            pageStoreMgr = ctx.plugins().createComponent(IgnitePageStoreManager.class);

            if (pageStoreMgr == null)
                pageStoreMgr = new FilePageStoreManager(ctx);

            walMgr = ctx.plugins().createComponent(IgniteWriteAheadLogManager.class);

            if (walMgr == null)
                walMgr = new FileWriteAheadLogManager(ctx);
        }
        else {
            if (CU.isPersistenceEnabled(ctx.config()) && ctx.clientNode()) {
                U.warn(log, "Persistent Store is not supported on client nodes (Persistent Store's" +
                    " configuration will be ignored).");
            }

            dbMgr = new IgniteCacheDatabaseSharedManager();
        }

        WalStateManager walStateMgr = new WalStateManager(ctx);

        IgniteCacheSnapshotManager snpMgr = ctx.plugins().createComponent(IgniteCacheSnapshotManager.class);

        if (snpMgr == null)
            snpMgr = new IgniteCacheSnapshotManager();

        GridCacheIoManager ioMgr = new GridCacheIoManager();
        CacheAffinitySharedManager topMgr = new CacheAffinitySharedManager();
        GridCacheSharedTtlCleanupManager ttl = new GridCacheSharedTtlCleanupManager();
        PartitionsEvictManager evict = new PartitionsEvictManager();

        CacheJtaManagerAdapter jta = JTA.createOptional();

        MvccCachingManager mvccCachingMgr = new MvccCachingManager();

        DeadlockDetectionManager deadlockDetectionMgr = new DeadlockDetectionManager();

        CacheDiagnosticManager diagnosticMgr = new CacheDiagnosticManager();

        return new GridCacheSharedContext(
            kernalCtx,
            tm,
            verMgr,
            mvccMgr,
            pageStoreMgr,
            walMgr,
            walStateMgr,
            dbMgr,
            backupMgr,
            snpMgr,
            depMgr,
            exchMgr,
            topMgr,
            ioMgr,
            ttl,
            evict,
            jta,
            storeSesLsnrs,
            mvccCachingMgr,
            deadlockDetectionMgr,
            diagnosticMgr,
            preloadMgr
        );
    }

    /** {@inheritDoc} */
    @Nullable @Override public DiscoveryDataExchangeType discoveryDataType() {
        return CACHE_PROC;
    }

    /** {@inheritDoc} */
    @Override public void collectJoiningNodeData(DiscoveryDataBag dataBag) {
        cachesInfo.collectJoiningNodeData(dataBag);
    }

    /** {@inheritDoc} */
    @Override public void collectGridNodeData(DiscoveryDataBag dataBag) {
        cachesInfo.collectGridNodeData(dataBag, backwardCompatibleSplitter());
    }

    /** {@inheritDoc} */
    @Override public void onJoiningNodeDataReceived(JoiningNodeDiscoveryData data) {
        cachesInfo.onJoiningNodeDataReceived(data);
    }

    /** {@inheritDoc} */
    @Override public void onGridDataReceived(GridDiscoveryData data) {
        cachesInfo.onGridDataReceived(data);

        sharedCtx.walState().onCachesInfoCollected();
    }

    /** {@inheritDoc} */
    @Override public @Nullable IgniteNodeValidationResult validateNode(
        ClusterNode node, JoiningNodeDiscoveryData discoData
    ) {
        if(!cachesInfo.isMergeConfigSupports(node))
            return null;

        String validationRes = cachesInfo.validateJoiningNodeData(discoData);

        if (validationRes != null)
            return new IgniteNodeValidationResult(node.id(), validationRes, validationRes);

        return ValidationOnNodeJoinUtils.validateNode(node, discoData, marsh, ctx, this::cacheDescriptor);
    }

    /**
     * @param msg Message.
     */
    public void onStateChangeFinish(ChangeGlobalStateFinishMessage msg) {
        cachesInfo.onStateChangeFinish(msg);
    }

    /**
     * @param msg Message.
     * @param topVer Current topology version.
     * @param curState Current cluster state.
     * @return Exchange actions.
     * @throws IgniteCheckedException If configuration validation failed.
     */
    public ExchangeActions onStateChangeRequest(
        ChangeGlobalStateMessage msg,
        AffinityTopologyVersion topVer,
        DiscoveryDataClusterState curState
    ) throws IgniteCheckedException {
        return cachesInfo.onStateChangeRequest(msg, topVer, curState);
    }

    /**
     * Cache statistics flag change message received.
     *
     * @param msg Message.
     */
    public void onCacheStatisticsModeChange(CacheStatisticsModeChangeMessage msg) {
        assert msg != null;

        if (msg.initial()) {
            EnableStatisticsFuture fut = manageStatisticsFuts.get(msg.requestId());

            if (fut != null && !cacheNames().containsAll(msg.caches())) {
                fut.onDone(new IgniteCheckedException("One or more cache descriptors not found [caches="
                    + caches + ']'));

                return;
            }

            for (String cacheName : msg.caches()) {
                DynamicCacheDescriptor desc = cachesInfo.registeredCaches().get(cacheName);

                if (desc != null) {
                    if (desc.cacheConfiguration().isStatisticsEnabled() != msg.enabled()) {
                        desc.cacheConfiguration().setStatisticsEnabled(msg.enabled());

                        try {
                            ctx.cache().saveCacheConfiguration(desc);
                        }
                        catch (IgniteCheckedException e) {
                            log.error("Error while saving cache configuration to disk, cfg = "
                                + desc.cacheConfiguration(), e);
                        }
                    }
                }
                else
                    log.warning("Failed to change cache descriptor configuration, cache not found [cacheName="
                        + cacheName + ']');
            }
        }
        else {
            EnableStatisticsFuture fut = manageStatisticsFuts.get(msg.requestId());

            if (fut != null)
                fut.onDone();
        }
    }

    /**
     * Cache statistics clear message received.
     *
     * @param msg Message.
     */
    private void onCacheStatisticsClear(CacheStatisticsClearMessage msg) {
        assert msg != null;

        if (msg.initial()) {
            EnableStatisticsFuture fut = manageStatisticsFuts.get(msg.requestId());

            if (fut != null && !cacheNames().containsAll(msg.caches())) {
                fut.onDone(new IgniteCheckedException("One or more cache descriptors not found [caches="
                    + caches + ']'));

                return;
            }

            for (String cacheName : msg.caches()) {
                IgniteInternalCache<?, ?> cache = ctx.cache().cache(cacheName);

                if (cache != null)
                    cache.localMxBean().clear();
                else
                    log.warning("Failed to clear cache statistics, cache not found [cacheName="
                        + cacheName + ']');
            }
        }
        else {
            EnableStatisticsFuture fut = manageStatisticsFuts.get(msg.requestId());

            if (fut != null)
                fut.onDone();
        }
    }

    /**
     * Cache statistics flag change task processed by exchange worker.
     *
     * @param msg Message.
     */
    public void processStatisticsModeChange(CacheStatisticsModeChangeMessage msg) {
        assert msg != null;

        for (String cacheName : msg.caches()) {
            IgniteInternalCache<Object, Object> cache = cache(cacheName);

            if (cache != null)
                cache.context().statisticsEnabled(msg.enabled());
            else
                log.warning("Failed to change cache configuration, cache not found [cacheName=" + cacheName + ']');
        }
    }

    /**
     * Callback invoked from discovery thread when discovery custom message is received.
     *
     * @param msg Discovery message for changing transaction timeout on partition map exchange.
     */
    public void onTxTimeoutOnPartitionMapExchangeChange(TxTimeoutOnPartitionMapExchangeChangeMessage msg) {
        assert msg != null;

        if (msg.isInit()) {
            TransactionConfiguration cfg = ctx.config().getTransactionConfiguration();

            if (cfg.getTxTimeoutOnPartitionMapExchange() != msg.getTimeout())
                cfg.setTxTimeoutOnPartitionMapExchange(msg.getTimeout());
        }
        else {
            TxTimeoutOnPartitionMapExchangeChangeFuture fut = txTimeoutOnPartitionMapExchangeFuts.get(
                msg.getRequestId());

            if (fut != null)
                fut.onDone();
        }
    }

    /**
     * The task for changing transaction timeout on partition map exchange processed by exchange worker.
     *
     * @param msg Message.
     */
    public void processTxTimeoutOnPartitionMapExchangeChange(TxTimeoutOnPartitionMapExchangeChangeMessage msg) {
        assert msg != null;

        long timeout = ctx.config().getTransactionConfiguration().getTxTimeoutOnPartitionMapExchange();

        if (timeout != msg.getTimeout())
            ctx.config().getTransactionConfiguration().setTxTimeoutOnPartitionMapExchange(msg.getTimeout());
    }

    /**
     * @param stoppedCaches Stopped caches.
     */
    private void stopCachesOnClientReconnect(Collection<GridCacheAdapter> stoppedCaches) {
        assert ctx.discovery().localNode().isClient();

        for (GridCacheAdapter cache : stoppedCaches) {
            CacheGroupContext grp = cache.context().group();

            onKernalStop(cache, true);
            stopCache(cache, true, false);

            sharedCtx.affinity().stopCacheOnReconnect(cache.context());

            if (!grp.hasCaches()) {
                stopCacheGroup(grp);

                sharedCtx.affinity().stopCacheGroupOnReconnect(grp);
            }
        }
    }

    /**
     * Dynamically starts cache using template configuration.
     *
     * @param cacheName Cache name.
     * @return Future that will be completed when cache is deployed.
     */
    public IgniteInternalFuture<?> createFromTemplate(String cacheName) {
        try {
            CacheConfiguration cfg = getOrCreateConfigFromTemplate(cacheName);

            return dynamicStartCache(cfg, cacheName, null, true, true, true);
        }
        catch (IgniteCheckedException e) {
            throw U.convertException(e);
        }
    }

    /**
     * Dynamically starts cache using template configuration.
     *
     * @param cacheName Cache name.
     * @param checkThreadTx If {@code true} checks that current thread does not have active transactions.
     * @return Future that will be completed when cache is deployed.
     */
    public IgniteInternalFuture<?> getOrCreateFromTemplate(String cacheName, boolean checkThreadTx) {
        return getOrCreateFromTemplate(cacheName, cacheName, null, checkThreadTx);
    }

    /**
     * Dynamically starts cache using template configuration.
     *
     * @param cacheName Cache name.
     * @param templateName Cache template name.
     * @param cfgOverride Cache config properties to override.
     * @param checkThreadTx If {@code true} checks that current thread does not have active transactions.
     * @return Future that will be completed when cache is deployed.
     */
    public IgniteInternalFuture<?> getOrCreateFromTemplate(String cacheName, String templateName,
        CacheConfigurationOverride cfgOverride, boolean checkThreadTx) {
        assert cacheName != null;

        try {
            if (publicJCache(cacheName, false, checkThreadTx) != null) // Cache with given name already started.
                return new GridFinishedFuture<>();

            CacheConfiguration ccfg = F.isEmpty(templateName)
                ? getOrCreateConfigFromTemplate(cacheName)
                : getOrCreateConfigFromTemplate(templateName);

            ccfg.setName(cacheName);

            if (cfgOverride != null)
                cfgOverride.apply(ccfg);

            return dynamicStartCache(ccfg, cacheName, null, false, true, checkThreadTx);
        }
        catch (IgniteCheckedException e) {
            return new GridFinishedFuture<>(e);
        }
    }

    /**
     * @param cacheName Cache name.
     * @return Cache configuration, or {@code null} if no template with matching name found.
     * @throws IgniteCheckedException If failed.
     */
    public CacheConfiguration getConfigFromTemplate(String cacheName) throws IgniteCheckedException {
        DynamicCacheDescriptor cfgTemplate = null;

        DynamicCacheDescriptor dfltCacheCfg = null;

        List<DynamicCacheDescriptor> wildcardNameCfgs = null;

        for (DynamicCacheDescriptor desc : cachesInfo.registeredTemplates().values()) {
            assert desc.template();

            CacheConfiguration cfg = desc.cacheConfiguration();

            assert cfg != null;

            if (F.eq(cacheName, cfg.getName())) {
                cfgTemplate = desc;

                break;
            }

            if (cfg.getName() != null) {
                if (GridCacheUtils.isCacheTemplateName(cfg.getName())) {
                    if (cfg.getName().length() > 1) {
                        if (wildcardNameCfgs == null)
                            wildcardNameCfgs = new ArrayList<>();

                        wildcardNameCfgs.add(desc);
                    }
                    else
                        dfltCacheCfg = desc; // Template with name '*'.
                }
            }
            else if (dfltCacheCfg == null)
                dfltCacheCfg = desc;
        }

        if (cfgTemplate == null && cacheName != null && wildcardNameCfgs != null) {
            wildcardNameCfgs.sort((a, b) ->
                Integer.compare(b.cacheConfiguration().getName().length(), a.cacheConfiguration().getName().length()));

            for (DynamicCacheDescriptor desc : wildcardNameCfgs) {
                String wildcardCacheName = desc.cacheConfiguration().getName();

                if (cacheName.startsWith(wildcardCacheName.substring(0, wildcardCacheName.length() - 1))) {
                    cfgTemplate = desc;

                    break;
                }
            }
        }

        if (cfgTemplate == null)
            cfgTemplate = dfltCacheCfg;

        if (cfgTemplate == null)
            return null;

        // It's safe to enrich cache configuration here because we requested this cache from current node.
        CacheConfiguration enrichedTemplate = enricher().enrichFully(
            cfgTemplate.cacheConfiguration(), cfgTemplate.cacheConfigurationEnrichment());

        enrichedTemplate = cloneCheckSerializable(enrichedTemplate);

        CacheConfiguration cfg = new CacheConfiguration(enrichedTemplate);

        cfg.setName(cacheName);

        return cfg;
    }

    /**
     * @param cacheName Cache name.
     * @return Cache configuration.
     * @throws IgniteCheckedException If failed.
     */
    private CacheConfiguration getOrCreateConfigFromTemplate(String cacheName) throws IgniteCheckedException {
        CacheConfiguration cfg = getConfigFromTemplate(cacheName);

        return cfg != null ? cfg : new CacheConfiguration(cacheName);
    }

    /**
     * Dynamically starts cache.
     *
     * @param ccfg Cache configuration.
     * @param cacheName Cache name.
     * @param nearCfg Near cache configuration.
     * @param failIfExists Fail if exists flag.
     * @param failIfNotStarted If {@code true} fails if cache is not started.
     * @param checkThreadTx If {@code true} checks that current thread does not have active transactions.
     * @return Future that will be completed when cache is deployed.
     */
    public IgniteInternalFuture<Boolean> dynamicStartCache(
        @Nullable CacheConfiguration ccfg,
        String cacheName,
        @Nullable NearCacheConfiguration nearCfg,
        boolean failIfExists,
        boolean failIfNotStarted,
        boolean checkThreadTx
    ) {
        return dynamicStartCache(ccfg,
            cacheName,
            nearCfg,
            CacheType.USER,
            false,
            failIfExists,
            failIfNotStarted,
            checkThreadTx);
    }

    /**
     * Dynamically starts cache as a result of SQL {@code CREATE TABLE} command.
     *
     * @param ccfg Cache configuration.
     */
    public IgniteInternalFuture<Boolean> dynamicStartSqlCache(
        CacheConfiguration ccfg
    ) {
        A.notNull(ccfg, "ccfg");

        return dynamicStartCache(ccfg,
            ccfg.getName(),
            ccfg.getNearConfiguration(),
            CacheType.USER,
            true,
            false,
            true,
            true);
    }

    /**
     * Dynamically starts cache.
     *
     * @param ccfg Cache configuration.
     * @param cacheName Cache name.
     * @param nearCfg Near cache configuration.
     * @param cacheType Cache type.
     * @param sql If the cache needs to be created as the result of SQL {@code CREATE TABLE} command.
     * @param failIfExists Fail if exists flag.
     * @param failIfNotStarted If {@code true} fails if cache is not started.
     * @param checkThreadTx If {@code true} checks that current thread does not have active transactions.
     * @return Future that will be completed when cache is deployed.
     */
    public IgniteInternalFuture<Boolean> dynamicStartCache(
        @Nullable CacheConfiguration ccfg,
        String cacheName,
        @Nullable NearCacheConfiguration nearCfg,
        CacheType cacheType,
        boolean sql,
        boolean failIfExists,
        boolean failIfNotStarted,
        boolean checkThreadTx
    ) {
        assert cacheName != null;

        if (checkThreadTx) {
            checkEmptyTransactionsEx(() -> String.format(CACHE_NAME_AND_OPERATION_FORMAT, cacheName,
                "dynamicStartCache"));
        }

        GridPlainClosure<Collection<byte[]>, IgniteInternalFuture<Boolean>> startCacheClsr = (grpKeys) -> {
            assert ccfg == null || !ccfg.isEncryptionEnabled() || !grpKeys.isEmpty();

            DynamicCacheChangeRequest req = prepareCacheChangeRequest(
                ccfg,
                cacheName,
                nearCfg,
                cacheType,
                sql,
                failIfExists,
                failIfNotStarted,
                null,
                false,
                null,
                ccfg != null && ccfg.isEncryptionEnabled() ? grpKeys.iterator().next() : null);

            if (req != null) {
                if (req.clientStartOnly())
                    return startClientCacheChange(F.asMap(req.cacheName(), req), null);

                return F.first(initiateCacheChanges(F.asList(req)));
            }
            else
                return new GridFinishedFuture<>();
        };

        try {
            if (ccfg != null && ccfg.isEncryptionEnabled()) {
                ctx.encryption().checkEncryptedCacheSupported();

                return generateEncryptionKeysAndStartCacheAfter(1, startCacheClsr);
            }

            return startCacheClsr.apply(Collections.EMPTY_SET);
        }
        catch (Exception e) {
            return new GridFinishedFuture<>(e);
        }
    }

    /**
     * Send {@code GenerateEncryptionKeyRequest} and execute {@code after} closure if succeed.
     *
     * @param keyCnt Count of keys to generate.
     * @param after Closure to execute after encryption keys would be generated.
     */
    private IgniteInternalFuture<Boolean> generateEncryptionKeysAndStartCacheAfter(int keyCnt,
        GridPlainClosure<Collection<byte[]>, IgniteInternalFuture<Boolean>> after) {
        IgniteInternalFuture<Collection<byte[]>> genEncKeyFut = ctx.encryption().generateKeys(keyCnt);

        GridFutureAdapter<Boolean> res = new GridFutureAdapter<>();

        genEncKeyFut.listen(new IgniteInClosure<IgniteInternalFuture<Collection<byte[]>>>() {
            @Override public void apply(IgniteInternalFuture<Collection<byte[]>> fut) {
                try {
                    Collection<byte[]> grpKeys = fut.result();

                    if (F.size(grpKeys, F.alwaysTrue()) != keyCnt)
                        res.onDone(false, fut.error());

                    IgniteInternalFuture<Boolean> dynStartCacheFut = after.apply(grpKeys);

                    dynStartCacheFut.listen(new IgniteInClosure<IgniteInternalFuture<Boolean>>() {
                        @Override public void apply(IgniteInternalFuture<Boolean> fut) {
                            try {
                                res.onDone(fut.get(), fut.error());
                            }
                            catch (IgniteCheckedException e) {
                                res.onDone(false, e);
                            }
                        }
                    });
                }
                catch (Exception e) {
                    res.onDone(false, e);
                }
            }
        });

        return res;
    }

    /**
     * @param startReqs Start requests.
     * @param cachesToClose Cache tp close.
     * @return Future for cache change operation.
     */
    private IgniteInternalFuture<Boolean> startClientCacheChange(
        @Nullable Map<String, DynamicCacheChangeRequest> startReqs, @Nullable Set<String> cachesToClose) {
        assert startReqs != null ^ cachesToClose != null;

        DynamicCacheStartFuture fut = new DynamicCacheStartFuture(UUID.randomUUID());

        IgniteInternalFuture old = pendingFuts.put(fut.id, fut);

        assert old == null : old;

        ctx.discovery().clientCacheStartEvent(fut.id, startReqs, cachesToClose);

        IgniteCheckedException err = checkNodeState();

        if (err != null)
            fut.onDone(err);

        return fut;
    }

    /**
     * Dynamically starts multiple caches.
     *
     * @param ccfgList Collection of cache configuration.
     * @param failIfExists Fail if exists flag.
     * @param checkThreadTx If {@code true} checks that current thread does not have active transactions.
     * @param disabledAfterStart If true, cache proxies will be only activated after {@link #restartProxies()}.
     * @return Future that will be completed when all caches are deployed.
     */
    public IgniteInternalFuture<Boolean> dynamicStartCaches(
        Collection<CacheConfiguration> ccfgList,
        boolean failIfExists,
        boolean checkThreadTx,
        boolean disabledAfterStart
    ) {
        return dynamicStartCachesByStoredConf(
            ccfgList.stream().map(StoredCacheData::new).collect(Collectors.toList()),
            failIfExists,
            checkThreadTx,
            disabledAfterStart,
            null);
    }

    /**
     * Dynamically starts multiple caches.
     *
     * @param storedCacheDataList Collection of stored cache data.
     * @param failIfExists Fail if exists flag.
     * @param checkThreadTx If {@code true} checks that current thread does not have active transactions.
     * @param disabledAfterStart If true, cache proxies will be only activated after {@link #restartProxies()}.
     * @param restartId Restart requester id (it'll allow to start this cache only him).
     * @return Future that will be completed when all caches are deployed.
     */
    public IgniteInternalFuture<Boolean> dynamicStartCachesByStoredConf(
        Collection<StoredCacheData> storedCacheDataList,
        boolean failIfExists,
        boolean checkThreadTx,
        boolean disabledAfterStart,
        IgniteUuid restartId
    ) {
        if (checkThreadTx) {
            checkEmptyTransactionsEx(() -> {
                List<String> cacheNames = storedCacheDataList.stream()
                    .map(StoredCacheData::config)
                    .map(CacheConfiguration::getName)
                    .collect(Collectors.toList());

                return String.format(CACHE_NAMES_AND_OPERATION_FORMAT, cacheNames, "dynamicStartCachesByStoredConf");
            });
        }

        GridPlainClosure<Collection<byte[]>, IgniteInternalFuture<Boolean>> startCacheClsr = (grpKeys) -> {
            List<DynamicCacheChangeRequest> srvReqs = null;
            Map<String, DynamicCacheChangeRequest> clientReqs = null;

            Iterator<byte[]> grpKeysIter = grpKeys.iterator();

            for (StoredCacheData ccfg : storedCacheDataList) {
                assert !ccfg.config().isEncryptionEnabled() || grpKeysIter.hasNext();

                DynamicCacheChangeRequest req = prepareCacheChangeRequest(
                    ccfg.config(),
                    ccfg.config().getName(),
                    null,
                    resolveCacheType(ccfg.config()),
                    ccfg.sql(),
                    failIfExists,
                    true,
                    restartId,
                    disabledAfterStart,
                    ccfg.queryEntities(),
                    ccfg.config().isEncryptionEnabled() ? grpKeysIter.next() : null);

                if (req != null) {
                    if (req.clientStartOnly()) {
                        if (clientReqs == null)
                            clientReqs = U.newLinkedHashMap(storedCacheDataList.size());

                        clientReqs.put(req.cacheName(), req);
                    }
                    else {
                        if (srvReqs == null)
                            srvReqs = new ArrayList<>(storedCacheDataList.size());

                        srvReqs.add(req);
                    }
                }
            }

            if (srvReqs == null && clientReqs == null)
                return new GridFinishedFuture<>();

            if (clientReqs != null && srvReqs == null)
                return startClientCacheChange(clientReqs, null);

            GridCompoundFuture<?, Boolean> compoundFut = new GridCompoundFuture<>();

            for (DynamicCacheStartFuture fut : initiateCacheChanges(srvReqs))
                compoundFut.add((IgniteInternalFuture)fut);

            if (clientReqs != null) {
                IgniteInternalFuture<Boolean> clientStartFut = startClientCacheChange(clientReqs, null);

                compoundFut.add((IgniteInternalFuture)clientStartFut);
            }

            compoundFut.markInitialized();

            return compoundFut;
        };

        int encGrpCnt = 0;

        for (StoredCacheData ccfg : storedCacheDataList) {
            if (ccfg.config().isEncryptionEnabled())
                encGrpCnt++;
        }

        return generateEncryptionKeysAndStartCacheAfter(encGrpCnt, startCacheClsr);
    }

    /** Resolve cache type for input cacheType */
    private @NotNull CacheType resolveCacheType(CacheConfiguration ccfg) {
        if (CU.isUtilityCache(ccfg.getName()))
            return CacheType.UTILITY;
        else if (internalCaches.contains(ccfg.getName()))
            return CacheType.INTERNAL;
        else if (DataStructuresProcessor.isDataStructureCache(ccfg.getName()))
            return CacheType.DATA_STRUCTURES;
        else
            return CacheType.USER;
    }

    /**
     * @param cacheName Cache name to destroy.
     * @param sql If the cache needs to be destroyed only if it was created as the result of SQL {@code CREATE TABLE}
     * command.
     * @param checkThreadTx If {@code true} checks that current thread does not have active transactions.
     * @param restart Restart flag.
     * @param restartId Restart requester id (it'll allow to start this cache only him).
     * @return Future that will be completed when cache is destroyed.
     */
    public IgniteInternalFuture<Boolean> dynamicDestroyCache(
        String cacheName,
        boolean sql,
        boolean checkThreadTx,
        boolean restart,
        IgniteUuid restartId
    ) {
        assert cacheName != null;

        if (checkThreadTx) {
            checkEmptyTransactionsEx(() -> String.format(CACHE_NAME_AND_OPERATION_FORMAT, cacheName,
                "dynamicDestroyCache"));
        }

        DynamicCacheChangeRequest req = DynamicCacheChangeRequest.stopRequest(ctx, cacheName, sql, true);

        req.stop(true);
        req.destroy(true);
        req.restart(restart);
        req.restartId(restartId);

        return F.first(initiateCacheChanges(F.asList(req)));
    }

    /**
     * @param cacheNames Collection of cache names to destroy.
     * @param checkThreadTx If {@code true} checks that current thread does not have active transactions.
     * @return Future that will be completed when cache is destroyed.
     */
    public IgniteInternalFuture<?> dynamicDestroyCaches(Collection<String> cacheNames, boolean checkThreadTx) {
        return dynamicDestroyCaches(cacheNames, checkThreadTx, true);
    }

    /**
     * @param cacheNames Collection of cache names to destroy.
     * @param checkThreadTx If {@code true} checks that current thread does not have active transactions.
     * @param destroy Cache data destroy flag. Setting to <code>true</code> will cause removing all cache data
     * @return Future that will be completed when cache is destroyed.
     */
    public IgniteInternalFuture<?> dynamicDestroyCaches(
        Collection<String> cacheNames,
        boolean checkThreadTx,
        boolean destroy
    ) {
        if (checkThreadTx) {
            checkEmptyTransactionsEx(() -> String.format(CACHE_NAMES_AND_OPERATION_FORMAT, cacheNames,
                "dynamicDestroyCaches"));
        }

        List<DynamicCacheChangeRequest> reqs = new ArrayList<>(cacheNames.size());

        for (String cacheName : cacheNames) {
            reqs.add(createStopRequest(cacheName, false, null, destroy));
        }

        return dynamicChangeCaches(reqs);
    }

    /**
     * Prepares cache stop request.
     *
     * @param cacheName Cache names to destroy.
     * @param restart Restart flag.
     * @param restartId Restart requester id (it'll allow to start this cache only him).
     * @param destroy Cache data destroy flag. Setting to {@code true} will cause removing all cache data from store.
     * @return Future that will be completed when cache is destroyed.
     */
    public @NotNull DynamicCacheChangeRequest createStopRequest(String cacheName, boolean restart, IgniteUuid restartId, boolean destroy) {
        DynamicCacheChangeRequest req = DynamicCacheChangeRequest.stopRequest(ctx, cacheName, false, true);

        req.stop(true);
        req.destroy(destroy);
        req.restart(restart);
        req.restartId(restartId);

        return req;
    }

    /**
     * Starts cache stop request as cache change batch.
     *
     * @param reqs cache stop requests.
     * @return compound future.
     */
    public @NotNull IgniteInternalFuture<?> dynamicChangeCaches(List<DynamicCacheChangeRequest> reqs) {
        GridCompoundFuture<?, ?> compoundFut = new GridCompoundFuture<>();

        for (DynamicCacheStartFuture fut : initiateCacheChanges(reqs))
            compoundFut.add((IgniteInternalFuture)fut);

        compoundFut.markInitialized();

        return compoundFut;
    }

    /**
     * Change WAL mode.
     *
     * @param cacheNames Cache names.
     * @param enabled Enabled flag.
     * @return Future completed when operation finished.
     */
    public IgniteInternalFuture<Boolean> changeWalMode(Collection<String> cacheNames, boolean enabled) {
        if (transactions().tx() != null || sharedCtx.lockedTopologyVersion(null) != null)
            throw new IgniteException("Cache WAL mode cannot be changed within lock or transaction.");

        return sharedCtx.walState().init(cacheNames, enabled);
    }

    /**
     * @param cacheName Cache name.
     */
    public boolean walEnabled(String cacheName) {
        DynamicCacheDescriptor desc = ctx.cache().cacheDescriptor(cacheName);

        if (desc == null)
            throw new IgniteException("Cache not found: " + cacheName);

        return desc.groupDescriptor().walEnabled();
    }

    /**
     * @param cacheName Cache name to close.
     * @return Future that will be completed when cache is closed.
     */
    IgniteInternalFuture<?> dynamicCloseCache(String cacheName) {
        assert cacheName != null;

        IgniteCacheProxy<?, ?> proxy = jcacheProxy(cacheName, false);

        if (proxy == null || proxy.isProxyClosed())
            return new GridFinishedFuture<>(); // No-op.

        checkEmptyTransactionsEx(() -> String.format(CACHE_NAME_AND_OPERATION_FORMAT, cacheName, "dynamicCloseCache"));

        if (proxy.context().isLocal())
            return dynamicDestroyCache(cacheName, false, true, false, null);

        return startClientCacheChange(null, Collections.singleton(cacheName));
    }

    /**
     * Resets cache state after the cache has been moved to recovery state.
     *
     * @param cacheNames Cache names.
     * @return Future that will be completed when state is changed for all caches.
     */
    public IgniteInternalFuture<?> resetCacheState(Collection<String> cacheNames) {
        if (F.isEmpty(cacheNames))
            cacheNames = cachesInfo.registeredCaches().keySet();

        Collection<String> forCheckCacheNames = cacheNames;

        checkEmptyTransactionsEx(() -> String.format(CACHE_NAME_AND_OPERATION_FORMAT, forCheckCacheNames,
            "resetCacheState"));

        Collection<DynamicCacheChangeRequest> reqs = new ArrayList<>(cacheNames.size());

        for (String cacheName : cacheNames) {
            DynamicCacheDescriptor desc = cacheDescriptor(cacheName);

            if (desc == null) {
                U.warn(log, "Failed to find cache for reset lost partition request, cache does not exist: " + cacheName);

                continue;
            }

            DynamicCacheChangeRequest req = DynamicCacheChangeRequest.resetLostPartitions(ctx, cacheName);

            reqs.add(req);
        }

        GridCompoundFuture fut = new GridCompoundFuture();

        for (DynamicCacheStartFuture f : initiateCacheChanges(reqs))
            fut.add(f);

        fut.markInitialized();

        return fut;
    }

    /**
     * @param cacheName Cache name.
     * @return Cache type.
     */
    public CacheType cacheType(String cacheName) {
        if (CU.isUtilityCache(cacheName))
            return CacheType.UTILITY;
        else if (internalCaches.contains(cacheName))
            return CacheType.INTERNAL;
        else if (DataStructuresProcessor.isDataStructureCache(cacheName))
            return CacheType.DATA_STRUCTURES;
        else
            return CacheType.USER;
    }

    /**
     * Save cache configuration to persistent store if necessary.
     *
     * @param desc Cache descriptor.
     */
    public void saveCacheConfiguration(DynamicCacheDescriptor desc) throws IgniteCheckedException {
        assert desc != null;

        locCfgMgr.saveCacheConfiguration(desc.toStoredData(splitter), true);
    }

    /**
     * Save cache configuration to persistent store if necessary.
     *
     * @param storedCacheData Stored cache data.
     * @param overwrite Overwrite existing.
     */
    public void saveCacheConfiguration(StoredCacheData storedCacheData, boolean overwrite) throws IgniteCheckedException {
        assert storedCacheData != null;

        locCfgMgr.saveCacheConfiguration(storedCacheData, overwrite);
    }

    /**
     * Remove all persistent files for all registered caches.
     */
    public void cleanupCachesDirectories() throws IgniteCheckedException {
        if (sharedCtx.pageStore() == null || sharedCtx.kernalContext().clientNode())
            return;

        for (DynamicCacheDescriptor desc : cacheDescriptors().values()) {
            if (isPersistentCache(desc.cacheConfiguration(), sharedCtx.gridConfig().getDataStorageConfiguration()))
                sharedCtx.pageStore().cleanupPersistentSpace(desc.cacheConfiguration());
        }
    }

    /**
     * @param reqs Requests.
     * @return Collection of futures.
     */
    private Collection<DynamicCacheStartFuture> initiateCacheChanges(
        Collection<DynamicCacheChangeRequest> reqs
    ) {
        Collection<DynamicCacheStartFuture> res = new ArrayList<>(reqs.size());

        Collection<DynamicCacheChangeRequest> sndReqs = new ArrayList<>(reqs.size());

        for (DynamicCacheChangeRequest req : reqs) {
            authorizeCacheChange(req);

            DynamicCacheStartFuture fut = new DynamicCacheStartFuture(req.requestId());

            try {
                if (req.stop()) {
                    DynamicCacheDescriptor desc = cacheDescriptor(req.cacheName());

                    if (desc == null)
                        // No-op.
                        fut.onDone(false);
                }

                if (req.start() && req.startCacheConfiguration() != null) {
                    CacheConfiguration ccfg = req.startCacheConfiguration();

                    try {
                        cachesInfo.validateStartCacheConfiguration(ccfg);
                    }
                    catch (IgniteCheckedException e) {
                        fut.onDone(e);
                    }
                }

                if (fut.isDone())
                    continue;

                DynamicCacheStartFuture old = (DynamicCacheStartFuture)pendingFuts.putIfAbsent(
                    req.requestId(), fut);

                assert old == null;

                if (fut.isDone())
                    continue;

                sndReqs.add(req);
            }
            catch (Exception e) {
                fut.onDone(e);
            }
            finally {
                res.add(fut);
            }
        }

        Exception err = null;

        if (!sndReqs.isEmpty()) {
            try {
                ctx.discovery().sendCustomEvent(new DynamicCacheChangeBatch(sndReqs));

                err = checkNodeState();
            }
            catch (IgniteCheckedException e) {
                err = e;
            }
        }

        if (err != null) {
            for (DynamicCacheStartFuture fut : res)
                fut.onDone(err);
        }

        return res;
    }

    /**
     * Authorize creating cache.
     *
     * @param cfg Cache configuration.
     * @param ctx Kernal context.
     */
    static void authorizeCacheCreate(CacheConfiguration cfg, GridKernalContext ctx) {
        if(cfg != null) {
            ctx.security().authorize(cfg.getName(), SecurityPermission.CACHE_CREATE);

            if (cfg.isOnheapCacheEnabled() &&
                IgniteSystemProperties.getBoolean(IgniteSystemProperties.IGNITE_DISABLE_ONHEAP_CACHE))
                throw new SecurityException("Authorization failed for enabling on-heap cache.");
        }
    }

    /**
     * Authorize dynamic cache management.
     *
     * @param req start/stop cache request.
     */
    private void authorizeCacheChange(DynamicCacheChangeRequest req) {
        if (req.cacheType() == null || req.cacheType() == CacheType.USER) {
            if (req.stop())
                ctx.security().authorize(req.cacheName(), SecurityPermission.CACHE_DESTROY);
            else
                authorizeCacheCreate(req.startCacheConfiguration(), ctx);
        }
    }

    /**
     * @return Non null exception if node is stopping or disconnected.
     */
    private @Nullable IgniteCheckedException checkNodeState() {
        if (ctx.isStopping()) {
            return new IgniteCheckedException("Failed to execute dynamic cache change request, " +
                "node is stopping.");
        }
        else if (ctx.clientDisconnected()) {
            return new IgniteClientDisconnectedCheckedException(ctx.cluster().clientReconnectFuture(),
                "Failed to execute dynamic cache change request, client node disconnected.");
        }

        return null;
    }

    /**
     * @param type Event type.
     * @param customMsg Custom message instance.
     * @param node Event node.
     * @param topVer Topology version.
     * @param state Cluster state.
     */
    public void onDiscoveryEvent(int type,
        @Nullable DiscoveryCustomMessage customMsg,
        ClusterNode node,
        AffinityTopologyVersion topVer,
        DiscoveryDataClusterState state) {
        cachesInfo.onDiscoveryEvent(type, node, topVer);

        sharedCtx.affinity().onDiscoveryEvent(type, customMsg, node, topVer, state);
    }

    /**
     * Callback invoked from discovery thread when discovery custom message is received.
     *
     * @param msg Customer message.
     * @param topVer Current topology version.
     * @param node Node sent message.
     * @return {@code True} if minor topology version should be increased.
     */
    public boolean onCustomEvent(DiscoveryCustomMessage msg, AffinityTopologyVersion topVer, ClusterNode node) {
        if (msg instanceof SchemaAbstractDiscoveryMessage) {
            ctx.query().onDiscovery((SchemaAbstractDiscoveryMessage)msg);

            return false;
        }

        if (msg instanceof CacheAffinityChangeMessage)
            return sharedCtx.affinity().onCustomEvent(((CacheAffinityChangeMessage)msg));

        if (msg instanceof SnapshotDiscoveryMessage &&
            ((SnapshotDiscoveryMessage)msg).needExchange())
            return true;

        if (msg instanceof WalStateAbstractMessage) {
            WalStateAbstractMessage msg0 = (WalStateAbstractMessage)msg;

            if (msg0 instanceof WalStateProposeMessage)
                sharedCtx.walState().onProposeDiscovery((WalStateProposeMessage)msg);
            else if (msg0 instanceof WalStateFinishMessage)
                sharedCtx.walState().onFinishDiscovery((WalStateFinishMessage)msg);

            return msg0.needExchange();
        }

        if (msg instanceof DynamicCacheChangeBatch)
            return cachesInfo.onCacheChangeRequested((DynamicCacheChangeBatch)msg, topVer);

        if (msg instanceof DynamicCacheChangeFailureMessage)
            cachesInfo.onCacheChangeRequested((DynamicCacheChangeFailureMessage)msg, topVer);

        if (msg instanceof ClientCacheChangeDiscoveryMessage)
            cachesInfo.onClientCacheChange((ClientCacheChangeDiscoveryMessage)msg, node);

        if (msg instanceof CacheStatisticsModeChangeMessage)
            onCacheStatisticsModeChange((CacheStatisticsModeChangeMessage)msg);

        if (msg instanceof CacheStatisticsClearMessage)
            onCacheStatisticsClear((CacheStatisticsClearMessage)msg);

        if (msg instanceof TxTimeoutOnPartitionMapExchangeChangeMessage)
            onTxTimeoutOnPartitionMapExchangeChange((TxTimeoutOnPartitionMapExchangeChangeMessage)msg);

        return false;
    }

    /** {@inheritDoc} */
    @Override public @Nullable IgniteNodeValidationResult validateNode(ClusterNode node) {
        IgniteNodeValidationResult res = validateHashIdResolvers(node, ctx, cacheDescriptors());

        if (res == null)
            res = validateRestartingCaches(node);

        return res;
    }

    /**
     * @param cacheName Cache to check.
     * @return Cache is under restarting.
     */
    public boolean isCacheRestarting(String cacheName) {
        return cachesInfo.isRestarting(cacheName);
    }

    /**
     * @param node Joining node to validate.
     * @return Node validation result if there was an issue with the joining node, {@code null} otherwise.
     */
    private IgniteNodeValidationResult validateRestartingCaches(ClusterNode node) {
        if (cachesInfo.hasRestartingCaches()) {
            String msg = "Joining node during caches restart is not allowed [joiningNodeId=" + node.id() +
                ", restartingCaches=" + new HashSet<>(cachesInfo.restartingCaches()) + ']';

            return new IgniteNodeValidationResult(node.id(), msg);
        }

        return null;
    }

    /**
     * @param cfg Cache configuration.
     * @return Query manager.
     */
    private GridCacheQueryManager queryManager(CacheConfiguration cfg) {
        return cfg.getCacheMode() == LOCAL ? new GridCacheLocalQueryManager() : new GridCacheDistributedQueryManager();
    }

    /**
     * @return Keep static cache configuration flag. If {@code true}, static cache configuration will override
     * configuration persisted on disk.
     */
    public boolean keepStaticCacheConfiguration() {
        return keepStaticCacheConfiguration;
    }

    /**
     * @param name Cache name.
     * @param <K> type of keys.
     * @param <V> type of values.
     * @return Cache instance for given name.
     */
    public <K, V> IgniteInternalCache<K, V> cache(String name) {
        assert name != null;

        if (log.isDebugEnabled())
            log.debug("Getting cache for name: " + name);

        IgniteCacheProxy<K, V> jcache = (IgniteCacheProxy<K, V>)jcacheProxy(name, true);

        return jcache == null ? null : jcache.internalProxy();
    }

    /**
     * Await proxy initialization.
     *
     * @param jcache Cache proxy.
     */
    private void awaitInitializeProxy(IgniteCacheProxyImpl<?, ?> jcache) {
        if (jcache != null) {
            CountDownLatch initLatch = jcache.getInitLatch();

            try {
                while (initLatch.getCount() > 0) {
                    initLatch.await(2000, TimeUnit.MILLISECONDS);

                    if (log.isInfoEnabled())
                        log.info("Failed to wait proxy initialization, cache=" + jcache.getName() +
                            ", localNodeId=" + ctx.localNodeId());
                }
            }
            catch (InterruptedException e) {
                Thread.currentThread().interrupt();
                // Ignore intteruption.
            }
        }
    }

    /**
     * @param name Cache name.
     */
    public void completeProxyInitialize(String name) {
        IgniteCacheProxyImpl<?, ?> jcache = jCacheProxies.get(name);

        if (jcache != null) {
            CountDownLatch proxyInitLatch = jcache.getInitLatch();

            if (proxyInitLatch.getCount() > 0) {
                if (log.isInfoEnabled())
                    log.info("Finish proxy initialization, cacheName=" + name +
                        ", localNodeId=" + ctx.localNodeId());

                proxyInitLatch.countDown();
            }
        }
        else {
            if (log.isInfoEnabled())
                log.info("Can not finish proxy initialization because proxy does not exist, cacheName=" + name +
                    ", localNodeId=" + ctx.localNodeId());
        }
    }

    /**
     * @param name Cache name.
     * @return Cache instance for given name.
     * @throws IgniteCheckedException If failed.
     */
    public <K, V> IgniteInternalCache<K, V> getOrStartCache(String name) throws IgniteCheckedException {
        return getOrStartCache(name, null);
    }

    /**
     * @param name Cache name.
     * @return Cache instance for given name.
     * @throws IgniteCheckedException If failed.
     */
    public <K, V> IgniteInternalCache<K, V> getOrStartCache(
        String name,
        CacheConfiguration ccfg
    ) throws IgniteCheckedException {
        assert name != null;

        if (log.isDebugEnabled())
            log.debug("Getting cache for name: " + name);

        IgniteCacheProxy<?, ?> cache = jcacheProxy(name, true);

        if (cache == null) {
            dynamicStartCache(ccfg, name, null, false, ccfg == null, true).get();

            cache = jcacheProxy(name, true);
        }

        return cache == null ? null : (IgniteInternalCache<K, V>)cache.internalProxy();
    }

    /**
     * @return All configured cache instances.
     */
    public Collection<IgniteInternalCache<?, ?>> caches() {
        return F.viewReadOnly(jCacheProxies.values(),
            (IgniteClosure<IgniteCacheProxy<?, ?>, IgniteInternalCache<?, ?>>)IgniteCacheProxy::internalProxy);
    }

    /**
     * @return All configured cache instances.
     */
    public Collection<IgniteCacheProxy<?, ?>> jcaches() {
        return F.viewReadOnly(jCacheProxies.values(),
            (IgniteClosure<IgniteCacheProxyImpl<?, ?>, IgniteCacheProxy<?, ?>>)IgniteCacheProxyImpl::gatewayWrapper);
    }

    /**
     * Gets utility cache.
     *
     * @return Utility cache.
     */
    public <K, V> IgniteInternalCache<K, V> utilityCache() {
        return internalCacheEx(CU.UTILITY_CACHE_NAME);
    }

    /**
     * @param name Cache name.
     * @return Cache.
     */
    private <K, V> IgniteInternalCache<K, V> internalCacheEx(String name) {
        if (ctx.discovery().localNode().isClient()) {
            IgniteCacheProxy<K, V> proxy = (IgniteCacheProxy<K, V>)jcacheProxy(name, true);

            if (proxy == null) {
                GridCacheAdapter<?, ?> cacheAdapter = caches.get(name);

                if (cacheAdapter != null) {
                    proxy = new IgniteCacheProxyImpl(cacheAdapter.context(), cacheAdapter, false);

                    IgniteCacheProxyImpl<?, ?> prev = addjCacheProxy(name, (IgniteCacheProxyImpl<?, ?>)proxy);

                    if (prev != null)
                        proxy = (IgniteCacheProxy<K, V>)prev;

                    completeProxyInitialize(proxy.getName());
                }
            }

            assert proxy != null : name;

            return proxy.internalProxy();
        }

        return internalCache(name);
    }

    /**
     * @param name Cache name.
     * @param <K> type of keys.
     * @param <V> type of values.
     * @return Cache instance for given name.
     */
    public <K, V> IgniteInternalCache<K, V> publicCache(String name) {
        assert name != null;

        if (log.isDebugEnabled())
            log.debug("Getting public cache for name: " + name);

        DynamicCacheDescriptor desc = cacheDescriptor(name);

        if (desc == null)
            throw new IllegalArgumentException("Cache is not started: " + name);

        if (!desc.cacheType().userCache())
            throw new IllegalStateException("Failed to get cache because it is a system cache: " + name);

        IgniteCacheProxy<K, V> jcache = (IgniteCacheProxy<K, V>)jcacheProxy(name, true);

        if (jcache == null)
            throw new IllegalArgumentException("Cache is not started: " + name);

        return jcache.internalProxy();
    }

    /**
     * @param cacheName Cache name.
     * @param <K> type of keys.
     * @param <V> type of values.
     * @return Cache instance for given name.
     * @throws IgniteCheckedException If failed.
     */
    public <K, V> IgniteCacheProxy<K, V> publicJCache(String cacheName) throws IgniteCheckedException {
        return publicJCache(cacheName, true, true);
    }

    /**
     * @param cacheName Cache name.
     * @param failIfNotStarted If {@code true} throws {@link IllegalArgumentException} if cache is not started,
     * otherwise returns {@code null} in this case.
     * @param checkThreadTx If {@code true} checks that current thread does not have active transactions.
     * @return Cache instance for given name.
     * @throws IgniteCheckedException If failed.
     */
    @SuppressWarnings({"unchecked", "ConstantConditions"})
    public @Nullable <K, V> IgniteCacheProxy<K, V> publicJCache(String cacheName,
        boolean failIfNotStarted,
        boolean checkThreadTx) throws IgniteCheckedException {
        assert cacheName != null;

        if (log.isDebugEnabled())
            log.debug("Getting public cache for name: " + cacheName);

        DynamicCacheDescriptor desc = cacheDescriptor(cacheName);

        if (desc != null && !desc.cacheType().userCache())
            throw new IllegalStateException("Failed to get cache because it is a system cache: " + cacheName);

        IgniteCacheProxyImpl<?, ?> proxy = jcacheProxy(cacheName, true);

        // Try to start cache, there is no guarantee that cache will be instantiated.
        if (proxy == null) {
            dynamicStartCache(null, cacheName, null, false, failIfNotStarted, checkThreadTx).get();

            proxy = jcacheProxy(cacheName, true);
        }

        return proxy != null ? (IgniteCacheProxy<K, V>)proxy.gatewayWrapper() : null;
    }

    /**
     * Get configuration for the given cache.
     *
     * @param name Cache name.
     * @return Cache configuration.
     */
    public CacheConfiguration cacheConfiguration(String name) {
        assert name != null;

        DynamicCacheDescriptor desc = cacheDescriptor(name);

        if (desc == null) {
            if (cachesInfo.isRestarting(name)) {
                IgniteCacheProxyImpl<?, ?> proxy = jCacheProxies.get(name);

                assert proxy != null: name;

                proxy.internalProxy(); //should throw exception

                // we have procceed, try again
                return cacheConfiguration(name);
            }

            throw new IllegalStateException("Cache doesn't exist: " + name);
        }
        else
            return desc.cacheConfiguration();
    }

    /**
     * Get registered cache descriptor.
     *
     * @param name Name.
     * @return Descriptor.
     */
    public DynamicCacheDescriptor cacheDescriptor(String name) {
        return cachesInfo.registeredCaches().get(name);
    }

    /**
     * @return Cache descriptors.
     */
    public Map<String, DynamicCacheDescriptor> cacheDescriptors() {
        return cachesInfo.registeredCaches();
    }

    /**
     * @return Collection of persistent cache descriptors.
     */
    public Collection<DynamicCacheDescriptor> persistentCaches() {
        return cachesInfo.registeredCaches().values()
            .stream()
            .filter(desc -> isPersistentCache(desc.cacheConfiguration(), ctx.config().getDataStorageConfiguration()))
            .collect(Collectors.toList());
    }

    /**
     * @return Collection of persistent cache group descriptors.
     */
    public Collection<CacheGroupDescriptor> persistentGroups() {
        return cachesInfo.registeredCacheGroups().values()
            .stream()
            .filter(CacheGroupDescriptor::persistenceEnabled)
            .collect(Collectors.toList());
    }

    /**
     * @return Cache group descriptors.
     */
    public Map<Integer, CacheGroupDescriptor> cacheGroupDescriptors() {
        return cachesInfo.registeredCacheGroups();
    }

    /**
     * Tries to find cache group descriptor either in registered cache groups
     * or in marked for deletion collection if cache group is considered to be stopped.
     *
     * @param grpId Group id.
     */
    public CacheGroupDescriptor cacheGroupDescriptor(int grpId) {
        CacheGroupDescriptor desc = cacheGroupDescriptors().get(grpId);

        // Try to find descriptor if it was marked for deletion.
        if (desc == null)
            return cachesInfo.markedForDeletionCacheGroupDesc(grpId);

        return desc;
    }

    /**
     * @param cacheId Cache ID.
     * @return Cache descriptor.
     */
    public @Nullable DynamicCacheDescriptor cacheDescriptor(int cacheId) {
        for (DynamicCacheDescriptor cacheDesc : cacheDescriptors().values()) {
            CacheConfiguration ccfg = cacheDesc.cacheConfiguration();

            assert ccfg != null : cacheDesc;

            if (CU.cacheId(ccfg.getName()) == cacheId)
                return cacheDesc;
        }

        return null;
    }

    /**
     * @param cacheCfg Cache configuration template.
     * @throws IgniteCheckedException If failed.
     */
    public void addCacheConfiguration(CacheConfiguration cacheCfg) throws IgniteCheckedException {
        assert cacheCfg.getName() != null;

        String name = cacheCfg.getName();

        DynamicCacheDescriptor desc = cachesInfo.registeredTemplates().get(name);

        if (desc != null)
            return;

        DynamicCacheChangeRequest req = DynamicCacheChangeRequest.addTemplateRequest(ctx, cacheCfg,
            backwardCompatibleSplitter().split(cacheCfg));

        TemplateConfigurationFuture fut = new TemplateConfigurationFuture(req.cacheName(), req.deploymentId());

        TemplateConfigurationFuture old =
            (TemplateConfigurationFuture)pendingTemplateFuts.putIfAbsent(cacheCfg.getName(), fut);

        if (old != null)
            fut = old;

        Exception err = null;

        try {
            ctx.discovery().sendCustomEvent(new DynamicCacheChangeBatch(Collections.singleton(req)));

            if (ctx.isStopping()) {
                err = new IgniteCheckedException("Failed to execute dynamic cache change request, " +
                    "node is stopping.");
            }
            else if (ctx.clientDisconnected()) {
                err = new IgniteClientDisconnectedCheckedException(ctx.cluster().clientReconnectFuture(),
                    "Failed to execute dynamic cache change request, client node disconnected.");
            }
        }
        catch (IgniteCheckedException e) {
            err = e;
        }

        if (err != null)
            fut.onDone(err);

        fut.get();
    }

    /**
     * @param name Cache name.
     * @return Cache instance for given name.
     */
    @SuppressWarnings("unchecked")
    public <K, V> IgniteCacheProxy<K, V> jcache(String name) {
        assert name != null;

        IgniteCacheProxy<K, V> cache = (IgniteCacheProxy<K, V>)jcacheProxy(name, true);

        if (cache == null) {
            GridCacheAdapter<?, ?> cacheAdapter = caches.get(name);

            if (cacheAdapter != null) {
                cache = new IgniteCacheProxyImpl(cacheAdapter.context(), cacheAdapter, false);

                IgniteCacheProxyImpl<?, ?> prev = addjCacheProxy(name, (IgniteCacheProxyImpl<?, ?>)cache);

                if (prev != null)
                    cache = (IgniteCacheProxy<K, V>)prev;

                completeProxyInitialize(cache.getName());
            }
        }

        if (cache == null)
            throw new IllegalArgumentException("Cache is not configured: " + name);

        return cache;
    }

    /**
     * @param name Cache name.
     * @param awaitInit Await proxy initialization.
     * @return Cache proxy.
     */
    public @Nullable IgniteCacheProxyImpl<?, ?> jcacheProxy(String name, boolean awaitInit) {
        IgniteCacheProxyImpl<?, ?> cache = jCacheProxies.get(name);

        if (awaitInit)
            awaitInitializeProxy(cache);

        return cache;
    }

    /**
     * @param name Cache name.
     * @param proxy Cache proxy.
     * @return Previous cache proxy.
     */
    public @Nullable IgniteCacheProxyImpl<?, ?> addjCacheProxy(String name, IgniteCacheProxyImpl<?, ?> proxy) {
        return jCacheProxies.putIfAbsent(name, proxy);
    }

    /**
     * @return All configured public cache instances.
     */
    public Collection<IgniteCacheProxy<?, ?>> publicCaches() {
        Collection<IgniteCacheProxy<?, ?>> res = new ArrayList<>(jCacheProxies.size());

        for (IgniteCacheProxyImpl<?, ?> proxy : jCacheProxies.values()) {
            if (proxy.context().userCache())
                res.add(proxy.gatewayWrapper());
        }

        return res;
    }

    /**
     * @param name Cache name.
     * @param <K> type of keys.
     * @param <V> type of values.
     * @return Cache instance for given name.
     */
    public <K, V> GridCacheAdapter<K, V> internalCache(String name) {
        assert name != null;

        if (log.isDebugEnabled())
            log.debug("Getting internal cache adapter: " + name);

        return (GridCacheAdapter<K, V>)caches.get(name);
    }

    /**
     * Cancel all user operations.
     */
    private void cancelFutures() {
        sharedCtx.mvcc().onStop();

        Exception err = new IgniteCheckedException("Operation has been cancelled (node is stopping).");

        for (IgniteInternalFuture fut : pendingFuts.values())
            ((GridFutureAdapter)fut).onDone(err);

        for (IgniteInternalFuture fut : pendingTemplateFuts.values())
            ((GridFutureAdapter)fut).onDone(err);

        for (EnableStatisticsFuture fut : manageStatisticsFuts.values())
            fut.onDone(err);

        for (TxTimeoutOnPartitionMapExchangeChangeFuture fut : txTimeoutOnPartitionMapExchangeFuts.values())
            fut.onDone(err);
    }

    /**
     * @return All internal cache instances.
     */
    public Collection<GridCacheAdapter<?, ?>> internalCaches() {
        return caches.values();
    }

    /**
     * @param name Cache name.
     * @return {@code True} if specified cache is system, {@code false} otherwise.
     */
    public boolean systemCache(String name) {
        assert name != null;

        DynamicCacheDescriptor desc = cacheDescriptor(name);

        return desc != null && !desc.cacheType().userCache();
    }

    /** {@inheritDoc} */
    @Override public void printMemoryStats() {
        X.println(">>> ");

        for (GridCacheAdapter c : caches.values()) {
            X.println(">>> Cache memory stats [igniteInstanceName=" + ctx.igniteInstanceName() +
                ", cache=" + c.name() + ']');

            c.context().printMemoryStats();
        }
    }

    /**
     * Callback invoked by deployment manager for whenever a class loader gets undeployed.
     *
     * @param ldr Class loader.
     */
    public void onUndeployed(ClassLoader ldr) {
        if (!ctx.isStopping()) {
            for (GridCacheAdapter<?, ?> cache : caches.values()) {
                // Do not notify system caches and caches for which deployment is disabled.
                if (cache.context().userCache() && cache.context().deploymentEnabled())
                    cache.onUndeploy(ldr);
            }
        }
    }

    /**
     * @return Shared context.
     */
    public <K, V> GridCacheSharedContext<K, V> context() {
        return (GridCacheSharedContext<K, V>)sharedCtx;
    }

    /**
     * @return Transactions interface implementation.
     */
    public IgniteTransactionsEx transactions() {
        return transactions;
    }

    /**
     * Registers MBean for cache components.
     *
     * @param obj Cache component.
     * @param cacheName Cache name.
     * @param near Near flag.
     * @throws IgniteCheckedException If registration failed.
     */
    private void registerMbean(Object obj, @Nullable String cacheName, boolean near)
        throws IgniteCheckedException {
        if (U.IGNITE_MBEANS_DISABLED)
            return;

        assert obj != null;

        MBeanServer srvr = ctx.config().getMBeanServer();

        assert srvr != null;

        cacheName = U.maskName(cacheName);

        cacheName = near ? cacheName + "-near" : cacheName;

        final Object mbeanImpl = (obj instanceof IgniteMBeanAware) ? ((IgniteMBeanAware)obj).getMBean() : obj;

        for (Class<?> itf : mbeanImpl.getClass().getInterfaces()) {
            if (itf.getName().endsWith("MBean") || itf.getName().endsWith("MXBean")) {
                try {
                    U.registerMBean(srvr, ctx.igniteInstanceName(), cacheName, obj.getClass().getName(), mbeanImpl,
                        (Class<Object>)itf);
                }
                catch (Throwable e) {
                    throw new IgniteCheckedException("Failed to register MBean for component: " + obj, e);
                }

                break;
            }
        }
    }

    /**
     * Unregisters MBean for cache components.
     *
     * @param o Cache component.
     * @param cacheName Cache name.
     * @param near Near flag.
     */
    private void unregisterMbean(Object o, @Nullable String cacheName, boolean near) {
        if (U.IGNITE_MBEANS_DISABLED)
            return;

        assert o != null;

        MBeanServer srvr = ctx.config().getMBeanServer();

        assert srvr != null;

        cacheName = U.maskName(cacheName);

        cacheName = near ? cacheName + "-near" : cacheName;

        boolean needToUnregister = o instanceof IgniteMBeanAware;

        if (!needToUnregister) {
            for (Class<?> itf : o.getClass().getInterfaces()) {
                if (itf.getName().endsWith("MBean") || itf.getName().endsWith("MXBean")) {
                    needToUnregister = true;

                    break;
                }
            }
        }

        if (needToUnregister) {
            try {
                srvr.unregisterMBean(U.makeMBeanName(ctx.igniteInstanceName(), cacheName, o.getClass().getName()));
            }
            catch (Throwable e) {
                U.error(log, "Failed to unregister MBean for component: " + o, e);
            }
        }
    }

    /**
     * @param grp Cache group.
     * @param ccfg Cache configuration.
     * @param objs Extra components.
     * @return Components provided in cache configuration which can implement {@link LifecycleAware} interface.
     */
    private Iterable<Object> lifecycleAwares(CacheGroupContext grp, CacheConfiguration ccfg, Object... objs) {
        Collection<Object> ret = new ArrayList<>(7 + objs.length);

        if (grp.affinityFunction() != ccfg.getAffinity())
            ret.add(ccfg.getAffinity());

        ret.add(ccfg.getAffinityMapper());
        ret.add(ccfg.getEvictionFilter());
        ret.add(ccfg.getEvictionPolicyFactory());
        ret.add(ccfg.getEvictionPolicy());
        ret.add(ccfg.getInterceptor());

        NearCacheConfiguration nearCfg = ccfg.getNearConfiguration();

        if (nearCfg != null) {
            ret.add(nearCfg.getNearEvictionPolicyFactory());
            ret.add(nearCfg.getNearEvictionPolicy());
        }

        Collections.addAll(ret, objs);

        return ret;
    }

    /**
     * Method checks that current thread does not have active transactions.
     *
     * @throws IgniteException If transaction exist.
     */
    public void checkEmptyTransactions() throws IgniteException {
        if (transactions().tx() != null || sharedCtx.lockedTopologyVersion(null) != null)
            throw new IgniteException("Cannot start/stop cache within lock or transaction.");
    }

    /**
     * Method invoke {@link #checkEmptyTransactions()} and add message in case exception.
     *
     * @param eMsgSupplier supplier additional text message
     * @throws IgniteException If {@link #checkEmptyTransactions()} throw {@link IgniteException}
     * */
    private void checkEmptyTransactionsEx(final Supplier<String> eMsgSupplier) throws IgniteException {
        assert eMsgSupplier != null;

        try {
            checkEmptyTransactions();
        }
        catch (IgniteException e) {
            throw new IgniteException(e.getMessage() + ' ' + eMsgSupplier.get(), e);
        }
    }

    /**
     * @param val Object to check.
     * @return Configuration copy.
     * @throws IgniteCheckedException If validation failed.
     */
    CacheConfiguration cloneCheckSerializable(final CacheConfiguration val) throws IgniteCheckedException {
        if (val == null)
            return null;

        return withBinaryContext(new IgniteOutClosureX<CacheConfiguration>() {
            @Override public CacheConfiguration applyx() throws IgniteCheckedException {
                if (val.getCacheStoreFactory() != null) {
                    try {
                        ClassLoader ldr = ctx.config().getClassLoader();

                        if (ldr == null)
                            ldr = val.getCacheStoreFactory().getClass().getClassLoader();

                        U.unmarshal(marsh, U.marshal(marsh, val.getCacheStoreFactory()),
                            U.resolveClassLoader(ldr, ctx.config()));
                    }
                    catch (IgniteCheckedException e) {
                        throw new IgniteCheckedException("Failed to validate cache configuration. " +
                            "Cache store factory is not serializable. Cache name: " + U.maskName(val.getName()), e);
                    }
                }

                try {
                    return U.unmarshal(marsh, U.marshal(marsh, val), U.resolveClassLoader(ctx.config()));
                }
                catch (IgniteCheckedException e) {
                    throw new IgniteCheckedException("Failed to validate cache configuration " +
                        "(make sure all objects in cache configuration are serializable): " + U.maskName(val.getName()), e);
                }
            }
        });
    }

    /**
     * @param c Closure.
     * @return Closure result.
     * @throws IgniteCheckedException If failed.
     */
    private <T> T withBinaryContext(IgniteOutClosureX<T> c) throws IgniteCheckedException {
        IgniteCacheObjectProcessor objProc = ctx.cacheObjects();
        BinaryContext oldCtx = null;

        if (objProc instanceof CacheObjectBinaryProcessorImpl) {
            GridBinaryMarshaller binMarsh = ((CacheObjectBinaryProcessorImpl)objProc).marshaller();

            oldCtx = binMarsh == null ? null : binMarsh.pushContext();
        }

        try {
            return c.applyx();
        }
        finally {
            if (objProc instanceof CacheObjectBinaryProcessorImpl)
                GridBinaryMarshaller.popContext(oldCtx);
        }
    }

    /**
     * Prepares DynamicCacheChangeRequest for cache creation.
     *
     * @param ccfg Cache configuration
     * @param cacheName Cache name
     * @param nearCfg Near cache configuration
     * @param cacheType Cache type
     * @param sql Whether the cache needs to be created as the result of SQL {@code CREATE TABLE} command.
     * @param failIfExists Fail if exists flag.
     * @param failIfNotStarted If {@code true} fails if cache is not started.
     * @param restartId Restart requester id (it'll allow to start this cache only him).
     * @param disabledAfterStart If true, cache proxies will be only activated after {@link #restartProxies()}.
     * @param qryEntities Query entities.
     * @param encKey Encryption key.
     * @return Request or {@code null} if cache already exists.
     * @throws IgniteCheckedException if some of pre-checks failed
     * @throws CacheExistsException if cache exists and failIfExists flag is {@code true}
     */
    private DynamicCacheChangeRequest prepareCacheChangeRequest(
        @Nullable CacheConfiguration ccfg,
        String cacheName,
        @Nullable NearCacheConfiguration nearCfg,
        CacheType cacheType,
        boolean sql,
        boolean failIfExists,
        boolean failIfNotStarted,
        IgniteUuid restartId,
        boolean disabledAfterStart,
        @Nullable Collection<QueryEntity> qryEntities,
        @Nullable byte[] encKey
    ) throws IgniteCheckedException {
        DynamicCacheDescriptor desc = cacheDescriptor(cacheName);

        DynamicCacheChangeRequest req = new DynamicCacheChangeRequest(UUID.randomUUID(), cacheName, ctx.localNodeId());

        req.sql(sql);

        req.failIfExists(failIfExists);

        req.disabledAfterStart(disabledAfterStart);

        req.encryptionKey(encKey);

        req.restartId(restartId);

        if (ccfg != null) {
            cloneCheckSerializable(ccfg);

            if (desc != null) {
                if (failIfExists) {
                    throw new CacheExistsException("Failed to start cache " +
                        "(a cache with the same name is already started): " + cacheName);
                }
                else {
                    CacheConfiguration descCfg = desc.cacheConfiguration();

                    // Check if we were asked to start a near cache.
                    if (nearCfg != null) {
                        if (isLocalAffinity(descCfg)) {
                            // If we are on a data node and near cache was enabled, return success, else - fail.
                            if (descCfg.getNearConfiguration() != null)
                                return null;
                            else
                                throw new IgniteCheckedException("Failed to start near " +
                                    "cache (local node is an affinity node for cache): " + cacheName);
                        }
                        else
                            // If local node has near cache, return success.
                            req.clientStartOnly(true);
                    }
                    else if (!isLocalAffinity(descCfg))
                        req.clientStartOnly(true);

                    req.deploymentId(desc.deploymentId());

                    T2<CacheConfiguration, CacheConfigurationEnrichment> splitCfg = backwardCompatibleSplitter().split(desc);

                    req.startCacheConfiguration(splitCfg.get1());
                    req.cacheConfigurationEnrichment(splitCfg.get2());

                    req.schema(desc.schema());
                }
            }
            else {
                CacheConfiguration cfg = new CacheConfiguration(ccfg);

                req.deploymentId(IgniteUuid.randomUuid());

                T2<CacheConfiguration, CacheConfigurationEnrichment> splitCfg = backwardCompatibleSplitter().split(cfg);

                req.startCacheConfiguration(splitCfg.get1());
                req.cacheConfigurationEnrichment(splitCfg.get2());

                cfg = splitCfg.get1();

                CacheObjectContext cacheObjCtx = ctx.cacheObjects().contextForCache(cfg);

                initialize(req.startCacheConfiguration(), cacheObjCtx);

                if (restartId != null)
                    req.schema(new QuerySchema(qryEntities == null ? cfg.getQueryEntities() : qryEntities));
                else
                    req.schema(new QuerySchema(qryEntities != null ? QueryUtils.normalizeQueryEntities(qryEntities, cfg)
                            : cfg.getQueryEntities()));
            }
        }
        else {
            req.clientStartOnly(true);

            if (desc != null)
                ccfg = desc.cacheConfiguration();

            if (ccfg == null) {
                if (failIfNotStarted) {
                    throw new CacheExistsException("Failed to start client cache " +
                        "(a cache with the given name is not started): " + cacheName);
                }
                else
                    return null;
            }

            req.deploymentId(desc.deploymentId());

            T2<CacheConfiguration, CacheConfigurationEnrichment> splitCfg = backwardCompatibleSplitter().split(ccfg);

            req.startCacheConfiguration(splitCfg.get1());
            req.cacheConfigurationEnrichment(splitCfg.get2());

            req.schema(desc.schema());
        }

        if (nearCfg != null)
            req.nearCacheConfiguration(nearCfg);

        req.cacheType(cacheType);

        return req;
    }

    /**
     * Enable/disable statistics globally for the caches
     *
     * @param cacheNames Collection of cache names.
     * @param enabled Statistics enabled flag.
     */
    public void enableStatistics(Collection<String> cacheNames, boolean enabled) throws IgniteCheckedException {
        Collection<IgniteInternalCache> caches = manageStatisticsCaches(cacheNames);

        Collection<String> globalCaches = new HashSet<>(U.capacity(caches.size()));

        for (IgniteInternalCache cache : caches) {
            cache.context().statisticsEnabled(enabled);

            if (!cache.context().isLocal())
                globalCaches.add(cache.name());
        }

        if (globalCaches.isEmpty())
            return;

        CacheStatisticsModeChangeMessage msg = new CacheStatisticsModeChangeMessage(UUID.randomUUID(), globalCaches, enabled);

        EnableStatisticsFuture fut = new EnableStatisticsFuture(msg.requestId());

        manageStatisticsFuts.put(msg.requestId(), fut);

        ctx.grid().context().discovery().sendCustomEvent(msg);

        fut.get();
    }

    /**
     * Clear statistics globally for the caches
     *
     * @param cacheNames Collection of cache names.
     */
    public void clearStatistics(Collection<String> cacheNames) throws IgniteCheckedException {
        Collection<IgniteInternalCache> caches = manageStatisticsCaches(cacheNames);

        Collection<String> globalCaches = new HashSet<>(U.capacity(caches.size()));

        for (IgniteInternalCache cache : caches) {
            if (!cache.context().isLocal())
                globalCaches.add(cache.name());
        }

        if (globalCaches.isEmpty())
            return;

        CacheStatisticsClearMessage msg = new CacheStatisticsClearMessage(UUID.randomUUID(), globalCaches);

        EnableStatisticsFuture fut = new EnableStatisticsFuture(msg.requestId());

        manageStatisticsFuts.put(msg.requestId(), fut);

        ctx.grid().context().discovery().sendCustomEvent(msg);

        fut.get();
    }

    /**
     *
     */
    private Collection<IgniteInternalCache> manageStatisticsCaches(Collection<String> caches)
        throws IgniteCheckedException {
        assert caches != null;

        Collection<IgniteInternalCache> res = new ArrayList<>(caches.size());

        if (!cacheNames().containsAll(caches))
            throw new IgniteCheckedException("One or more cache descriptors not found [caches=" + caches + ']');

        for (String cacheName : caches) {
            IgniteInternalCache cache = cache(cacheName);

            if (cache == null)
                throw new IgniteCheckedException("Cache not found [cacheName=" + cacheName + ']');

            res.add(cache);
        }

        return res;
    }

    /**
     * Sets transaction timeout on partition map exchange.
     *
     * @param timeout Transaction timeout on partition map exchange in milliseconds.
     */
    public void setTxTimeoutOnPartitionMapExchange(long timeout) throws IgniteCheckedException {
        UUID requestId = UUID.randomUUID();

        TxTimeoutOnPartitionMapExchangeChangeFuture fut = new TxTimeoutOnPartitionMapExchangeChangeFuture(requestId);

        txTimeoutOnPartitionMapExchangeFuts.put(requestId, fut);

        TxTimeoutOnPartitionMapExchangeChangeMessage msg = new TxTimeoutOnPartitionMapExchangeChangeMessage(
            requestId, timeout);

        ctx.grid().context().discovery().sendCustomEvent(msg);

        fut.get();
    }

    /**
     * @param obj Object to clone.
     * @return Object copy.
     * @throws IgniteCheckedException If failed.
     */
    public <T> T clone(final T obj) throws IgniteCheckedException {
        return withBinaryContext(new IgniteOutClosureX<T>() {
            @Override public T applyx() throws IgniteCheckedException {
                return U.unmarshal(marsh, U.marshal(marsh, obj), U.resolveClassLoader(ctx.config()));
            }
        });
    }

    /**
     * Get Temporary storage
     */
    public MetaStorage.TmpStorage getTmpStorage() {
        return tmpStorage;
    }

    /**
     * Set Temporary storage
     */
    public void setTmpStorage(MetaStorage.TmpStorage tmpStorage) {
        this.tmpStorage = tmpStorage;
    }

    /**
     * Sets if dump requests from local node to near node are allowed, when long running transaction
     * is found. If allowed, the compute request to near node will be made to get thread dump of transaction
     * owner thread. Also broadcasts this setting on other server nodes in cluster.
     *
     * @param allowed whether allowed
     */
    public void setTxOwnerDumpRequestsAllowed(boolean allowed) {
        ClusterGroup grp = ctx.grid()
            .cluster()
            .forServers()
            .forPredicate(node -> IgniteFeatures.nodeSupports(node, TRANSACTION_OWNER_THREAD_DUMP_PROVIDING));

        IgniteCompute compute = ctx.grid().compute(grp);

        compute.broadcast(new TxOwnerDumpRequestAllowedSettingClosure(allowed));
    }

    /**
     * Sets threshold timeout in milliseconds for long transactions, if transaction exceeds it,
     * it will be dumped in log with information about how much time did
     * it spent in system time (time while aquiring locks, preparing, commiting, etc.)
     * and user time (time when client node runs some code while holding transaction).
     * Can be set to 0 - no transactions will be dumped in log in this case.
     *
     * @param threshold Threshold timeout in milliseconds.
     */
    public void longTransactionTimeDumpThreshold(long threshold) {
        assert threshold >= 0 : "Threshold timeout must be greater than or equal to 0.";

        broadcastToNodesSupportingFeature(
            new LongRunningTxTimeDumpSettingsClosure(threshold, null, null),
            LRT_SYSTEM_USER_TIME_DUMP_SETTINGS
        );
    }

    /**
     * Sets the coefficient for samples of long running transactions that will be dumped in log, if
     * {@link #longTransactionTimeDumpThreshold} is set to non-zero value."
     *
     * @param coefficient Coefficient, must be value between 0.0 and 1.0 inclusively.
     */
    public void transactionTimeDumpSamplesCoefficient(double coefficient) {
        assert coefficient >= 0.0 && coefficient <= 1.0 : "Percentage value must be between 0.0 and 1.0 inclusively.";

        broadcastToNodesSupportingFeature(
            new LongRunningTxTimeDumpSettingsClosure(null, coefficient, null),
            LRT_SYSTEM_USER_TIME_DUMP_SETTINGS
        );
    }

    /**
     * Sets the limit of samples of completed transactions that will be dumped in log per second,
     * if {@link #transactionTimeDumpSamplesCoefficient} is above <code>0.0</code>.
     * Must be integer value greater than <code>0</code>.
     *
     * @param limit Limit value.
     */
    public void longTransactionTimeDumpSamplesPerSecondLimit(int limit) {
        assert limit > 0 : "Limit value must be greater than 0.";

        broadcastToNodesSupportingFeature(
            new LongRunningTxTimeDumpSettingsClosure(null, null, limit),
            LRT_SYSTEM_USER_TIME_DUMP_SETTINGS
        );
    }

    /**
     * Broadcasts given job to nodes that support ignite feature.
     *
     * @param job Ignite job.
     * @param feature Ignite feature.
     */
    private void broadcastToNodesSupportingFeature(IgniteRunnable job, IgniteFeatures feature) {
        ClusterGroup grp = ctx.grid()
            .cluster()
            .forPredicate(node -> IgniteFeatures.nodeSupports(node, feature));

        IgniteCompute compute = ctx.grid().compute(grp);

        compute.broadcast(job);
    }

    /**
     * @param oldFormat Old format.
     */
    private CacheConfigurationSplitter splitter(boolean oldFormat) {
        // Requesting splitter with old format support is rare operation.
        // It's acceptable to allocate it every time by request.
        return oldFormat ? new CacheConfigurationSplitterOldFormat(enricher) : splitter;
    }

    /**
     * @return By default it returns splitter without old format configuration support.
     */
    public CacheConfigurationSplitter splitter() {
        return splitter(false);
    }

    /**
     * If not all nodes in cluster support splitted cache configurations it returns old format splitter.
     * In other case it returns default splitter.
     *
     * @return Cache configuration splitter with or without old format support depending on cluster state.
     */
    private CacheConfigurationSplitter backwardCompatibleSplitter() {
        IgniteDiscoverySpi spi = (IgniteDiscoverySpi) ctx.discovery().getInjectedDiscoverySpi();

        boolean oldFormat = !spi.allNodesSupport(IgniteFeatures.SPLITTED_CACHE_CONFIGURATIONS);

        return splitter(oldFormat);
    }

    /**
     * @return Cache configuration enricher.
     */
    public CacheConfigurationEnricher enricher() {
        return enricher;
    }

    /**
     * Recovery lifecycle for caches.
     */
    private class CacheRecoveryLifecycle implements MetastorageLifecycleListener, DatabaseLifecycleListener {
        /**
         * Set of QuerySchema's saved on recovery. It's needed if cache query schema has changed after node joined to
         * topology.
         */
        private final Map<Integer, QuerySchema> querySchemas = new ConcurrentHashMap<>();

        /** {@inheritDoc} */
        @Override public void onBaselineChange() {
            onKernalStopCaches(true);

            stopCaches(true);

            sharedCtx.coordinators().stopTxLog();

            sharedCtx.database().cleanupRestoredCaches();
        }

        /** {@inheritDoc} */
        @Override public void onReadyForRead(ReadOnlyMetastorage metastorage) throws IgniteCheckedException {
            CacheJoinNodeDiscoveryData data = locCfgMgr.restoreCacheConfigurations();

            cachesInfo.onStart(data);
        }

        /** {@inheritDoc} */
        @Override public void beforeBinaryMemoryRestore(
            IgniteCacheDatabaseSharedManager mgr) throws IgniteCheckedException {
            for (DynamicCacheDescriptor cacheDescriptor : persistentCaches())
                preparePageStore(cacheDescriptor, true);
        }

        /** {@inheritDoc} */
        @Override public void afterBinaryMemoryRestore(
            IgniteCacheDatabaseSharedManager mgr,
            GridCacheDatabaseSharedManager.RestoreBinaryState restoreState) throws IgniteCheckedException {

            Object consistentId = ctx.pdsFolderResolver().resolveFolders().consistentId();
            DetachedClusterNode clusterNode = new DetachedClusterNode(consistentId, ctx.nodeAttributes());

            for (DynamicCacheDescriptor cacheDescriptor : persistentCaches()) {
                boolean affinityNode = CU.affinityNode(clusterNode, cacheDescriptor.cacheConfiguration().getNodeFilter());

                if (!affinityNode)
                    continue;

                startCacheInRecoveryMode(cacheDescriptor);

                querySchemas.put(cacheDescriptor.cacheId(), cacheDescriptor.schema().copy());
            }
        }

        /** {@inheritDoc} */
        @Override public void afterLogicalUpdatesApplied(
            IgniteCacheDatabaseSharedManager mgr,
            GridCacheDatabaseSharedManager.RestoreLogicalState restoreState) throws IgniteCheckedException {
            restorePartitionStates(cacheGroups(), restoreState.partitionRecoveryStates());
        }

        /**
         * @param forGroups Cache groups.
         * @param partitionStates Partition states.
         * @throws IgniteCheckedException If failed.
         */
        private void restorePartitionStates(
            Collection<CacheGroupContext> forGroups,
            Map<GroupPartitionId, Integer> partitionStates
        ) throws IgniteCheckedException {
            long startRestorePart = U.currentTimeMillis();

            if (log.isInfoEnabled())
                log.info("Restoring partition state for local groups.");

            long totalProcessed = 0;

            for (CacheGroupContext grp : forGroups)
                totalProcessed += grp.offheap().restorePartitionStates(partitionStates);

            if (log.isInfoEnabled())
                log.info("Finished restoring partition state for local groups [" +
                    "groupsProcessed=" + forGroups.size() +
                    ", partitionsProcessed=" + totalProcessed +
                    ", time=" + (U.currentTimeMillis() - startRestorePart) + "ms]");
        }
    }

    /**
     * Handle of fail during cache start.
     *
     * @param <T> Type of started data.
     */
    private interface StartCacheFailHandler<T, R> {
        /**
         * Handle of fail.
         *
         * @param data Start data.
         * @param startCacheOperation Operation for start cache.
         * @throws IgniteCheckedException if failed.
         */
        void handle(T data, IgniteThrowableFunction<T, R> startCacheOperation) throws IgniteCheckedException;
    }

    /**
     *
     */
    private class DynamicCacheStartFuture extends GridFutureAdapter<Boolean> {
        /** */
        private UUID id;

        /**
         * @param id Future ID.
         */
        private DynamicCacheStartFuture(UUID id) {
            this.id = id;
        }

        /** {@inheritDoc} */
        @Override public boolean onDone(@Nullable Boolean res, @Nullable Throwable err) {
            // Make sure to remove future before completion.
            pendingFuts.remove(id, this);

            context().exchange().exchangerUpdateHeartbeat();

            return super.onDone(res, err);
        }

        /** {@inheritDoc} */
        @Override public String toString() {
            return S.toString(DynamicCacheStartFuture.class, this);
        }
    }

    /**
     *
     */
    private class TemplateConfigurationFuture extends GridFutureAdapter<Object> {
        /** Start ID. */
        @GridToStringInclude
        private IgniteUuid deploymentId;

        /** Cache name. */
        private String cacheName;

        /**
         * @param cacheName Cache name.
         * @param deploymentId Deployment ID.
         */
        private TemplateConfigurationFuture(String cacheName, IgniteUuid deploymentId) {
            this.deploymentId = deploymentId;
            this.cacheName = cacheName;
        }

        /**
         * @return Start ID.
         */
        public IgniteUuid deploymentId() {
            return deploymentId;
        }

        /** {@inheritDoc} */
        @Override public boolean onDone(@Nullable Object res, @Nullable Throwable err) {
            // Make sure to remove future before completion.
            pendingTemplateFuts.remove(cacheName, this);

            return super.onDone(res, err);
        }

        /** {@inheritDoc} */
        @Override public String toString() {
            return S.toString(TemplateConfigurationFuture.class, this);
        }
    }

    /**
     *
     */
    static class LocalAffinityFunction implements AffinityFunction {
        /** */
        private static final long serialVersionUID = 0L;

        /** {@inheritDoc} */
        @Override public List<List<ClusterNode>> assignPartitions(AffinityFunctionContext affCtx) {
            ClusterNode locNode = null;

            for (ClusterNode n : affCtx.currentTopologySnapshot()) {
                if (n.isLocal()) {
                    locNode = n;

                    break;
                }
            }

            if (locNode == null)
                throw new IgniteException("Local node is not included into affinity nodes for 'LOCAL' cache");

            List<List<ClusterNode>> res = new ArrayList<>(partitions());

            for (int part = 0; part < partitions(); part++)
                res.add(Collections.singletonList(locNode));

            return Collections.unmodifiableList(res);
        }

        /** {@inheritDoc} */
        @Override public void reset() {
            // No-op.
        }

        /** {@inheritDoc} */
        @Override public int partitions() {
            return 1;
        }

        /** {@inheritDoc} */
        @Override public int partition(Object key) {
            return 0;
        }

        /** {@inheritDoc} */
        @Override public void removeNode(UUID nodeId) {
            // No-op.
        }
    }

    /**
     *
     */
    private class RemovedItemsCleanupTask implements GridTimeoutObject {
        /** */
        private final IgniteUuid id = IgniteUuid.randomUuid();

        /** */
        private final long endTime;

        /** */
        private final long timeout;

        /**
         * @param timeout Timeout.
         */
        RemovedItemsCleanupTask(long timeout) {
            this.timeout = timeout;

            endTime = U.currentTimeMillis() + timeout;
        }

        /** {@inheritDoc} */
        @Override public IgniteUuid timeoutId() {
            return id;
        }

        /** {@inheritDoc} */
        @Override public long endTime() {
            return endTime;
        }

        /** {@inheritDoc} */
        @Override public void onTimeout() {
            ctx.closure().runLocalSafe(new Runnable() {
                @Override public void run() {
                    try {
                        for (CacheGroupContext grp : sharedCtx.cache().cacheGroups()) {
                            if (!grp.isLocal() && grp.affinityNode()) {
                                GridDhtPartitionTopology top = null;

                                try {
                                    top = grp.topology();
                                }
                                catch (IllegalStateException ignore) {
                                    // Cache stopped.
                                }

                                if (top != null) {
                                    for (GridDhtLocalPartition part : top.currentLocalPartitions())
                                        part.cleanupRemoveQueue();
                                }

                                if (ctx.isStopping())
                                    return;
                            }
                        }
                    }
                    catch (Exception e) {
                        U.error(log, "Failed to cleanup removed cache items: " + e, e);
                    }

                    if (ctx.isStopping())
                        return;

                    addRemovedItemsCleanupTask(timeout);
                }
            }, true);
        }
    }

    /**
     * Enable statistics future.
     */
    private class EnableStatisticsFuture extends GridFutureAdapter<Void> {
        /** */
        private UUID id;

        /**
         * @param id Future ID.
         */
        private EnableStatisticsFuture(UUID id) {
            this.id = id;
        }

        /** {@inheritDoc} */
        @Override public boolean onDone(@Nullable Void res, @Nullable Throwable err) {
            // Make sure to remove future before completion.
            manageStatisticsFuts.remove(id, this);

            return super.onDone(res, err);
        }

        /** {@inheritDoc} */
        @Override public String toString() {
            return S.toString(EnableStatisticsFuture.class, this);
        }
    }

    /**
     * The future for changing transaction timeout on partition map exchange.
     */
    private class TxTimeoutOnPartitionMapExchangeChangeFuture extends GridFutureAdapter<Void> {
        /** */
        private UUID id;

        /**
         * @param id Future ID.
         */
        private TxTimeoutOnPartitionMapExchangeChangeFuture(UUID id) {
            this.id = id;
        }

        /** {@inheritDoc} */
        @Override public boolean onDone(@Nullable Void res, @Nullable Throwable err) {
            txTimeoutOnPartitionMapExchangeFuts.remove(id, this);
            return super.onDone(res, err);
        }

        /** {@inheritDoc} */
        @Override public String toString() {
            return S.toString(TxTimeoutOnPartitionMapExchangeChangeFuture.class, this);
        }
    }
}<|MERGE_RESOLUTION|>--- conflicted
+++ resolved
@@ -2904,19 +2904,13 @@
         IgniteCacheDatabaseSharedManager dbMgr;
         IgnitePageStoreManager pageStoreMgr = null;
         IgniteWriteAheadLogManager walMgr = null;
-<<<<<<< HEAD
+        IgniteBackupManager backupMgr = null;
         GridCachePreloadSharedManager preloadMgr = null;
-
-        if (CU.isPersistenceEnabled(ctx.config()) && !ctx.clientNode()) {
-            dbMgr = new GridCacheDatabaseSharedManager(ctx);
-            preloadMgr = new GridCachePreloadSharedManager(ctx);
-=======
-        IgniteBackupManager backupMgr = null;
 
         if (CU.isPersistenceEnabled(ctx.config()) && !ctx.clientNode()) {
             dbMgr = new GridCacheDatabaseSharedManager(ctx);
             backupMgr = new IgniteBackupManager(ctx);
->>>>>>> 4b32dd54
+            preloadMgr = new GridCachePreloadSharedManager(ctx);
 
             pageStoreMgr = ctx.plugins().createComponent(IgnitePageStoreManager.class);
 
