--- conflicted
+++ resolved
@@ -459,7 +459,6 @@
     }
 
     /**
-<<<<<<< HEAD
      * @return {@code True} if data store is in active mode and is processing updates.
      */
     public boolean active() {
@@ -509,11 +508,8 @@
     }
 
     /**
-     * Reserves a partition so it won't be cleared or evicted.
-=======
      * Reserves the partition so it won't be cleared or evicted.
      * Only MOVING, OWNING and LOST partitions can be reserved.
->>>>>>> d7364c28
      *
      * @return {@code True} if reserved.
      */
@@ -694,16 +690,11 @@
 
             GridDhtPartitionState partState = getPartState(state);
 
-<<<<<<< HEAD
-            assert partState == OWNING || partState == RENTING :
-                "Only partitions in state OWNING or RENTING can be moved to MOVING state [state=" + partState + "]";
-=======
             if (partState == EVICTED)
                 return false;
 
             assert partState == OWNING || partState == RENTING :
                 "Only partitions in state OWNING or RENTING can be moved to MOVING state " + partState + " " + id;
->>>>>>> d7364c28
 
             if (casState(state, MOVING)) {
                 // The state is switched under global topology lock, safe to record version here.
@@ -810,38 +801,54 @@
             }
         });
 
-<<<<<<< HEAD
-        ctx.evict().evictPartitionAsync(grp, this, EVICTION);
-    }
-
-    /**
-     * Initiates single clear process if partition is in MOVING state or continues cleaning for RENTING state.
-     * Method does nothing if clear process is already running.
-     *
-     * IMPORTANT: if clearing is required when after return from method call clear future must be initialized.
-     * This enforces clearing happens before sending demand requests.
-     */
-    public void clearAsync() {
-        assert active() : "grp=" + grp.cacheOrGroupName() + ", p=" + id;
-
-        GridDhtPartitionState state0 = state();
-
-        if (state0 != MOVING && state0 != RENTING)
-            return;
-=======
         // Evict partition asynchronously to avoid deadlocks.
         ctx.evict().evictPartitionAsync(grp, this, finishFut);
->>>>>>> d7364c28
 
         return finishFut;
     }
 
+//    /**
+//     * Invalidates all partition group reservations, so they can't be reserved again any more.
+//     *
+//     * @return {@code true} If all group reservations are invalidated (or no such reservations).
+//     */
+//    public void clearAsync() {
+//        assert active() : "grp=" + grp.cacheOrGroupName() + ", p=" + id;
+//
+//        GridDhtPartitionState state0 = state();
+//
+//        if (state0 != MOVING && state0 != RENTING)
+//            return;
+//
+//        clearAsync0(false);
+//    }
+//
+//    /**
+//     * Continues delayed clearing of partition if possible.
+//     * Clearing may be delayed because of existing reservations.
+//     */
+//    public void tryContinueClearing() {
+//        clearAsync0(true);
+//    }
+
     /**
      * Invalidates all partition group reservations, so they can't be reserved again any more.
      *
      * @return {@code true} If all group reservations are invalidated (or no such reservations).
      */
     private boolean tryInvalidateGroupReservations() {
+        for (GridDhtPartitionsReservation reservation : reservations) {
+            if (!reservation.invalidate())
+                return false; // Failed to invalidate reservation -> we are reserved.
+        }
+
+        return true;
+    }
+
+    /**
+     * @return {@code true} If there is a group reservation.
+     */
+    private boolean groupReserved() {
         for (GridDhtPartitionsReservation reservation : reservations) {
             if (!reservation.invalidate())
                 return false; // Failed to invalidate reservation -> we are reserved.
