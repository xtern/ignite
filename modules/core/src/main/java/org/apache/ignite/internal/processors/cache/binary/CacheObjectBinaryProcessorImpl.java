/*
 * Licensed to the Apache Software Foundation (ASF) under one or more
 * contributor license agreements.  See the NOTICE file distributed with
 * this work for additional information regarding copyright ownership.
 * The ASF licenses this file to You under the Apache License, Version 2.0
 * (the "License"); you may not use this file except in compliance with
 * the License.  You may obtain a copy of the License at
 *
 *      http://www.apache.org/licenses/LICENSE-2.0
 *
 * Unless required by applicable law or agreed to in writing, software
 * distributed under the License is distributed on an "AS IS" BASIS,
 * WITHOUT WARRANTIES OR CONDITIONS OF ANY KIND, either express or implied.
 * See the License for the specific language governing permissions and
 * limitations under the License.
 */

package org.apache.ignite.internal.processors.cache.binary;

import java.io.File;
import java.io.Serializable;
import java.math.BigDecimal;
import java.nio.ByteBuffer;
import java.util.ArrayList;
import java.util.Arrays;
import java.util.Collection;
import java.util.HashMap;
import java.util.HashSet;
import java.util.List;
import java.util.Map;
import java.util.UUID;
import java.util.concurrent.ConcurrentHashMap;
import java.util.concurrent.ConcurrentMap;
import javax.cache.CacheException;
import org.apache.ignite.IgniteBinary;
import org.apache.ignite.IgniteCheckedException;
import org.apache.ignite.IgniteClientDisconnectedException;
import org.apache.ignite.IgniteException;
import org.apache.ignite.IgniteLogger;
import org.apache.ignite.IgniteSystemProperties;
import org.apache.ignite.binary.BinaryField;
import org.apache.ignite.binary.BinaryObject;
import org.apache.ignite.binary.BinaryObjectBuilder;
import org.apache.ignite.binary.BinaryObjectException;
import org.apache.ignite.binary.BinaryType;
import org.apache.ignite.binary.BinaryTypeConfiguration;
import org.apache.ignite.cache.affinity.AffinityKeyMapper;
import org.apache.ignite.cluster.ClusterNode;
import org.apache.ignite.configuration.BinaryConfiguration;
import org.apache.ignite.configuration.CacheConfiguration;
import org.apache.ignite.configuration.IgniteConfiguration;
import org.apache.ignite.internal.GridKernalContext;
import org.apache.ignite.internal.IgniteFutureTimeoutCheckedException;
import org.apache.ignite.internal.IgniteInternalFuture;
import org.apache.ignite.internal.IgniteNodeAttributes;
import org.apache.ignite.internal.NodeStoppingException;
import org.apache.ignite.internal.UnregisteredBinaryTypeException;
import org.apache.ignite.internal.binary.BinaryContext;
import org.apache.ignite.internal.binary.BinaryEnumObjectImpl;
import org.apache.ignite.internal.binary.BinaryFieldMetadata;
import org.apache.ignite.internal.binary.BinaryMarshaller;
import org.apache.ignite.internal.binary.BinaryMetadata;
import org.apache.ignite.internal.binary.BinaryMetadataHandler;
import org.apache.ignite.internal.binary.BinaryObjectEx;
import org.apache.ignite.internal.binary.BinaryObjectImpl;
import org.apache.ignite.internal.binary.BinaryObjectOffheapImpl;
import org.apache.ignite.internal.binary.BinaryTypeImpl;
import org.apache.ignite.internal.binary.BinaryUtils;
import org.apache.ignite.internal.binary.GridBinaryMarshaller;
import org.apache.ignite.internal.binary.builder.BinaryObjectBuilderImpl;
import org.apache.ignite.internal.binary.streams.BinaryInputStream;
import org.apache.ignite.internal.binary.streams.BinaryOffheapInputStream;
import org.apache.ignite.internal.processors.GridProcessorAdapter;
import org.apache.ignite.internal.processors.cache.CacheDefaultBinaryAffinityKeyMapper;
import org.apache.ignite.internal.processors.cache.CacheObject;
import org.apache.ignite.internal.processors.cache.CacheObjectByteArrayImpl;
import org.apache.ignite.internal.processors.cache.CacheObjectContext;
import org.apache.ignite.internal.processors.cache.CacheObjectImpl;
import org.apache.ignite.internal.processors.cache.CacheObjectValueContext;
import org.apache.ignite.internal.processors.cache.GridCacheContext;
import org.apache.ignite.internal.processors.cache.GridCacheDefaultAffinityKeyMapper;
import org.apache.ignite.internal.processors.cache.GridCacheUtils;
import org.apache.ignite.internal.processors.cache.IncompleteCacheObject;
import org.apache.ignite.internal.processors.cache.KeyCacheObject;
import org.apache.ignite.internal.processors.cache.KeyCacheObjectImpl;
import org.apache.ignite.internal.processors.cache.transactions.IgniteInternalTx;
import org.apache.ignite.internal.processors.cacheobject.BinaryTypeWriter;
import org.apache.ignite.internal.processors.cacheobject.IgniteCacheObjectProcessor;
import org.apache.ignite.internal.processors.cacheobject.UserCacheObjectByteArrayImpl;
import org.apache.ignite.internal.processors.cacheobject.UserCacheObjectImpl;
import org.apache.ignite.internal.processors.cacheobject.UserKeyCacheObjectImpl;
import org.apache.ignite.internal.processors.query.QueryUtils;
import org.apache.ignite.internal.util.GridUnsafe;
import org.apache.ignite.internal.util.IgniteUtils;
import org.apache.ignite.internal.util.MutableSingletonList;
import org.apache.ignite.internal.util.future.GridFutureAdapter;
import org.apache.ignite.internal.util.lang.GridMapEntry;
import org.apache.ignite.internal.util.tostring.GridToStringExclude;
import org.apache.ignite.internal.util.typedef.F;
import org.apache.ignite.internal.util.typedef.T1;
import org.apache.ignite.internal.util.typedef.T2;
import org.apache.ignite.internal.util.typedef.internal.A;
import org.apache.ignite.internal.util.typedef.internal.CU;
import org.apache.ignite.internal.util.typedef.internal.U;
import org.apache.ignite.lang.IgniteBiTuple;
import org.apache.ignite.lang.IgniteClosure;
import org.apache.ignite.lang.IgniteFuture;
import org.apache.ignite.lang.IgniteUuid;
import org.apache.ignite.marshaller.Marshaller;
import org.apache.ignite.spi.IgniteNodeValidationResult;
import org.apache.ignite.spi.discovery.DiscoveryDataBag;
import org.apache.ignite.spi.discovery.DiscoveryDataBag.GridDiscoveryData;
import org.apache.ignite.spi.discovery.IgniteDiscoveryThread;
import org.apache.ignite.thread.IgniteThread;
import org.jetbrains.annotations.Nullable;

import static java.util.concurrent.TimeUnit.MILLISECONDS;
import static java.util.concurrent.TimeUnit.NANOSECONDS;
import static org.apache.ignite.IgniteSystemProperties.IGNITE_SKIP_CONFIGURATION_CONSISTENCY_CHECK;
import static org.apache.ignite.IgniteSystemProperties.IGNITE_WAIT_SCHEMA_UPDATE;
import static org.apache.ignite.IgniteSystemProperties.getBoolean;
import static org.apache.ignite.internal.GridComponent.DiscoveryDataExchangeType.BINARY_PROC;
import static org.apache.ignite.internal.binary.BinaryUtils.mergeMetadata;

/**
 * Binary processor implementation.
 */
public class CacheObjectBinaryProcessorImpl extends GridProcessorAdapter implements IgniteCacheObjectProcessor {
    /** Immutable classes. */
    private static final Collection<Class<?>> IMMUTABLE_CLS = new HashSet<>();

    /** */
    private volatile boolean discoveryStarted;

    /** */
    private volatile IgniteFuture<?> reconnectFut;

    /** */
    private BinaryContext binaryCtx;

    /** */
    private Marshaller marsh;

    /** */
    private GridBinaryMarshaller binaryMarsh;

    /** */
    private BinaryMetadataFileStore metadataFileStore;

    /**
     * Custom folder specifying local folder for {@link #metadataFileStore}.<br>
     * {@code null} means no specific folder is configured. <br>
     * In this case folder for metadata is composed from work directory and consistentId <br>
     */
    @Nullable private File binaryMetadataFileStoreDir;

    /** How long to wait for schema if no updates in progress. */
    private long waitSchemaTimeout = IgniteSystemProperties.getLong(IGNITE_WAIT_SCHEMA_UPDATE, 30_000);

    /** For tests. */
    @SuppressWarnings("PublicField")
    public static boolean useTestBinaryCtx;

    /** */
    @GridToStringExclude
    private IgniteBinary binaries;

    /** Locally cached metadata. This local cache is managed by exchanging discovery custom events. */
    private final ConcurrentMap<Integer, BinaryMetadataHolder> metadataLocCache = new ConcurrentHashMap<>();

    /** */
    private BinaryMetadataTransport transport;

    /** Cached affinity key field names. */
    private final ConcurrentHashMap<Integer, T1<BinaryField>> affKeyFields = new ConcurrentHashMap<>();

    /*
     * Static initializer
     */
    static {
        IMMUTABLE_CLS.add(String.class);
        IMMUTABLE_CLS.add(Boolean.class);
        IMMUTABLE_CLS.add(Byte.class);
        IMMUTABLE_CLS.add(Short.class);
        IMMUTABLE_CLS.add(Character.class);
        IMMUTABLE_CLS.add(Integer.class);
        IMMUTABLE_CLS.add(Long.class);
        IMMUTABLE_CLS.add(Float.class);
        IMMUTABLE_CLS.add(Double.class);
        IMMUTABLE_CLS.add(UUID.class);
        IMMUTABLE_CLS.add(IgniteUuid.class);
        IMMUTABLE_CLS.add(BigDecimal.class);
    }

    /**
     * @param ctx Kernal context.
     */
    @SuppressWarnings("deprecation")
    public CacheObjectBinaryProcessorImpl(GridKernalContext ctx) {
        super(ctx);

        marsh = ctx.grid().configuration().getMarshaller();
    }

    /**
     * @param igniteWorkDir Basic ignite working directory.
     * @return Working directory.
     */
    public File binaryFileStoreWorkDir(String igniteWorkDir) {
        try {
            File workDir = new File(U.resolveWorkDirectory(
                igniteWorkDir,
                "binary_meta",
                false),
                ctx.pdsFolderResolver().resolveFolders().folderName());

            U.ensureDirectory(workDir, "directory for serialized binary metadata", log);

            return workDir;
        }
        catch (IgniteCheckedException e) {
            throw new IgniteException(e);
        }
    }

    /** {@inheritDoc} */
    @Override public void start() throws IgniteCheckedException {
        if (marsh instanceof BinaryMarshaller) {
            if (!ctx.clientNode()) {
<<<<<<< HEAD
                metadataFileStore = (BinaryMetadataFileStore)createBinaryWriter(ctx.config().getWorkDirectory());
=======
                metadataFileStore = new BinaryMetadataFileStore(metadataLocCache,
                    ctx,
                    log,
                    binaryMetadataFileStoreDir == null ?
                        binaryFileStoreWorkDir(ctx.config().getWorkDirectory()) : binaryMetadataFileStoreDir);
>>>>>>> c5aa3cd4

                metadataFileStore.start();
            }

            transport = new BinaryMetadataTransport(metadataLocCache, metadataFileStore, ctx, log);

            BinaryMetadataHandler metaHnd = new BinaryMetadataHandler() {
                @Override public void addMeta(
                    int typeId,
                    BinaryType newMeta,
                    boolean failIfUnregistered) throws BinaryObjectException {
                    assert newMeta != null;
                    assert newMeta instanceof BinaryTypeImpl;

                    if (!discoveryStarted) {
                        BinaryMetadataHolder holder = metadataLocCache.get(typeId);

                        BinaryMetadata oldMeta = holder != null ? holder.metadata() : null;

                        BinaryMetadata mergedMeta = mergeMetadata(oldMeta, ((BinaryTypeImpl)newMeta).metadata());

                        if (oldMeta != mergedMeta)
                            metadataLocCache.put(typeId, new BinaryMetadataHolder(mergedMeta, 0, 0));

                        return;
                    }

                    BinaryMetadata newMeta0 = ((BinaryTypeImpl)newMeta).metadata();

                    CacheObjectBinaryProcessorImpl.this.addMeta(
                        typeId,
                        newMeta0.wrap(binaryCtx),
                        failIfUnregistered
                    );
                }

                @Override public void addMetaLocally(int typeId, BinaryType meta, boolean failIfUnregistered)
                    throws BinaryObjectException {
                    CacheObjectBinaryProcessorImpl.this.addMetaLocally(typeId, meta);
                }

                @Override public BinaryType metadata(int typeId) throws BinaryObjectException {
                    return CacheObjectBinaryProcessorImpl.this.metadata(typeId);
                }

                @Override public BinaryMetadata metadata0(int typeId) throws BinaryObjectException {
                    return CacheObjectBinaryProcessorImpl.this.metadata0(typeId);
                }

                @Override public BinaryType metadata(int typeId, int schemaId) throws BinaryObjectException {
                    return CacheObjectBinaryProcessorImpl.this.metadata(typeId, schemaId);
                }

                @Override public Collection<BinaryType> metadata() throws BinaryObjectException {
                    return CacheObjectBinaryProcessorImpl.this.metadata();
                }
            };

            BinaryMarshaller bMarsh0 = (BinaryMarshaller)marsh;

            binaryCtx = useTestBinaryCtx ?
                new TestBinaryContext(metaHnd, ctx.config(), ctx.log(BinaryContext.class)) :
                new BinaryContext(metaHnd, ctx.config(), ctx.log(BinaryContext.class));

            IgniteUtils.invoke(BinaryMarshaller.class, bMarsh0, "setBinaryContext", binaryCtx, ctx.config());

            binaryMarsh = new GridBinaryMarshaller(binaryCtx);

            binaries = new IgniteBinaryImpl(ctx, this);

            if (!getBoolean(IGNITE_SKIP_CONFIGURATION_CONSISTENCY_CHECK)) {
                BinaryConfiguration bCfg = ctx.config().getBinaryConfiguration();

                if (bCfg != null) {
                    Map<String, Object> map = new HashMap<>();

                    map.put("globIdMapper", bCfg.getIdMapper() != null ? bCfg.getIdMapper().getClass().getName() : null);
                    map.put("globSerializer", bCfg.getSerializer() != null ? bCfg.getSerializer().getClass() : null);
                    map.put("compactFooter", bCfg.isCompactFooter());

                    if (bCfg.getTypeConfigurations() != null) {
                        Map<Object, Object> typeCfgsMap = new HashMap<>();

                        for (BinaryTypeConfiguration c : bCfg.getTypeConfigurations()) {
                            typeCfgsMap.put(
                                c.getTypeName() != null,
                                Arrays.asList(
                                    c.getIdMapper() != null ? c.getIdMapper().getClass() : null,
                                    c.getSerializer() != null ? c.getSerializer().getClass() : null,
                                    c.isEnum()
                                )
                            );

                            if (c.isEnum())
                                BinaryUtils.validateEnumValues(c.getTypeName(), c.getEnumValues());
                        }

                        map.put("typeCfgs", typeCfgsMap);
                    }

                    ctx.addNodeAttribute(IgniteNodeAttributes.ATTR_BINARY_CONFIGURATION, map);
                }
            }

            if (!ctx.clientNode())
                metadataFileStore.restoreMetadata();
        }
    }

    /**
     * @param lsnr Listener.
     */
    public void addBinaryMetadataUpdateListener(BinaryMetadataUpdatedListener lsnr) {
        if (transport != null)
            transport.addBinaryMetadataUpdateListener(lsnr);
    }

    /** {@inheritDoc} */
    @Override public void stop(boolean cancel) {
        if (transport != null)
            transport.stop();

        if (metadataFileStore != null)
            metadataFileStore.stop();
    }

    /** {@inheritDoc} */
    @Override public void onDisconnected(IgniteFuture<?> reconnectFut) {
        this.reconnectFut = reconnectFut;

        if (transport != null)
            transport.onDisconnected();

        binaryContext().unregisterUserTypeDescriptors();
        binaryContext().unregisterBinarySchemas();

        metadataLocCache.clear();
    }

    /** {@inheritDoc} */
    @Override public IgniteInternalFuture<?> onReconnected(boolean clusterRestarted) throws IgniteCheckedException {
        reconnectFut = null;

        return super.onReconnected(clusterRestarted);
    }

    /** {@inheritDoc} */
    @Override public void onKernalStart(boolean active) throws IgniteCheckedException {
        super.onKernalStart(active);

        discoveryStarted = true;
    }

    /** {@inheritDoc} */
    @Nullable @Override public CacheObject prepareForCache(@Nullable CacheObject obj, GridCacheContext cctx) {
        if (obj == null)
            return null;

        return obj.prepareForCache(cctx.cacheObjectContext());
    }

    /** {@inheritDoc} */
    @Override public int typeId(String typeName) {
        if (binaryCtx == null)
            return 0;

        return binaryCtx.typeId(typeName);
    }

    /** {@inheritDoc} */
    @Override public boolean immutable(Object obj) {
        assert obj != null;

        return IMMUTABLE_CLS.contains(obj.getClass());
    }

    /** {@inheritDoc} */
    @Override public void onContinuousProcessorStarted(GridKernalContext ctx) {
        // No-op.
    }

    /**
     * @param obj Object.
     * @return Bytes.
     * @throws BinaryObjectException If failed.
     */
    public byte[] marshal(@Nullable Object obj) throws BinaryObjectException {
        byte[] arr = binaryMarsh.marshal(obj, false);

        assert arr.length > 0;

        return arr;
    }

    /**
     * @param ptr Off-heap pointer.
     * @param forceHeap If {@code true} creates heap-based object.
     * @return Object.
     * @throws BinaryObjectException If failed.
     */
    public Object unmarshal(long ptr, boolean forceHeap) throws BinaryObjectException {
        assert ptr > 0 : ptr;

        int size = GridUnsafe.getInt(ptr);

        ptr += 4;

        byte type = GridUnsafe.getByte(ptr++);

        if (type != CacheObject.TYPE_BYTE_ARR) {
            assert size > 0 : size;

            BinaryInputStream in = new BinaryOffheapInputStream(ptr, size, forceHeap);

            return binaryMarsh.unmarshal(in);
        }
        else
            return U.copyMemory(ptr, size);
    }

    /** {@inheritDoc} */
    @Override public Object marshalToBinary(
        @Nullable Object obj,
        boolean failIfUnregistered
    ) throws BinaryObjectException {
        if (obj == null)
            return null;

        if (BinaryUtils.isBinaryType(obj.getClass()))
            return obj;

        if (obj instanceof Object[]) {
            Object[] arr = (Object[])obj;

            Object[] pArr = new Object[arr.length];

            for (int i = 0; i < arr.length; i++)
                pArr[i] = marshalToBinary(arr[i], failIfUnregistered);

            return pArr;
        }

        if (obj instanceof IgniteBiTuple) {
            IgniteBiTuple tup = (IgniteBiTuple)obj;

            if (obj instanceof T2)
                return new T2<>(marshalToBinary(tup.get1(), failIfUnregistered),
                    marshalToBinary(tup.get2(), failIfUnregistered));

            return new IgniteBiTuple<>(marshalToBinary(tup.get1(), failIfUnregistered),
                marshalToBinary(tup.get2(), failIfUnregistered));
        }

        {
            Collection<Object> pCol = BinaryUtils.newKnownCollection(obj);

            if (pCol != null) {
                Collection<?> col = (Collection<?>)obj;

                for (Object item : col)
                    pCol.add(marshalToBinary(item, failIfUnregistered));

                return (pCol instanceof MutableSingletonList) ? U.convertToSingletonList(pCol) : pCol;
            }
        }

        {
            Map<Object, Object> pMap = BinaryUtils.newKnownMap(obj);

            if (pMap != null) {
                Map<?, ?> map = (Map<?, ?>)obj;

                for (Map.Entry<?, ?> e : map.entrySet())
                    pMap.put(marshalToBinary(e.getKey(), failIfUnregistered),
                        marshalToBinary(e.getValue(), failIfUnregistered));

                return pMap;
            }
        }

        if (obj instanceof Map.Entry) {
            Map.Entry<?, ?> e = (Map.Entry<?, ?>)obj;

            return new GridMapEntry<>(marshalToBinary(e.getKey(), failIfUnregistered),
                marshalToBinary(e.getValue(), failIfUnregistered));
        }

        if (binaryMarsh.mustDeserialize(obj))
            return obj; // No need to go through marshal-unmarshal because result will be the same as initial object.

        byte[] arr = binaryMarsh.marshal(obj, failIfUnregistered);

        assert arr.length > 0;

        Object obj0 = binaryMarsh.unmarshal(arr, null);

        // Possible if a class has writeObject method.
        if (obj0 instanceof BinaryObjectImpl)
            ((BinaryObjectImpl)obj0).detachAllowed(true);

        return obj0;
    }

    /**
     * @return Marshaller.
     */
    public GridBinaryMarshaller marshaller() {
        return binaryMarsh;
    }

    /** {@inheritDoc} */
    @Override public BinaryObjectBuilder builder(String clsName) {
        return new BinaryObjectBuilderImpl(binaryCtx, clsName);
    }

    /** {@inheritDoc} */
    @Override public BinaryObjectBuilder builder(BinaryObject binaryObj) {
        return BinaryObjectBuilderImpl.wrap(binaryObj);
    }

    /** {@inheritDoc} */
    @Override public void updateMetadata(int typeId, String typeName, @Nullable String affKeyFieldName,
        Map<String, BinaryFieldMetadata> fieldTypeIds, boolean isEnum, @Nullable Map<String, Integer> enumMap)
        throws BinaryObjectException {
        BinaryMetadata meta = new BinaryMetadata(typeId, typeName, fieldTypeIds, affKeyFieldName, null, isEnum,
            enumMap);

        binaryCtx.updateMetadata(typeId, meta, false);
    }

    /** {@inheritDoc} */
    @Override public BinaryTypeWriter createBinaryWriter(String igniteWorkDir) {
        return new BinaryMetadataFileStore(metadataLocCache, ctx, log, igniteWorkDir, binaryMetadataFileStoreDir);
    }

    /** {@inheritDoc} */
    @Override public void addMeta(final int typeId, final BinaryType newMeta, boolean failIfUnregistered)
        throws BinaryObjectException {
        assert newMeta != null;
        assert newMeta instanceof BinaryTypeImpl;

        BinaryMetadata newMeta0 = ((BinaryTypeImpl)newMeta).metadata();

        if (failIfUnregistered) {
            failIfUnregistered(typeId, newMeta0);

            return;
        }

        try {
            GridFutureAdapter<MetadataUpdateResult> fut = transport.requestMetadataUpdate(newMeta0);

            if (fut == null) {
                if (log.isDebugEnabled()) {
                    log.debug("Metadata update was skipped [typeId=" + typeId
                        + ", typeName=" + newMeta.typeName() + ']');
                }

                return;
            }

            long t0 = System.nanoTime();

            MetadataUpdateResult res = fut.get();

            if (log.isDebugEnabled()) {
                IgniteInternalTx tx = ctx.cache().context().tm().tx();

                log.debug("Completed metadata update [typeId=" + typeId +
                    ", typeName=" + newMeta.typeName() +
                    ", waitTime=" + MILLISECONDS.convert(System.nanoTime() - t0, NANOSECONDS) + "ms" +
                    ", fut=" + fut +
                    ", tx=" + CU.txString(tx) +
                    ']');
            }

            assert res != null;

            if (res.rejected())
                throw res.error();
            else if (!ctx.clientNode())
                metadataFileStore.waitForWriteCompletion(typeId, res.typeVersion());
        }
        catch (IgniteCheckedException e) {
            IgniteCheckedException ex = e;

            if (ctx.isStopping()) {
                ex = new NodeStoppingException("Node is stopping.");

                ex.addSuppressed(e);
            }

            throw new BinaryObjectException("Failed to update metadata for type: " + newMeta.typeName(), ex);
        }
    }

    /**
     * Throw specific exception if given binary metadata is unregistered.
     *
     * @param typeId Type id.
     * @param newMeta0 Expected binary metadata.
     */
    private void failIfUnregistered(int typeId, BinaryMetadata newMeta0) {
        BinaryMetadataHolder metaHolder = metadataLocCache.get(typeId);

        BinaryMetadata oldMeta = metaHolder != null ? metaHolder.metadata() : null;

        BinaryMetadata mergedMeta = mergeMetadata(oldMeta, newMeta0);

        if (mergedMeta != oldMeta)
            throw new UnregisteredBinaryTypeException(typeId, mergedMeta);

        if (metaHolder.pendingVersion() == metaHolder.acceptedVersion())
            return;

        // Metadata locally is up-to-date. Waiting for updating metadata in an entire cluster, if necessary.
        GridFutureAdapter<MetadataUpdateResult> fut = transport.awaitMetadataUpdate(typeId, metaHolder.pendingVersion());

        if (!fut.isDone())
            throw new UnregisteredBinaryTypeException(typeId, fut);
    }

    /** {@inheritDoc} */
    @Override public void addMetaLocally(int typeId, BinaryType newMeta) throws BinaryObjectException {
        assert newMeta != null;
        assert newMeta instanceof BinaryTypeImpl;

        BinaryMetadata newMeta0 = ((BinaryTypeImpl)newMeta).metadata();

        BinaryMetadataHolder metaHolder = metadataLocCache.get(typeId);

        BinaryMetadata oldMeta = metaHolder != null ? metaHolder.metadata() : null;

        try {
            BinaryMetadata mergedMeta = mergeMetadata(oldMeta, newMeta0);

            if (!ctx.clientNode())
                metadataFileStore.mergeAndWriteMetadata(mergedMeta);

            metadataLocCache.put(typeId, new BinaryMetadataHolder(mergedMeta, 0, 0));
        }
        catch (BinaryObjectException e) {
            throw new BinaryObjectException("New binary metadata is incompatible with binary metadata" +
                " persisted locally." +
                " Consider cleaning up persisted metadata from <workDir>/binary_meta directory.", e);
        }
    }

    /** {@inheritDoc} */
    @Nullable @Override public BinaryType metadata(final int typeId) {
        BinaryMetadata meta = metadata0(typeId);

        return meta != null ? meta.wrap(binaryCtx) : null;
    }

    /**
     * Forces caller thread to wait for binary metadata write operation for given type ID.
     *
     * In case of in-memory mode this method becomes a No-op as no binary metadata is written to disk in this mode.
     *
     * @param typeId ID of binary type to wait for metadata write operation.
     */
    public void waitMetadataWriteIfNeeded(final int typeId) {
        if (metadataFileStore == null)
            return;

        BinaryMetadataHolder hldr = metadataLocCache.get(typeId);

        if (hldr != null) {
            try {
                metadataFileStore.waitForWriteCompletion(typeId, hldr.pendingVersion());
            }
            catch (IgniteCheckedException e) {
                log.warning("Failed to wait for metadata write operation for [typeId=" + typeId +
                    ", typeVer=" + hldr.acceptedVersion() + ']', e);
            }
        }
    }

    /**
     * @param typeId Type ID.
     * @return Metadata.
     * @throws IgniteException In case of error.
     */
    @Nullable public BinaryMetadata metadata0(final int typeId) {
        BinaryMetadataHolder holder = metadataLocCache.get(typeId);

        IgniteThread curThread = IgniteThread.current();

        if (holder == null && (curThread == null || !curThread.isForbiddenToRequestBinaryMetadata())) {
            if (ctx.clientNode()) {
                try {
                    transport.requestUpToDateMetadata(typeId).get();

                    holder = metadataLocCache.get(typeId);
                }
                catch (IgniteCheckedException ignored) {
                    // No-op.
                }
            }
        }

        if (holder != null) {
            if (curThread instanceof IgniteDiscoveryThread || (curThread != null && curThread.isForbiddenToRequestBinaryMetadata()))
                return holder.metadata();

            if (holder.pendingVersion() - holder.acceptedVersion() > 0) {
                GridFutureAdapter<MetadataUpdateResult> fut = transport.awaitMetadataUpdate(typeId, holder.pendingVersion());

                if (log.isDebugEnabled() && !fut.isDone())
                    log.debug("Waiting for update for" +
                        " [typeId=" + typeId +
                        ", pendingVer=" + holder.pendingVersion() +
                        ", acceptedVer=" + holder.acceptedVersion() + "]");

                try {
                    fut.get();
                }
                catch (IgniteCheckedException ignored) {
                    // No-op.
                }
            }
            else if (metadataFileStore != null) {
                try {
                    metadataFileStore.waitForWriteCompletion(typeId, holder.pendingVersion());
                }
                catch (IgniteCheckedException e) {
                    log.warning("Failed to wait for metadata write operation for [typeId=" + typeId +
                        ", typeVer=" + holder.acceptedVersion() + ']', e);

                    return null;
                }
            }

            return holder.metadata();
        }
        else
            return null;
    }

    /** {@inheritDoc} */
    @Nullable @Override public BinaryType metadata(final int typeId, final int schemaId) {
        BinaryMetadataHolder holder = metadataLocCache.get(typeId);

        if (ctx.clientNode()) {
            if (holder == null || !holder.metadata().hasSchema(schemaId)) {
                if (log.isDebugEnabled())
                    log.debug("Waiting for client metadata update" +
                        " [typeId=" + typeId
                        + ", schemaId=" + schemaId
                        + ", pendingVer=" + (holder == null ? "NA" : holder.pendingVersion())
                        + ", acceptedVer=" + (holder == null ? "NA" :holder.acceptedVersion()) + ']');

                try {
                    transport.requestUpToDateMetadata(typeId).get();
                }
                catch (IgniteCheckedException ignored) {
                    // No-op.
                }

                holder = metadataLocCache.get(typeId);

                IgniteFuture<?> reconnectFut0 = reconnectFut;

                if (holder == null && reconnectFut0 != null)
                    throw new IgniteClientDisconnectedException(reconnectFut0, "Client node disconnected.");

                if (log.isDebugEnabled())
                    log.debug("Finished waiting for client metadata update" +
                        " [typeId=" + typeId
                        + ", schemaId=" + schemaId
                        + ", pendingVer=" + (holder == null ? "NA" : holder.pendingVersion())
                        + ", acceptedVer=" + (holder == null ? "NA" :holder.acceptedVersion()) + ']');
            }
        }
        else {
            if (holder != null && IgniteThread.current() instanceof IgniteDiscoveryThread)
                return holder.metadata().wrap(binaryCtx);
            else if (holder != null && (holder.pendingVersion() - holder.acceptedVersion() > 0)) {
                if (log.isDebugEnabled())
                    log.debug("Waiting for metadata update" +
                        " [typeId=" + typeId
                        + ", schemaId=" + schemaId
                        + ", pendingVer=" + holder.pendingVersion()
                        + ", acceptedVer=" + holder.acceptedVersion() + ']');

                long t0 = System.nanoTime();

                GridFutureAdapter<MetadataUpdateResult> fut = transport.awaitMetadataUpdate(
                    typeId,
                    holder.pendingVersion());

                try {
                    fut.get();
                }
                catch (IgniteCheckedException e) {
                    log.error("Failed to wait for metadata update [typeId=" + typeId + ", schemaId=" + schemaId + ']', e);
                }

                if (log.isDebugEnabled())
                    log.debug("Finished waiting for metadata update" +
                        " [typeId=" + typeId
                        + ", waitTime=" + NANOSECONDS.convert(System.nanoTime() - t0, MILLISECONDS) + "ms"
                        + ", schemaId=" + schemaId
                        + ", pendingVer=" + holder.pendingVersion()
                        + ", acceptedVer=" + holder.acceptedVersion() + ']');

                holder = metadataLocCache.get(typeId);
            }
            else if (holder == null || !holder.metadata().hasSchema(schemaId)) {
                // Last resort waiting.
                U.warn(log,
                    "Schema is missing while no metadata updates are in progress " +
                        "(will wait for schema update within timeout defined by " + IGNITE_WAIT_SCHEMA_UPDATE + " system property)" +
                        " [typeId=" + typeId
                        + ", missingSchemaId=" + schemaId
                        + ", pendingVer=" + (holder == null ? "NA" : holder.pendingVersion())
                        + ", acceptedVer=" + (holder == null ? "NA" : holder.acceptedVersion())
                        + ", binMetaUpdateTimeout=" + waitSchemaTimeout +']');

                long t0 = System.nanoTime();

                GridFutureAdapter<?> fut = transport.awaitSchemaUpdate(typeId, schemaId);

                try {
                    fut.get(waitSchemaTimeout);
                }
                catch (IgniteFutureTimeoutCheckedException e) {
                    log.error("Timed out while waiting for schema update [typeId=" + typeId + ", schemaId=" +
                        schemaId + ']');
                }
                catch (IgniteCheckedException ignored) {
                    // No-op.
                }

                holder = metadataLocCache.get(typeId);

                if (log.isDebugEnabled() && holder != null && holder.metadata().hasSchema(schemaId))
                    log.debug("Found the schema after wait" +
                        " [typeId=" + typeId
                        + ", waitTime=" + NANOSECONDS.convert(System.nanoTime() - t0, MILLISECONDS) + "ms"
                        + ", schemaId=" + schemaId
                        + ", pendingVer=" + holder.pendingVersion()
                        + ", acceptedVer=" + holder.acceptedVersion() + ']');
            }
        }

        if (holder != null && metadataFileStore != null) {
            try {
                metadataFileStore.waitForWriteCompletion(typeId, holder.pendingVersion());
            }
            catch (IgniteCheckedException e) {
                log.warning("Failed to wait for metadata write operation for [typeId=" + typeId +
                    ", typeVer=" + holder.acceptedVersion() + ']', e);

                return null;
            }
        }

        return holder != null ? holder.metadata().wrap(binaryCtx) : null;
    }

    /** {@inheritDoc} */
    @Override public Map<Integer, BinaryType> metadata(Collection<Integer> typeIds)
        throws BinaryObjectException {
        try {
            Map<Integer, BinaryType> res = U.newHashMap(metadataLocCache.size());

            for (Map.Entry<Integer, BinaryMetadataHolder> e : metadataLocCache.entrySet())
                res.put(e.getKey(), e.getValue().metadata().wrap(binaryCtx));

            return res;
        }
        catch (CacheException e) {
            throw new BinaryObjectException(e);
        }
    }

    /** {@inheritDoc} */
    @Override public Collection<BinaryType> metadata() throws BinaryObjectException {
        return F.viewReadOnly(metadataLocCache.values(), new IgniteClosure<BinaryMetadataHolder, BinaryType>() {
            @Override public BinaryType apply(BinaryMetadataHolder metaHolder) {
                return metaHolder.metadata().wrap(binaryCtx);
            }
        });
    }

    /** {@inheritDoc} */
    @Override public void saveMetadata(Collection<BinaryType> types, File dir) {
        BinaryMetadataFileStore writer = new BinaryMetadataFileStore(new ConcurrentHashMap<>(),
            ctx,
            log,
            binaryFileStoreWorkDir(dir.getAbsolutePath()));

        for (BinaryType type : types)
            writer.mergeAndWriteMetadata(((BinaryTypeImpl)type).metadata());
    }

    /** {@inheritDoc} */
    @Override public BinaryObject buildEnum(String typeName, int ord) throws BinaryObjectException {
        A.notNullOrEmpty(typeName, "enum type name");

        int typeId = binaryCtx.typeId(typeName);

        typeName = binaryCtx.userTypeName(typeName);

        updateMetadata(typeId, typeName, null, null, true, null);

        return new BinaryEnumObjectImpl(binaryCtx, typeId, null, ord);
    }

    /** {@inheritDoc} */
    @Override public BinaryObject buildEnum(String typeName, String name) throws BinaryObjectException {
        A.notNullOrEmpty(typeName, "enum type name");
        A.notNullOrEmpty(name, "enum name");

        int typeId = binaryCtx.typeId(typeName);

        BinaryMetadata metadata = metadata0(typeId);

        if (metadata == null)
            throw new BinaryObjectException("Failed to get metadata for type [typeId=" +
                    typeId + ", typeName='" + typeName + "']");

        Integer ordinal = metadata.getEnumOrdinalByName(name);

        typeName = binaryCtx.userTypeName(typeName);

        if (ordinal == null)
            throw new BinaryObjectException("Failed to resolve enum ordinal by name [typeId=" +
                    typeId + ", typeName='" + typeName + "', name='" + name + "']");

        return new BinaryEnumObjectImpl(binaryCtx, typeId, null, ordinal);
    }

    /** {@inheritDoc} */
    @Override public BinaryType registerEnum(String typeName, Map<String, Integer> vals) throws BinaryObjectException {
        A.notNullOrEmpty(typeName, "enum type name");

        int typeId = binaryCtx.typeId(typeName);

        typeName = binaryCtx.userTypeName(typeName);

        BinaryUtils.validateEnumValues(typeName, vals);

        updateMetadata(typeId, typeName, null, null, true, vals);

        return binaryCtx.metadata(typeId);
    }

    /** {@inheritDoc} */
    @Override public IgniteBinary binary() throws IgniteException {
        return binaries;
    }

    /** {@inheritDoc} */
    @Override public boolean isBinaryObject(Object obj) {
        return obj instanceof BinaryObject;
    }

    /** {@inheritDoc} */
    @Override public boolean isBinaryEnabled(CacheConfiguration<?, ?> ccfg) {
        return marsh instanceof BinaryMarshaller;
    }

    /**
     * Get affinity key field.
     *
     * @param typeId Binary object type ID.
     * @return Affinity key.
     */
    public BinaryField affinityKeyField(int typeId) {
        // Fast path for already cached field.
        T1<BinaryField> fieldHolder = affKeyFields.get(typeId);

        if (fieldHolder != null)
            return fieldHolder.get();

        // Slow path if affinity field is not cached yet.
        String name = binaryCtx.affinityKeyFieldName(typeId);

        if (name != null) {
            BinaryField field = binaryCtx.createField(typeId, name);

            affKeyFields.putIfAbsent(typeId, new T1<>(field));

            return field;
        }
        else {
            affKeyFields.putIfAbsent(typeId, new T1<>(null));

            return null;
        }
    }

    /** {@inheritDoc} */
    @Override public int typeId(Object obj) {
        if (obj == null)
            return 0;

        return isBinaryObject(obj) ? ((BinaryObjectEx)obj).typeId() : typeId(obj.getClass().getSimpleName());
    }

    /** {@inheritDoc} */
    @Override public Object field(Object obj, String fieldName) {
        if (obj == null)
            return null;

        return isBinaryObject(obj) ? ((BinaryObject)obj).field(fieldName) : null;
    }

    /** {@inheritDoc} */
    @Override public boolean hasField(Object obj, String fieldName) {
        return obj != null && ((BinaryObject)obj).hasField(fieldName);
    }

    /**
     * @return Binary context.
     */
    public BinaryContext binaryContext() {
        return binaryCtx;
    }

    /** {@inheritDoc} */
    @SuppressWarnings("deprecation")
    @Override public CacheObjectContext contextForCache(CacheConfiguration ccfg) throws IgniteCheckedException {
        assert ccfg != null;

        boolean storeVal = !ccfg.isCopyOnRead() || (!isBinaryEnabled(ccfg) &&
            (QueryUtils.isEnabled(ccfg) || ctx.config().isPeerClassLoadingEnabled()));

        boolean binaryEnabled = marsh instanceof BinaryMarshaller && !GridCacheUtils.isSystemCache(ccfg.getName()) &&
            !GridCacheUtils.isIgfsCache(ctx.config(), ccfg.getName());

        AffinityKeyMapper cacheAffMapper = ccfg.getAffinityMapper();

        AffinityKeyMapper dfltAffMapper = binaryEnabled ?
            new CacheDefaultBinaryAffinityKeyMapper(ccfg.getKeyConfiguration()) :
            new GridCacheDefaultAffinityKeyMapper();

        ctx.resource().injectGeneric(dfltAffMapper);

        return new CacheObjectContext(ctx,
            ccfg.getName(),
            dfltAffMapper,
            QueryUtils.isCustomAffinityMapper(ccfg.getAffinityMapper()),
            ccfg.isCopyOnRead(),
            storeVal,
            ctx.config().isPeerClassLoadingEnabled() && !isBinaryEnabled(ccfg),
            binaryEnabled
        );
    }

    /** {@inheritDoc} */
    @Override public byte[] marshal(CacheObjectValueContext ctx, Object val) throws IgniteCheckedException {
        if (!ctx.binaryEnabled() || binaryMarsh == null)
            return CU.marshal(ctx.kernalContext().cache().context(), ctx.addDeploymentInfo(), val);

        byte[] arr = binaryMarsh.marshal(val, false);

        assert arr.length > 0;

        return arr;
    }

    /** {@inheritDoc} */
    @Override public Object unmarshal(CacheObjectValueContext ctx, byte[] bytes, ClassLoader clsLdr)
        throws IgniteCheckedException {
        if (!ctx.binaryEnabled() || binaryMarsh == null)
            return U.unmarshal(ctx.kernalContext(), bytes, U.resolveClassLoader(clsLdr, ctx.kernalContext().config()));

        return binaryMarsh.unmarshal(bytes, clsLdr);
    }

    /** {@inheritDoc} */
    @Override public KeyCacheObject toCacheKeyObject(CacheObjectContext ctx, @Nullable GridCacheContext cctx,
        Object obj, boolean userObj) {
        if (!ctx.binaryEnabled()) {
            if (obj instanceof KeyCacheObject) {
                KeyCacheObject key = (KeyCacheObject)obj;

                if (key.partition() == -1)
                    // Assume all KeyCacheObjects except BinaryObject can not be reused for another cache.
                    key.partition(partition(ctx, cctx, key));

                return (KeyCacheObject)obj;
            }

            return toCacheKeyObject0(ctx, cctx, obj, userObj);
        }

        if (obj instanceof KeyCacheObject) {
            KeyCacheObject key = (KeyCacheObject)obj;

            if (key instanceof BinaryObjectImpl) {
                // Need to create a copy because the key can be reused at the application layer after that (IGNITE-3505).
                key = key.copy(partition(ctx, cctx, key));
            }
            else if (key.partition() == -1)
                // Assume others KeyCacheObjects can not be reused for another cache.
                key.partition(partition(ctx, cctx, key));

            return key;
        }

        obj = toBinary(obj, false);

        if (obj instanceof BinaryObjectImpl) {
            ((KeyCacheObject) obj).partition(partition(ctx, cctx, obj));

            return (KeyCacheObject)obj;
        }

        return toCacheKeyObject0(ctx, cctx, obj, userObj);
    }

    /**
     * @param obj Object.
     * @param userObj If {@code true} then given object is object provided by user and should be copied
     *        before stored in cache.
     * @return Key cache object.
     */
    protected KeyCacheObject toCacheKeyObject0(CacheObjectContext ctx,
        @Nullable GridCacheContext cctx,
        Object obj,
        boolean userObj) {
        int part = partition(ctx, cctx, obj);

        if (!userObj)
            return new KeyCacheObjectImpl(obj, null, part);

        return new UserKeyCacheObjectImpl(obj, part);
    }

    /** {@inheritDoc} */
    @Nullable @Override public CacheObject toCacheObject(CacheObjectContext ctx, @Nullable Object obj,
        boolean userObj, boolean failIfUnregistered) {
        if (!ctx.binaryEnabled()) {
            if (obj == null || obj instanceof CacheObject)
                return (CacheObject)obj;

            return toCacheObject0(obj, userObj);
        }

        if (obj == null || obj instanceof CacheObject)
            return (CacheObject)obj;

        obj = toBinary(obj, failIfUnregistered);

        if (obj instanceof CacheObject)
            return (CacheObject)obj;

        return toCacheObject0(obj, userObj);
    }

    /**
     * @param obj Object.
     * @param userObj If {@code true} then given object is object provided by user and should be copied
     *        before stored in cache.
     * @return Cache object.
     */
    private CacheObject toCacheObject0(@Nullable Object obj, boolean userObj) {
        assert obj != null;

        if (obj instanceof byte[]) {
            if (!userObj)
                return new CacheObjectByteArrayImpl((byte[])obj);

            return new UserCacheObjectByteArrayImpl((byte[])obj);
        }

        if (!userObj)
            return new CacheObjectImpl(obj, null);

        return new UserCacheObjectImpl(obj, null);
    }

    /**
     * @param ctx Cache objects context.
     * @param cctx Cache context.
     * @param obj Object.
     * @return Object partition.
     */
    private int partition(CacheObjectContext ctx, @Nullable GridCacheContext cctx, Object obj) {
        try {
            return cctx != null ?
                cctx.affinity().partition(obj, false) :
                ctx.kernalContext().affinity().partition0(ctx.cacheName(), obj, null);
        }
        catch (IgniteCheckedException e) {
            U.error(log, "Failed to get partition", e);

            return  -1;
        }
    }

    /** {@inheritDoc} */
    @Override public CacheObject toCacheObject(CacheObjectContext ctx, byte type, byte[] bytes) {
        switch (type) {
            case BinaryObjectImpl.TYPE_BINARY:
                return new BinaryObjectImpl(binaryContext(), bytes, 0);

            case BinaryObjectImpl.TYPE_BINARY_ENUM:
                return new BinaryEnumObjectImpl(binaryContext(), bytes);

            case CacheObject.TYPE_BYTE_ARR:
                return new CacheObjectByteArrayImpl(bytes);

            case CacheObject.TYPE_REGULAR:
                return new CacheObjectImpl(null, bytes);
        }

        throw new IllegalArgumentException("Invalid object type: " + type);
    }

    /** {@inheritDoc} */
    @Override public KeyCacheObject toKeyCacheObject(CacheObjectContext ctx, byte type, byte[] bytes)
        throws IgniteCheckedException {
        switch (type) {
            case BinaryObjectImpl.TYPE_BINARY:
                return new BinaryObjectImpl(binaryContext(), bytes, 0);

            case CacheObject.TYPE_BYTE_ARR:
                throw new IllegalArgumentException("Byte arrays cannot be used as cache keys.");

            case CacheObject.TYPE_REGULAR:
                return new KeyCacheObjectImpl(ctx.kernalContext().cacheObjects().unmarshal(ctx, bytes, null), bytes, -1);
        }

        throw new IllegalArgumentException("Invalid object type: " + type);
    }

    /** {@inheritDoc} */
    @Override public CacheObject toCacheObject(CacheObjectContext ctx, ByteBuffer buf) {
        int len = buf.getInt();

        assert len >= 0 : len;

        byte type = buf.get();

        byte[] data = new byte[len];

        buf.get(data);

        return toCacheObject(ctx, type, data);
    }

    /** {@inheritDoc} */
    @Override public IncompleteCacheObject toCacheObject(CacheObjectContext ctx, ByteBuffer buf,
        @Nullable IncompleteCacheObject incompleteObj) {
        if (incompleteObj == null)
            incompleteObj = new IncompleteCacheObject(buf);

        if (incompleteObj.isReady())
            return incompleteObj;

        incompleteObj.readData(buf);

        if (incompleteObj.isReady())
            incompleteObj.object(toCacheObject(ctx, incompleteObj.type(), incompleteObj.data()));

        return incompleteObj;
    }

    /** {@inheritDoc} */
    @Override public IncompleteCacheObject toKeyCacheObject(CacheObjectContext ctx, ByteBuffer buf,
        @Nullable IncompleteCacheObject incompleteObj) throws IgniteCheckedException {
        if (incompleteObj == null)
            incompleteObj = new IncompleteCacheObject(buf);

        if (incompleteObj.isReady())
            return incompleteObj;

        incompleteObj.readData(buf);

        if (incompleteObj.isReady())
            incompleteObj.object(toKeyCacheObject(ctx, incompleteObj.type(), incompleteObj.data()));

        return incompleteObj;
    }

    /** {@inheritDoc} */
    @Nullable @Override public CacheObject toCacheObject(CacheObjectContext ctx, @Nullable Object obj,
        boolean userObj) {
        return toCacheObject(ctx, obj, userObj, false);
    }

    /** {@inheritDoc} */
    @Override public Object unwrapTemporary(GridCacheContext ctx, Object obj) throws BinaryObjectException {
        if (!ctx.cacheObjectContext().binaryEnabled())
            return obj;

        if (obj instanceof BinaryObjectOffheapImpl)
            return ((BinaryObjectOffheapImpl)obj).heapCopy();

        return obj;
    }

    /**
     * @param obj Object.
     * @return Binary object.
     * @throws IgniteException In case of error.
     */
    @Nullable public Object toBinary(@Nullable Object obj, boolean failIfUnregistered) throws IgniteException {
        if (obj == null)
            return null;

        if (isBinaryObject(obj))
            return obj;

        return marshalToBinary(obj, failIfUnregistered);
    }

    /** {@inheritDoc} */
    @Nullable @Override public IgniteNodeValidationResult validateNode(ClusterNode rmtNode,
        DiscoveryDataBag.JoiningNodeDiscoveryData discoData
    ) {
        IgniteNodeValidationResult res;

        if (getBoolean(IGNITE_SKIP_CONFIGURATION_CONSISTENCY_CHECK) || !(marsh instanceof BinaryMarshaller))
            return null;

        if ((res = validateBinaryConfiguration(rmtNode)) != null)
            return res;

        return validateBinaryMetadata(rmtNode.id(), (Map<Integer, BinaryMetadataHolder>)discoData.joiningNodeData());
    }

    /** */
    private IgniteNodeValidationResult validateBinaryConfiguration(ClusterNode rmtNode) {
        Object rmtBinaryCfg = rmtNode.attribute(IgniteNodeAttributes.ATTR_BINARY_CONFIGURATION);

        ClusterNode locNode = ctx.discovery().localNode();

        Object locBinaryCfg = locNode.attribute(IgniteNodeAttributes.ATTR_BINARY_CONFIGURATION);

        if (!F.eq(locBinaryCfg, rmtBinaryCfg)) {
            String msg = "Local node's binary configuration is not equal to remote node's binary configuration " +
                "[locNodeId=%s, rmtNodeId=%s, locBinaryCfg=%s, rmtBinaryCfg=%s]";

            return new IgniteNodeValidationResult(rmtNode.id(),
                String.format(msg, locNode.id(), rmtNode.id(), locBinaryCfg, rmtBinaryCfg),
                String.format(msg, rmtNode.id(), locNode.id(), rmtBinaryCfg, locBinaryCfg));
        }

        return null;
    }

    /** */
    private IgniteNodeValidationResult validateBinaryMetadata(UUID rmtNodeId, Map<Integer, BinaryMetadataHolder> newNodeMeta) {
        if (newNodeMeta == null)
            return null;

        for (Map.Entry<Integer, BinaryMetadataHolder> metaEntry : newNodeMeta.entrySet()) {
            if (!metadataLocCache.containsKey(metaEntry.getKey()))
                continue;

            BinaryMetadata locMeta = metadataLocCache.get(metaEntry.getKey()).metadata();
            BinaryMetadata rmtMeta = metaEntry.getValue().metadata();

            if (locMeta == null || rmtMeta == null)
                continue;

            try {
                mergeMetadata(locMeta, rmtMeta);
            }
            catch (Exception e) {
                String locMsg = "Exception was thrown when merging binary metadata from node %s: %s";

                String rmtMsg = "Exception was thrown on coordinator when merging binary metadata from this node: %s";

                return new IgniteNodeValidationResult(rmtNodeId,
                    String.format(locMsg, rmtNodeId.toString(), e.getMessage()),
                    String.format(rmtMsg, e.getMessage()));
            }
        }

        return null;
    }

    /** {@inheritDoc} */
    @Nullable @Override public DiscoveryDataExchangeType discoveryDataType() {
        return BINARY_PROC;
    }

    /** {@inheritDoc} */
    @Override public void collectGridNodeData(DiscoveryDataBag dataBag) {
        if (!dataBag.commonDataCollectedFor(BINARY_PROC.ordinal())) {
            Map<Integer, BinaryMetadataHolder> res = U.newHashMap(metadataLocCache.size());

            for (Map.Entry<Integer,BinaryMetadataHolder> e : metadataLocCache.entrySet())
                res.put(e.getKey(), e.getValue());

            dataBag.addGridCommonData(BINARY_PROC.ordinal(), (Serializable) res);
        }
    }

    /** {@inheritDoc} */
    @Override public void collectJoiningNodeData(DiscoveryDataBag dataBag) {
        Map<Integer, BinaryMetadataHolder> res = U.newHashMap(metadataLocCache.size());

        for (Map.Entry<Integer,BinaryMetadataHolder> e : metadataLocCache.entrySet())
            res.put(e.getKey(), e.getValue());

        dataBag.addJoiningNodeData(BINARY_PROC.ordinal(), (Serializable) res);
    }

    /** {@inheritDoc} */
    @Override public void onJoiningNodeDataReceived(DiscoveryDataBag.JoiningNodeDiscoveryData data) {
        Map<Integer,BinaryMetadataHolder> newNodeMeta = (Map<Integer, BinaryMetadataHolder>) data.joiningNodeData();

        if (newNodeMeta == null)
            return;

        UUID joiningNode = data.joiningNodeId();

        for (Map.Entry<Integer, BinaryMetadataHolder> metaEntry : newNodeMeta.entrySet()) {
            if (metadataLocCache.containsKey(metaEntry.getKey())) {
                BinaryMetadataHolder localMetaHolder = metadataLocCache.get(metaEntry.getKey());

                BinaryMetadata newMeta = metaEntry.getValue().metadata();
                BinaryMetadata localMeta = localMetaHolder.metadata();

                BinaryMetadata mergedMeta = mergeMetadata(localMeta, newMeta);

                if (mergedMeta != localMeta) {
                    //put mergedMeta to local cache and store to disk
                    U.log(log,
                        String.format("Newer version of existing BinaryMetadata[typeId=%d, typeName=%s] " +
                                "is received from node %s; updating it locally",
                            mergedMeta.typeId(),
                            mergedMeta.typeName(),
                            joiningNode));

                    metadataLocCache.put(metaEntry.getKey(),
                        new BinaryMetadataHolder(mergedMeta,
                            localMetaHolder.pendingVersion(),
                            localMetaHolder.acceptedVersion()));

                    if (!ctx.clientNode())
                        metadataFileStore.writeMetadata(mergedMeta);
                }
            }
            else {
                BinaryMetadataHolder newMetaHolder = metaEntry.getValue();
                BinaryMetadata newMeta = newMetaHolder.metadata();

                U.log(log,
                    String.format("New BinaryMetadata[typeId=%d, typeName=%s] " +
                            "is received from node %s; adding it locally",
                        newMeta.typeId(),
                        newMeta.typeName(),
                        joiningNode));

                metadataLocCache.put(metaEntry.getKey(), newMetaHolder);

                if (!ctx.clientNode())
                    metadataFileStore.writeMetadata(newMeta);
            }
        }
    }

    /** {@inheritDoc} */
    @Override public void onGridDataReceived(GridDiscoveryData data) {
        Map<Integer, BinaryMetadataHolder> receivedData = (Map<Integer, BinaryMetadataHolder>) data.commonData();

        if (receivedData != null) {
            for (Map.Entry<Integer, BinaryMetadataHolder> e : receivedData.entrySet()) {
                BinaryMetadataHolder holder = e.getValue();

                BinaryMetadataHolder localHolder = new BinaryMetadataHolder(holder.metadata(),
                        holder.pendingVersion(),
                        holder.pendingVersion());

                if (log.isDebugEnabled())
                    log.debug("Received metadata on join: " + localHolder);

                metadataLocCache.put(e.getKey(), localHolder);

                if (!ctx.clientNode())
                    metadataFileStore.writeMetadata(holder.metadata());
            }
        }
    }

    /**
     * Sets path to binary metadata store configured by user, should include binary_meta and consistentId
     * @param binaryMetadataFileStoreDir path to binary_meta
     */
    public void setBinaryMetadataFileStoreDir(@Nullable File binaryMetadataFileStoreDir) {
        this.binaryMetadataFileStoreDir = binaryMetadataFileStoreDir;
    }

    /** */
    @SuppressWarnings("PublicInnerClass")
    public static class TestBinaryContext extends BinaryContext {
        /** */
        private List<TestBinaryContextListener> listeners;

        /**
         * @param metaHnd Meta handler.
         * @param igniteCfg Ignite config.
         * @param log Logger.
         */
        public TestBinaryContext(BinaryMetadataHandler metaHnd, IgniteConfiguration igniteCfg,
            IgniteLogger log) {
            super(metaHnd, igniteCfg, log);
        }

        /** {@inheritDoc} */
        @Nullable @Override public BinaryType metadata(int typeId) throws BinaryObjectException {
            BinaryType metadata = super.metadata(typeId);

            if (listeners != null) {
                for (TestBinaryContextListener listener : listeners)
                    listener.onAfterMetadataRequest(typeId, metadata);
            }

            return metadata;
        }

        /** {@inheritDoc} */
        @Override public void updateMetadata(int typeId, BinaryMetadata meta,
            boolean failIfUnregistered) throws BinaryObjectException {
            if (listeners != null) {
                for (TestBinaryContextListener listener : listeners)
                    listener.onBeforeMetadataUpdate(typeId, meta);
            }

            super.updateMetadata(typeId, meta, failIfUnregistered);
        }

        /** */
        public interface TestBinaryContextListener {
            /**
             * @param typeId Type id.
             * @param type Type.
             */
            void onAfterMetadataRequest(int typeId, BinaryType type);

            /**
             * @param typeId Type id.
             * @param metadata Metadata.
             */
            void onBeforeMetadataUpdate(int typeId, BinaryMetadata metadata);
        }

        /**
         * @param lsnr Listener.
         */
        public void addListener(TestBinaryContextListener lsnr) {
            if (listeners == null)
                listeners = new ArrayList<>();

            if (!listeners.contains(lsnr))
                listeners.add(lsnr);
        }

        /** */
        public void clearAllListener() {
            if (listeners != null)
                listeners.clear();
        }
    }
}<|MERGE_RESOLUTION|>--- conflicted
+++ resolved
@@ -84,7 +84,6 @@
 import org.apache.ignite.internal.processors.cache.KeyCacheObject;
 import org.apache.ignite.internal.processors.cache.KeyCacheObjectImpl;
 import org.apache.ignite.internal.processors.cache.transactions.IgniteInternalTx;
-import org.apache.ignite.internal.processors.cacheobject.BinaryTypeWriter;
 import org.apache.ignite.internal.processors.cacheobject.IgniteCacheObjectProcessor;
 import org.apache.ignite.internal.processors.cacheobject.UserCacheObjectByteArrayImpl;
 import org.apache.ignite.internal.processors.cacheobject.UserCacheObjectImpl;
@@ -227,15 +226,11 @@
     @Override public void start() throws IgniteCheckedException {
         if (marsh instanceof BinaryMarshaller) {
             if (!ctx.clientNode()) {
-<<<<<<< HEAD
-                metadataFileStore = (BinaryMetadataFileStore)createBinaryWriter(ctx.config().getWorkDirectory());
-=======
                 metadataFileStore = new BinaryMetadataFileStore(metadataLocCache,
                     ctx,
                     log,
                     binaryMetadataFileStoreDir == null ?
                         binaryFileStoreWorkDir(ctx.config().getWorkDirectory()) : binaryMetadataFileStoreDir);
->>>>>>> c5aa3cd4
 
                 metadataFileStore.start();
             }
@@ -564,11 +559,6 @@
             enumMap);
 
         binaryCtx.updateMetadata(typeId, meta, false);
-    }
-
-    /** {@inheritDoc} */
-    @Override public BinaryTypeWriter createBinaryWriter(String igniteWorkDir) {
-        return new BinaryMetadataFileStore(metadataLocCache, ctx, log, igniteWorkDir, binaryMetadataFileStoreDir);
     }
 
     /** {@inheritDoc} */
