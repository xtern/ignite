--- conflicted
+++ resolved
@@ -53,11 +53,7 @@
      * @return Supplier UUID.
      */
     public synchronized @Nullable UUID getSupplier(int grpId, int partId, long cntrSince) {
-<<<<<<< HEAD
-        if (map == null || cntrSince == 0)
-=======
         if (map == null)
->>>>>>> 074575cd
             return null;
 
         for (Map.Entry<UUID, Map<T2<Integer, Integer>, Long>> e : map.entrySet()) {
@@ -94,28 +90,6 @@
 //
 //        return null;
 //    }
-
-    /**
-     * @param grpId Group ID.
-     * @param partId Partition ID.
-     * @return Supplier UUID.
-     */
-    public synchronized @Nullable UUID getFileSupplier(int grpId, int partId) {
-        if (map == null)
-            return null;
-
-        for (Map.Entry<UUID, Map<T2<Integer, Integer>, Long>> e : map.entrySet()) {
-            UUID supplierNode = e.getKey();
-
-            Long historyCounter = e.getValue().get(new T2<>(grpId, partId));
-
-            // todo In case of several nodes should return random node.
-            if (historyCounter != null)
-                return supplierNode;
-        }
-
-        return null;
-    }
 
     /**
      * @param nodeId Node ID to check.
