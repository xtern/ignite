/*
 * Licensed to the Apache Software Foundation (ASF) under one or more
 * contributor license agreements.  See the NOTICE file distributed with
 * this work for additional information regarding copyright ownership.
 * The ASF licenses this file to You under the Apache License, Version 2.0
 * (the "License"); you may not use this file except in compliance with
 * the License.  You may obtain a copy of the License at
 *
 *      http://www.apache.org/licenses/LICENSE-2.0
 *
 * Unless required by applicable law or agreed to in writing, software
 * distributed under the License is distributed on an "AS IS" BASIS,
 * WITHOUT WARRANTIES OR CONDITIONS OF ANY KIND, either express or implied.
 * See the License for the specific language governing permissions and
 * limitations under the License.
 */

package org.apache.ignite.internal.processors.platform.client.cache;

import java.util.Map;
import org.apache.ignite.internal.binary.BinaryRawReaderEx;
import org.apache.ignite.internal.processors.platform.client.ClientConnectionContext;
import org.apache.ignite.internal.processors.platform.client.ClientResponse;

<<<<<<< HEAD
=======
import java.util.Map;

>>>>>>> 504393f6
/**
 * GetAll request.
 */
public class ClientCacheGetAllRequest extends ClientCacheKeysRequest {
    /**
     * Constructor.
     *
     * @param reader Reader.
     */
    public ClientCacheGetAllRequest(BinaryRawReaderEx reader) {
        super(reader);
    }

    /** {@inheritDoc} */
    @SuppressWarnings("unchecked")
    @Override public ClientResponse process(ClientConnectionContext ctx) {
<<<<<<< HEAD
        Map val = cache(ctx).getAll(keys());
=======
                Map val = cache(ctx).getAll(keys());
>>>>>>> 504393f6

        return new ClientCacheGetAllResponse(requestId(), val);
    }
}<|MERGE_RESOLUTION|>--- conflicted
+++ resolved
@@ -17,16 +17,12 @@
 
 package org.apache.ignite.internal.processors.platform.client.cache;
 
-import java.util.Map;
 import org.apache.ignite.internal.binary.BinaryRawReaderEx;
 import org.apache.ignite.internal.processors.platform.client.ClientConnectionContext;
 import org.apache.ignite.internal.processors.platform.client.ClientResponse;
 
-<<<<<<< HEAD
-=======
 import java.util.Map;
 
->>>>>>> 504393f6
 /**
  * GetAll request.
  */
@@ -43,11 +39,7 @@
     /** {@inheritDoc} */
     @SuppressWarnings("unchecked")
     @Override public ClientResponse process(ClientConnectionContext ctx) {
-<<<<<<< HEAD
-        Map val = cache(ctx).getAll(keys());
-=======
                 Map val = cache(ctx).getAll(keys());
->>>>>>> 504393f6
 
         return new ClientCacheGetAllResponse(requestId(), val);
     }
