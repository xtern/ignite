--- conflicted
+++ resolved
@@ -446,13 +446,11 @@
     /** */
     private BinaryConfiguration binaryCfg;
 
-<<<<<<< HEAD
     /** Database configuration. */
     private DatabaseConfiguration dbCfg;
-=======
+
     /** */
     private boolean lateAffAssignment = DFLT_LATE_AFF_ASSIGNMENT;
->>>>>>> e1eb931b
 
     /**
      * Creates valid grid configuration with all default values.
