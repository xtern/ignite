--- conflicted
+++ resolved
@@ -164,16 +164,14 @@
     /** Default wal archive directory. */
     public static final String DFLT_WAL_ARCHIVE_PATH = "db/wal/archive";
 
-<<<<<<< HEAD
+    /** Default path (relative to working directory) of binary metadata folder */
+    public static final String DFLT_BINARY_METADATA_PATH = "db/binary_meta";
+
+    /** Default path (relative to working directory) of marshaller mappings folder */
+    public static final String DFLT_MARSHALLER_PATH = "db/marshaller";
+
     /** Default working directory for backup temporary files. */
     public static final String DFLT_BACKUP_DIRECTORY = "db/backup";
-=======
-    /** Default path (relative to working directory) of binary metadata folder */
-    public static final String DFLT_BINARY_METADATA_PATH = "db/binary_meta";
-
-    /** Default path (relative to working directory) of marshaller mappings folder */
-    public static final String DFLT_MARSHALLER_PATH = "db/marshaller";
->>>>>>> d7364c28
 
     /** Default write throttling enabled. */
     public static final boolean DFLT_WRITE_THROTTLING_ENABLED = false;
