/*
 * Licensed to the Apache Software Foundation (ASF) under one or more
 * contributor license agreements.  See the NOTICE file distributed with
 * this work for additional information regarding copyright ownership.
 * The ASF licenses this file to You under the Apache License, Version 2.0
 * (the "License"); you may not use this file except in compliance with
 * the License.  You may obtain a copy of the License at
 *
 *      http://www.apache.org/licenses/LICENSE-2.0
 *
 * Unless required by applicable law or agreed to in writing, software
 * distributed under the License is distributed on an "AS IS" BASIS,
 * WITHOUT WARRANTIES OR CONDITIONS OF ANY KIND, either express or implied.
 * See the License for the specific language governing permissions and
 * limitations under the License.
 */

package org.apache.ignite.internal.processors.platform.dotnet;

import org.apache.ignite.IgniteCheckedException;
import org.apache.ignite.IgniteException;
import org.apache.ignite.cache.store.CacheStore;
import org.apache.ignite.cache.store.CacheStoreSession;
import org.apache.ignite.internal.GridKernalContext;
import org.apache.ignite.internal.binary.BinaryRawReaderEx;
import org.apache.ignite.internal.binary.BinaryRawWriterEx;
import org.apache.ignite.internal.processors.platform.PlatformContext;
import org.apache.ignite.internal.processors.platform.cache.store.PlatformCacheStore;
import org.apache.ignite.internal.processors.platform.memory.PlatformMemory;
import org.apache.ignite.internal.processors.platform.memory.PlatformOutputStream;
import org.apache.ignite.internal.processors.platform.utils.PlatformUtils;
import org.apache.ignite.internal.util.lang.GridTuple;
import org.apache.ignite.internal.util.lang.IgniteInClosureX;
import org.apache.ignite.internal.util.typedef.internal.A;
import org.apache.ignite.internal.util.typedef.internal.U;
import org.apache.ignite.lang.IgniteBiInClosure;
<<<<<<< HEAD
import org.apache.ignite.lifecycle.LifecycleAware;
=======
import org.apache.ignite.lang.IgniteInClosure;
>>>>>>> eaf8ae24
import org.apache.ignite.resources.CacheStoreSessionResource;
import org.jetbrains.annotations.Nullable;

import javax.cache.Cache;
import javax.cache.integration.CacheLoaderException;
import javax.cache.integration.CacheWriterException;
import java.util.Collection;
import java.util.HashMap;
import java.util.Map;

/**
 * Wrapper for .NET cache store implementations.
 * <p>
 * This wrapper should be used if you have an implementation of
 * {@code GridGain.Cache.IGridCacheStore} interface in .NET and
 * would like to configure it a persistence storage for your cache.
 * If properly configured, this wrapper will instantiate an instance
 * of your cache store in .NET and delegate all calls to that instance.
 * To create an instance, assembly name and class name are passed to
 * <a target="_blank" href="http://msdn.microsoft.com/en-us/library/d133hta4.aspx">System.Activator.CreateInstance(String, String)</a>
 * method in .NET during node startup. Refer to its documentation for
 * details.
 */
public class PlatformDotNetCacheStore<K, V> implements CacheStore<K, V>, PlatformCacheStore, LifecycleAware {
    /** Load cache operation code. */
    private static final byte OP_LOAD_CACHE = (byte)0;

    /** Load operation code. */
    private static final byte OP_LOAD = (byte)1;

    /** Load all operation code. */
    private static final byte OP_LOAD_ALL = (byte)2;

    /** Put operation code. */
    private static final byte OP_PUT = (byte)3;

    /** Put all operation code. */
    private static final byte OP_PUT_ALL = (byte)4;

    /** Remove operation code. */
    private static final byte OP_RMV = (byte)5;

    /** Remove all operation code. */
    private static final byte OP_RMV_ALL = (byte)6;

    /** Tx end operation code. */
    private static final byte OP_SES_END = (byte)7;

    /** Key used to distinguish session deployment.  */
    private static final Object KEY_SES = new Object();

    /** */
    @CacheStoreSessionResource
    private CacheStoreSession ses;

    /** .Net class name. */
    private String typName;

    /** Properties. */
    private Map<String, ?> props;

    /** Native factory. */
    private final Object nativeFactory;

    /** Interop processor. */
    protected PlatformContext platformCtx;

    /** Pointer to native store. */
    protected long ptr;

    /**
     * Default ctor.
     */
    public PlatformDotNetCacheStore() {
        nativeFactory = null;
    }

    /**
     * Native factory ctor.
     */
    public PlatformDotNetCacheStore(Object nativeFactory) {
        assert nativeFactory != null;

        this.nativeFactory = nativeFactory;
    }

    /**
     * Gets .NET class name.
     *
     * @return .NET class name.
     */
    public String getTypeName() {
        return typName;
    }

    /**
     * Sets .NET class name.
     *
     * @param typName .NET class name.
     */
    public void setTypeName(String typName) {
        this.typName = typName;
    }

    /**
     * Get properties.
     *
     * @return Properties.
     */
    public Map<String, ?> getProperties() {
        return props;
    }

    /**
     * Set properties.
     *
     * @param props Properties.
     */
    public void setProperties(Map<String, ?> props) {
        this.props = props;
    }

    /** {@inheritDoc} */
    @Nullable @Override public V load(final K key) {
        try {
            final GridTuple<V> val = new GridTuple<>();

            doInvoke(new IgniteInClosureX<BinaryRawWriterEx>() {
                @Override public void applyx(BinaryRawWriterEx writer) throws IgniteCheckedException {
                    writer.writeByte(OP_LOAD);
                    writer.writeLong(session());
                    writer.writeString(ses.cacheName());
                    writer.writeObject(key);
                }
            }, new IgniteInClosureX<BinaryRawReaderEx>() {
                @Override public void applyx(BinaryRawReaderEx reader) {
                    val.set((V)reader.readObjectDetached());
                }
            });

            return val.get();
        }
        catch (IgniteCheckedException e) {
            throw new CacheLoaderException(e);
        }
    }

    /** {@inheritDoc} */
    @Override public Map<K, V> loadAll(final Iterable<? extends K> keys) {
        try {
            final Map<K, V> loaded = new HashMap<>();

            final Collection keys0 = (Collection)keys;

            doInvoke(new IgniteInClosureX<BinaryRawWriterEx>() {
                @Override public void applyx(BinaryRawWriterEx writer) throws IgniteCheckedException {
                    writer.writeByte(OP_LOAD_ALL);
                    writer.writeLong(session());
                    writer.writeString(ses.cacheName());
                    writer.writeCollection(keys0);
                }
            }, new IgniteInClosureX<BinaryRawReaderEx>() {
                @Override public void applyx(BinaryRawReaderEx reader) {
                    int cnt = reader.readInt();

                    for (int i = 0; i < cnt; i++)
                        loaded.put((K) reader.readObjectDetached(), (V) reader.readObjectDetached());
                }
            });

            return loaded;
        }
        catch (IgniteCheckedException e) {
            throw new CacheLoaderException(e);
        }
    }

    /** {@inheritDoc} */
    @Override public void loadCache(final IgniteBiInClosure<K, V> clo, final @Nullable Object... args) {
        try {
            doInvoke(new IgniteInClosureX<BinaryRawWriterEx>() {
                @Override public void applyx(BinaryRawWriterEx writer) throws IgniteCheckedException {
                    writer.writeByte(OP_LOAD_CACHE);
                    writer.writeLong(session());
                    writer.writeString(ses.cacheName());
                    writer.writeObjectArray(args);
                }
            }, new IgniteInClosureX<BinaryRawReaderEx>() {
                @Override public void applyx(BinaryRawReaderEx reader) {
                    int cnt = reader.readInt();

                    for (int i = 0; i < cnt; i++)
                        clo.apply((K) reader.readObjectDetached(), (V) reader.readObjectDetached());
                }
            });
        }
        catch (IgniteCheckedException e) {
            throw new CacheLoaderException(e);
        }
    }

    /** {@inheritDoc} */
    @Override public void write(final Cache.Entry<? extends K, ? extends V> entry) {
        try {
            doInvoke(new IgniteInClosureX<BinaryRawWriterEx>() {
                @Override public void applyx(BinaryRawWriterEx writer) throws IgniteCheckedException {
                    writer.writeByte(OP_PUT);
                    writer.writeLong(session());
                    writer.writeString(ses.cacheName());
                    writer.writeObject(entry.getKey());
                    writer.writeObject(entry.getValue());
                }
            }, null);
        }
        catch (IgniteCheckedException e) {
            throw new CacheWriterException(U.convertExceptionNoWrap(e));
        }
    }

    /** {@inheritDoc} */
    @SuppressWarnings({"NullableProblems", "unchecked"})
    @Override public void writeAll(final Collection<Cache.Entry<? extends K, ? extends V>> entries) {
        assert entries != null;
        try {
            doInvoke(new IgniteInClosureX<BinaryRawWriterEx>() {
                @Override public void applyx(BinaryRawWriterEx writer) throws IgniteCheckedException {
                    writer.writeByte(OP_PUT_ALL);
                    writer.writeLong(session());
                    writer.writeString(ses.cacheName());

                    writer.writeInt(entries.size());

                    for (Cache.Entry<? extends K, ? extends V> e : entries) {
                        writer.writeObject(e.getKey());
                        writer.writeObject(e.getValue());
                    }
                }
            }, null);
        }
        catch (IgniteCheckedException e) {
            throw new CacheWriterException(U.convertExceptionNoWrap(e));
        }
    }

    /** {@inheritDoc} */
    @Override public void delete(final Object key) {
        try {
            doInvoke(new IgniteInClosureX<BinaryRawWriterEx>() {
                @Override public void applyx(BinaryRawWriterEx writer) throws IgniteCheckedException {
                    writer.writeByte(OP_RMV);
                    writer.writeLong(session());
                    writer.writeString(ses.cacheName());
                    writer.writeObject(key);
                }
            }, null);
        }
        catch (IgniteCheckedException e) {
            throw new CacheWriterException(U.convertExceptionNoWrap(e));
        }
    }

    /** {@inheritDoc} */
    @Override public void deleteAll(final Collection<?> keys) {
        try {
            doInvoke(new IgniteInClosureX<BinaryRawWriterEx>() {
                @Override public void applyx(BinaryRawWriterEx writer) throws IgniteCheckedException {
                    writer.writeByte(OP_RMV_ALL);
                    writer.writeLong(session());
                    writer.writeString(ses.cacheName());
                    writer.writeCollection(keys);
                }
            }, null);
        }
        catch (IgniteCheckedException e) {
            throw new CacheWriterException(U.convertExceptionNoWrap(e));
        }
    }

    /** {@inheritDoc} */
    @Override public void sessionEnd(final boolean commit) {
        try {
            doInvoke(new IgniteInClosureX<BinaryRawWriterEx>() {
                @Override public void applyx(BinaryRawWriterEx writer) throws IgniteCheckedException {
                    writer.writeByte(OP_SES_END);
                    writer.writeLong(session());
                    writer.writeString(ses.cacheName());
                    writer.writeBoolean(commit);
                }
            }, null);
        }
        catch (IgniteCheckedException e) {
            throw new CacheWriterException(U.convertExceptionNoWrap(e));
        }
    }

    /** {@inheritDoc} */
    @Override public void start() throws IgniteException {
        // No-op.
    }

    /** {@inheritDoc} */
    @Override public void stop() throws IgniteException {
        assert platformCtx != null;

        platformCtx.gateway().cacheStoreDestroy(ptr);
    }

    /**
     * Initialize the store.
     *
     * @param ctx Context.
     * @param convertBinary Convert binary flag.
     * @throws org.apache.ignite.IgniteCheckedException
     */
    public void initialize(GridKernalContext ctx, boolean convertBinary) throws IgniteCheckedException {
        A.ensure(typName != null || nativeFactory != null,
                "Either typName or nativeFactory must be set in PlatformDotNetCacheStore");

        platformCtx = PlatformUtils.platformContext(ctx.grid());

        try (PlatformMemory mem = platformCtx.memory().allocate()) {
            PlatformOutputStream out = mem.output();

            BinaryRawWriterEx writer = platformCtx.writer(out);

            write(writer, convertBinary);

            out.synchronize();

            ptr = platformCtx.gateway().cacheStoreCreate(mem.pointer());
        }
    }

    /**
     * Write store data to a stream.
     *
     * @param writer Writer.
     * @param convertBinary Convert binary flag.
     */
    protected void write(BinaryRawWriterEx writer, boolean convertBinary) {
        writer.writeBoolean(convertBinary);
        writer.writeObjectDetached(nativeFactory);

        if (nativeFactory == null) {
            writer.writeString(typName);
            writer.writeMap(props);
        }
    }

    /**
     * Gets session pointer created in native platform.
     *
     * @return Session pointer.
     * @throws org.apache.ignite.IgniteCheckedException If failed.
     */
    private long session() throws IgniteCheckedException {
        Long sesPtr = (Long)ses.properties().get(KEY_SES);

        if (sesPtr == null) {
            // Session is not deployed yet, do that.
            sesPtr = platformCtx.gateway().cacheStoreSessionCreate(ptr);

            ses.properties().put(KEY_SES, sesPtr);
        }

        return sesPtr;
    }

    /**
     * Perform actual invoke.
     *
     * @param task Task.
<<<<<<< HEAD
     * @param cb Optional callback.
     * @throws org.apache.ignite.IgniteCheckedException If failed.
     */
    protected void doInvoke(IgniteInClosureX<BinaryRawWriterEx> task, @Nullable PlatformCacheStoreCallback cb)
=======
     * @param readClo Reader.
     * @return Result.
     * @throws org.apache.ignite.IgniteCheckedException If failed.
     */
    protected int doInvoke(IgniteInClosure<BinaryRawWriterEx> task, IgniteInClosure<BinaryRawReaderEx> readClo)
>>>>>>> eaf8ae24
        throws IgniteCheckedException{
        try (PlatformMemory mem = platformCtx.memory().allocate()) {
            PlatformOutputStream out = mem.output();

            BinaryRawWriterEx writer = platformCtx.writer(out);

            task.apply(writer);

            out.synchronize();

<<<<<<< HEAD
            int res = platformCtx.gateway().cacheStoreInvoke(ptr, mem.pointer(), cb);
=======
            int res = platformCtx.gateway().cacheStoreInvoke(ptr, mem.pointer());

            if (readClo != null) {
                BinaryRawReaderEx reader = platformCtx.reader(mem);

                readClo.apply(reader);
            }

            return res;
        }
    }
>>>>>>> eaf8ae24

            if (res != 0) {
                // Read error
                Object nativeErr = platformCtx.reader(mem.input()).readObjectDetached();

                throw platformCtx.createNativeException(nativeErr);
            }
        }
    }
}<|MERGE_RESOLUTION|>--- conflicted
+++ resolved
@@ -34,11 +34,8 @@
 import org.apache.ignite.internal.util.typedef.internal.A;
 import org.apache.ignite.internal.util.typedef.internal.U;
 import org.apache.ignite.lang.IgniteBiInClosure;
-<<<<<<< HEAD
 import org.apache.ignite.lifecycle.LifecycleAware;
-=======
 import org.apache.ignite.lang.IgniteInClosure;
->>>>>>> eaf8ae24
 import org.apache.ignite.resources.CacheStoreSessionResource;
 import org.jetbrains.annotations.Nullable;
 
@@ -411,18 +408,11 @@
      * Perform actual invoke.
      *
      * @param task Task.
-<<<<<<< HEAD
-     * @param cb Optional callback.
-     * @throws org.apache.ignite.IgniteCheckedException If failed.
-     */
-    protected void doInvoke(IgniteInClosureX<BinaryRawWriterEx> task, @Nullable PlatformCacheStoreCallback cb)
-=======
      * @param readClo Reader.
      * @return Result.
      * @throws org.apache.ignite.IgniteCheckedException If failed.
      */
     protected int doInvoke(IgniteInClosure<BinaryRawWriterEx> task, IgniteInClosure<BinaryRawReaderEx> readClo)
->>>>>>> eaf8ae24
         throws IgniteCheckedException{
         try (PlatformMemory mem = platformCtx.memory().allocate()) {
             PlatformOutputStream out = mem.output();
@@ -433,21 +423,7 @@
 
             out.synchronize();
 
-<<<<<<< HEAD
-            int res = platformCtx.gateway().cacheStoreInvoke(ptr, mem.pointer(), cb);
-=======
             int res = platformCtx.gateway().cacheStoreInvoke(ptr, mem.pointer());
-
-            if (readClo != null) {
-                BinaryRawReaderEx reader = platformCtx.reader(mem);
-
-                readClo.apply(reader);
-            }
-
-            return res;
-        }
-    }
->>>>>>> eaf8ae24
 
             if (res != 0) {
                 // Read error
@@ -455,6 +431,14 @@
 
                 throw platformCtx.createNativeException(nativeErr);
             }
+
+            if (readClo != null) {
+                BinaryRawReaderEx reader = platformCtx.reader(mem);
+
+                readClo.apply(reader);
+            }
+
+            return res;
         }
     }
 }