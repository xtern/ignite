/*
 * Licensed to the Apache Software Foundation (ASF) under one or more
 * contributor license agreements.  See the NOTICE file distributed with
 * this work for additional information regarding copyright ownership.
 * The ASF licenses this file to You under the Apache License, Version 2.0
 * (the "License"); you may not use this file except in compliance with
 * the License.  You may obtain a copy of the License at
 *
 *      http://www.apache.org/licenses/LICENSE-2.0
 *
 * Unless required by applicable law or agreed to in writing, software
 * distributed under the License is distributed on an "AS IS" BASIS,
 * WITHOUT WARRANTIES OR CONDITIONS OF ANY KIND, either express or implied.
 * See the License for the specific language governing permissions and
 * limitations under the License.
 */

package org.apache.ignite.internal.processors.cache.persistence;

import java.io.File;
import java.io.IOException;
import java.io.RandomAccessFile;
import java.nio.ByteBuffer;
import java.nio.ByteOrder;
import java.nio.channels.FileChannel;
import java.nio.channels.FileLock;
import java.nio.channels.OverlappingFileLockException;
import java.nio.file.DirectoryStream;
import java.nio.file.Files;
import java.nio.file.Path;
import java.nio.file.Paths;
import java.nio.file.StandardOpenOption;
import java.util.ArrayList;
import java.util.Arrays;
import java.util.Collection;
import java.util.Collections;
import java.util.Comparator;
import java.util.HashMap;
import java.util.HashSet;
import java.util.Iterator;
import java.util.List;
import java.util.Map;
import java.util.NoSuchElementException;
import java.util.Set;
import java.util.UUID;
import java.util.concurrent.ConcurrentHashMap;
import java.util.concurrent.ConcurrentMap;
import java.util.concurrent.CopyOnWriteArrayList;
import java.util.concurrent.ExecutionException;
import java.util.concurrent.Executor;
import java.util.concurrent.ExecutorService;
import java.util.concurrent.ForkJoinPool;
import java.util.concurrent.ForkJoinTask;
import java.util.concurrent.ForkJoinWorkerThread;
import java.util.concurrent.LinkedBlockingQueue;
import java.util.concurrent.RejectedExecutionException;
import java.util.concurrent.Semaphore;
import java.util.concurrent.TimeUnit;
import java.util.concurrent.atomic.AtomicInteger;
import java.util.concurrent.atomic.AtomicLong;
import java.util.concurrent.atomic.AtomicReference;
import java.util.concurrent.atomic.LongAdder;
import java.util.concurrent.locks.ReentrantLock;
import java.util.concurrent.locks.ReentrantReadWriteLock;
import java.util.function.Consumer;
import java.util.function.Predicate;
import java.util.function.ToLongFunction;
import java.util.regex.Matcher;
import java.util.regex.Pattern;
import java.util.stream.Collectors;
import org.apache.ignite.DataRegionMetricsProvider;
import org.apache.ignite.DataStorageMetrics;
import org.apache.ignite.IgniteCheckedException;
import org.apache.ignite.IgniteException;
import org.apache.ignite.IgniteInterruptedException;
import org.apache.ignite.IgniteLogger;
import org.apache.ignite.IgniteSystemProperties;
import org.apache.ignite.cluster.ClusterNode;
import org.apache.ignite.configuration.CheckpointWriteOrder;
import org.apache.ignite.configuration.DataPageEvictionMode;
import org.apache.ignite.configuration.DataRegionConfiguration;
import org.apache.ignite.configuration.DataStorageConfiguration;
import org.apache.ignite.configuration.IgniteConfiguration;
import org.apache.ignite.configuration.NearCacheConfiguration;
import org.apache.ignite.failure.FailureContext;
import org.apache.ignite.failure.FailureType;
import org.apache.ignite.internal.GridKernalContext;
import org.apache.ignite.internal.IgniteFutureTimeoutCheckedException;
import org.apache.ignite.internal.IgniteInternalFuture;
import org.apache.ignite.internal.IgniteInterruptedCheckedException;
import org.apache.ignite.internal.LongJVMPauseDetector;
import org.apache.ignite.internal.NodeStoppingException;
import org.apache.ignite.internal.managers.discovery.GridDiscoveryManager;
import org.apache.ignite.internal.mem.DirectMemoryProvider;
import org.apache.ignite.internal.mem.DirectMemoryRegion;
import org.apache.ignite.internal.metric.IoStatisticsHolderNoOp;
import org.apache.ignite.internal.pagemem.FullPageId;
import org.apache.ignite.internal.pagemem.PageIdAllocator;
import org.apache.ignite.internal.pagemem.PageMemory;
import org.apache.ignite.internal.pagemem.PageUtils;
import org.apache.ignite.internal.pagemem.store.IgnitePageStoreManager;
import org.apache.ignite.internal.pagemem.store.PageStore;
import org.apache.ignite.internal.pagemem.wal.WALIterator;
import org.apache.ignite.internal.pagemem.wal.WALPointer;
import org.apache.ignite.internal.pagemem.wal.record.CacheState;
import org.apache.ignite.internal.pagemem.wal.record.CheckpointRecord;
import org.apache.ignite.internal.pagemem.wal.record.DataEntry;
import org.apache.ignite.internal.pagemem.wal.record.DataRecord;
import org.apache.ignite.internal.pagemem.wal.record.MasterKeyChangeRecord;
import org.apache.ignite.internal.pagemem.wal.record.MemoryRecoveryRecord;
import org.apache.ignite.internal.pagemem.wal.record.MetastoreDataRecord;
import org.apache.ignite.internal.pagemem.wal.record.MvccDataEntry;
import org.apache.ignite.internal.pagemem.wal.record.MvccTxRecord;
import org.apache.ignite.internal.pagemem.wal.record.PageSnapshot;
import org.apache.ignite.internal.pagemem.wal.record.RollbackRecord;
import org.apache.ignite.internal.pagemem.wal.record.WALRecord;
import org.apache.ignite.internal.pagemem.wal.record.WalRecordCacheGroupAware;
import org.apache.ignite.internal.pagemem.wal.record.delta.PageDeltaRecord;
import org.apache.ignite.internal.pagemem.wal.record.delta.PartitionDestroyRecord;
import org.apache.ignite.internal.pagemem.wal.record.delta.PartitionMetaStateRecord;
import org.apache.ignite.internal.processors.affinity.AffinityTopologyVersion;
import org.apache.ignite.internal.processors.cache.CacheGroupContext;
import org.apache.ignite.internal.processors.cache.CacheGroupDescriptor;
import org.apache.ignite.internal.processors.cache.DynamicCacheDescriptor;
import org.apache.ignite.internal.processors.cache.ExchangeActions;
import org.apache.ignite.internal.processors.cache.GridCacheContext;
import org.apache.ignite.internal.processors.cache.GridCacheSharedContext;
import org.apache.ignite.internal.processors.cache.distributed.dht.preloader.GridDhtPartitionsExchangeFuture;
import org.apache.ignite.internal.processors.cache.distributed.dht.topology.GridDhtLocalPartition;
import org.apache.ignite.internal.processors.cache.distributed.dht.topology.GridDhtPartitionState;
import org.apache.ignite.internal.processors.cache.mvcc.txlog.TxLog;
import org.apache.ignite.internal.processors.cache.mvcc.txlog.TxState;
import org.apache.ignite.internal.processors.cache.persistence.checkpoint.CheckpointEntry;
import org.apache.ignite.internal.processors.cache.persistence.checkpoint.CheckpointEntryType;
import org.apache.ignite.internal.processors.cache.persistence.checkpoint.CheckpointHistory;
import org.apache.ignite.internal.processors.cache.persistence.file.FileIO;
import org.apache.ignite.internal.processors.cache.persistence.file.FileIOFactory;
import org.apache.ignite.internal.processors.cache.persistence.file.FilePageStore;
import org.apache.ignite.internal.processors.cache.persistence.file.FilePageStoreManager;
import org.apache.ignite.internal.processors.cache.persistence.metastorage.MetaStorage;
import org.apache.ignite.internal.processors.cache.persistence.metastorage.MetastorageLifecycleListener;
import org.apache.ignite.internal.processors.cache.persistence.pagemem.CheckpointMetricsTracker;
import org.apache.ignite.internal.processors.cache.persistence.pagemem.PageMemoryEx;
import org.apache.ignite.internal.processors.cache.persistence.pagemem.PageMemoryImpl;
import org.apache.ignite.internal.processors.cache.persistence.partstate.GroupPartitionId;
import org.apache.ignite.internal.processors.cache.persistence.partstate.PartitionAllocationMap;
import org.apache.ignite.internal.processors.cache.persistence.snapshot.IgniteCacheSnapshotManager;
import org.apache.ignite.internal.processors.cache.persistence.snapshot.SnapshotOperation;
import org.apache.ignite.internal.processors.cache.persistence.tree.io.PageIO;
import org.apache.ignite.internal.processors.cache.persistence.tree.io.PagePartitionMetaIO;
import org.apache.ignite.internal.processors.cache.persistence.wal.FileWALPointer;
import org.apache.ignite.internal.processors.cache.persistence.wal.crc.IgniteDataIntegrityViolationException;
import org.apache.ignite.internal.processors.compress.CompressionProcessor;
import org.apache.ignite.internal.processors.port.GridPortRecord;
import org.apache.ignite.internal.processors.query.GridQueryProcessor;
import org.apache.ignite.internal.util.GridConcurrentHashSet;
import org.apache.ignite.internal.util.GridCountDownCallback;
import org.apache.ignite.internal.util.GridMultiCollectionWrapper;
import org.apache.ignite.internal.util.GridReadOnlyArrayView;
import org.apache.ignite.internal.util.IgniteUtils;
import org.apache.ignite.internal.util.StripedExecutor;
import org.apache.ignite.internal.util.TimeBag;
import org.apache.ignite.internal.util.future.CountDownFuture;
import org.apache.ignite.internal.util.future.GridCompoundFuture;
import org.apache.ignite.internal.util.future.GridFinishedFuture;
import org.apache.ignite.internal.util.future.GridFutureAdapter;
import org.apache.ignite.internal.util.lang.GridInClosure3X;
import org.apache.ignite.internal.util.tostring.GridToStringInclude;
import org.apache.ignite.internal.util.typedef.F;
import org.apache.ignite.internal.util.typedef.T2;
import org.apache.ignite.internal.util.typedef.X;
import org.apache.ignite.internal.util.typedef.internal.CU;
import org.apache.ignite.internal.util.typedef.internal.LT;
import org.apache.ignite.internal.util.typedef.internal.S;
import org.apache.ignite.internal.util.typedef.internal.SB;
import org.apache.ignite.internal.util.typedef.internal.U;
import org.apache.ignite.internal.util.worker.GridWorker;
import org.apache.ignite.lang.IgniteBiPredicate;
import org.apache.ignite.lang.IgniteBiTuple;
import org.apache.ignite.lang.IgniteFuture;
import org.apache.ignite.lang.IgniteInClosure;
import org.apache.ignite.lang.IgniteOutClosure;
import org.apache.ignite.lang.IgnitePredicate;
import org.apache.ignite.mxbean.DataStorageMetricsMXBean;
import org.apache.ignite.thread.IgniteThread;
import org.apache.ignite.thread.IgniteThreadPoolExecutor;
import org.apache.ignite.transactions.TransactionState;
import org.jetbrains.annotations.NotNull;
import org.jetbrains.annotations.Nullable;
import org.jsr166.ConcurrentLinkedHashMap;

import static java.nio.file.StandardOpenOption.READ;
import static java.util.Objects.isNull;
import static java.util.Objects.nonNull;
import static org.apache.ignite.IgniteSystemProperties.IGNITE_CHECKPOINT_READ_LOCK_TIMEOUT;
import static org.apache.ignite.IgniteSystemProperties.IGNITE_JVM_PAUSE_DETECTOR_THRESHOLD;
import static org.apache.ignite.IgniteSystemProperties.IGNITE_FILE_REBALANCE_THRESHOLD;
import static org.apache.ignite.IgniteSystemProperties.IGNITE_PDS_WAL_REBALANCE_THRESHOLD;
import static org.apache.ignite.IgniteSystemProperties.IGNITE_RECOVERY_SEMAPHORE_PERMITS;
import static org.apache.ignite.IgniteSystemProperties.getBoolean;
import static org.apache.ignite.IgniteSystemProperties.getInteger;
import static org.apache.ignite.IgniteSystemProperties.getLong;
import static org.apache.ignite.cache.CacheAtomicityMode.TRANSACTIONAL_SNAPSHOT;
import static org.apache.ignite.configuration.IgniteConfiguration.DFLT_PDS_WAL_REBALANCE_THRESHOLD;
import static org.apache.ignite.failure.FailureType.CRITICAL_ERROR;
import static org.apache.ignite.failure.FailureType.SYSTEM_CRITICAL_OPERATION_TIMEOUT;
import static org.apache.ignite.failure.FailureType.SYSTEM_WORKER_TERMINATION;
import static org.apache.ignite.internal.LongJVMPauseDetector.DEFAULT_JVM_PAUSE_DETECTOR_THRESHOLD;
import static org.apache.ignite.internal.pagemem.PageIdUtils.partId;
import static org.apache.ignite.internal.pagemem.wal.record.WALRecord.RecordType.CHECKPOINT_RECORD;
import static org.apache.ignite.internal.pagemem.wal.record.WALRecord.RecordType.MASTER_KEY_CHANGE_RECORD;
import static org.apache.ignite.internal.pagemem.wal.record.WALRecord.RecordType.METASTORE_DATA_RECORD;
import static org.apache.ignite.internal.processors.cache.distributed.dht.topology.GridDhtPartitionState.fromOrdinal;
import static org.apache.ignite.internal.processors.cache.persistence.CheckpointState.FINISHED;
import static org.apache.ignite.internal.processors.cache.persistence.CheckpointState.LOCK_RELEASED;
import static org.apache.ignite.internal.processors.cache.persistence.CheckpointState.LOCK_TAKEN;
import static org.apache.ignite.internal.processors.cache.persistence.CheckpointState.MARKER_STORED_TO_DISK;
import static org.apache.ignite.internal.processors.cache.persistence.file.FilePageStoreManager.TMP_FILE_MATCHER;
import static org.apache.ignite.internal.processors.cache.persistence.tree.io.PageIO.getType;
import static org.apache.ignite.internal.processors.cache.persistence.tree.io.PageIO.getVersion;
import static org.apache.ignite.internal.util.IgniteUtils.checkpointBufferSize;
import static org.apache.ignite.internal.util.IgniteUtils.hexLong;

/**
 *
 */
@SuppressWarnings({"unchecked", "NonPrivateFieldAccessedInSynchronizedContext"})
public class GridCacheDatabaseSharedManager extends IgniteCacheDatabaseSharedManager implements CheckpointWriteProgressSupplier {
    /** */
    public static final String IGNITE_PDS_CHECKPOINT_TEST_SKIP_SYNC = "IGNITE_PDS_CHECKPOINT_TEST_SKIP_SYNC";

    /** */
    public static final String IGNITE_PDS_SKIP_CHECKPOINT_ON_NODE_STOP = "IGNITE_PDS_SKIP_CHECKPOINT_ON_NODE_STOP";

    /** Log read lock holders. */
    public static final String IGNITE_PDS_LOG_CP_READ_LOCK_HOLDERS = "IGNITE_PDS_LOG_CP_READ_LOCK_HOLDERS";

    /** MemoryPolicyConfiguration name reserved for meta store. */
    public static final String METASTORE_DATA_REGION_NAME = "metastoreMemPlc";

    /**
     * Threshold to calculate limit for pages list on-heap caches.
     * <p>
     * Note: When a checkpoint is triggered, we need some amount of page memory to store pages list on-heap cache.
     * If a checkpoint is triggered by "too many dirty pages" reason and pages list cache is rather big, we can get
     * {@code IgniteOutOfMemoryException}. To prevent this, we can limit the total amount of cached page list buckets,
     * assuming that checkpoint will be triggered if no more then 3/4 of pages will be marked as dirty (there will be
     * at least 1/4 of clean pages) and each cached page list bucket can be stored to up to 2 pages (this value is not
     * static, but depends on PagesCache.MAX_SIZE, so if PagesCache.MAX_SIZE > PagesListNodeIO#getCapacity it can take
     * more than 2 pages). Also some amount of page memory needed to store page list metadata.
     */
    private static final double PAGE_LIST_CACHE_LIMIT_THRESHOLD = 0.1;

    /** Skip sync. */
    private final boolean skipSync = getBoolean(IGNITE_PDS_CHECKPOINT_TEST_SKIP_SYNC);

    /** */
    private final long walRebalanceThreshold =
        getLong(IGNITE_PDS_WAL_REBALANCE_THRESHOLD, DFLT_PDS_WAL_REBALANCE_THRESHOLD);

    /** */
    private final long fileRebalanceThreshold =
<<<<<<< HEAD
        getLong(IGNITE_FILE_REBALANCE_THRESHOLD, 0);
=======
        getLong(IGNITE_FILE_REBALANCE_THRESHOLD, DFLT_PDS_WAL_REBALANCE_THRESHOLD);
>>>>>>> 23b21b73

    /** Value of property for throttling policy override. */
    private final String throttlingPolicyOverride = IgniteSystemProperties.getString(
        IgniteSystemProperties.IGNITE_OVERRIDE_WRITE_THROTTLING_ENABLED);

    /** */
    private final boolean skipCheckpointOnNodeStop = getBoolean(IGNITE_PDS_SKIP_CHECKPOINT_ON_NODE_STOP, false);

    /** */
    private final boolean logReadLockHolders = getBoolean(IGNITE_PDS_LOG_CP_READ_LOCK_HOLDERS);

    /**
     * Starting from this number of dirty pages in checkpoint, array will be sorted with
     * {@link Arrays#parallelSort(Comparable[])} in case of {@link CheckpointWriteOrder#SEQUENTIAL}.
     */
    private final int parallelSortThreshold = IgniteSystemProperties.getInteger(
        IgniteSystemProperties.CHECKPOINT_PARALLEL_SORT_THRESHOLD, 512 * 1024);

    /** Checkpoint lock hold count. */
    private static final ThreadLocal<Integer> CHECKPOINT_LOCK_HOLD_COUNT = ThreadLocal.withInitial(() -> 0);

    /** Assertion enabled. */
    private static final boolean ASSERTION_ENABLED = GridCacheDatabaseSharedManager.class.desiredAssertionStatus();

    /** Checkpoint file name pattern. */
    public static final Pattern CP_FILE_NAME_PATTERN = Pattern.compile("(\\d+)-(.*)-(START|END)\\.bin");

    /** */
    private static final String MBEAN_NAME = "DataStorageMetrics";

    /** */
    private static final String MBEAN_GROUP = "Persistent Store";

    /** WAL marker prefix for meta store. */
    private static final String WAL_KEY_PREFIX = "grp-wal-";

    /** Prefix for meta store records which means that WAL was disabled globally for some group. */
    private static final String WAL_GLOBAL_KEY_PREFIX = WAL_KEY_PREFIX + "disabled-";

    /** Prefix for meta store records which means that WAL was disabled locally for some group. */
    private static final String WAL_LOCAL_KEY_PREFIX = WAL_KEY_PREFIX + "local-disabled-";

    /** Prefix for meta store records which means that checkpoint entry for some group is not applicable for WAL rebalance. */
    private static final String CHECKPOINT_INAPPLICABLE_FOR_REBALANCE = "cp-wal-rebalance-inapplicable-";

    /** Timeout between partition file destroy and checkpoint to handle it. */
    private static final long PARTITION_DESTROY_CHECKPOINT_TIMEOUT = 30 * 1000; // 30 Seconds.

    /** */
    private static final String CHECKPOINT_RUNNER_THREAD_PREFIX = "checkpoint-runner";

    /** This number of threads will be created and used for parallel sorting. */
    private static final int PARALLEL_SORT_THREADS = Math.min(Runtime.getRuntime().availableProcessors(), 8);

    /** Checkpoint thread. Needs to be volatile because it is created in exchange worker. */
    private volatile Checkpointer checkpointer;

    /** Checkpointer thread instance. */
    private volatile IgniteThread checkpointerThread;

    /** For testing only. */
    private volatile boolean checkpointsEnabled = true;

    /** For testing only. */
    private volatile GridFutureAdapter<Void> enableChangeApplied;

    /** Checkpont lock. */
    ReentrantReadWriteLock checkpointLock = new ReentrantReadWriteLock();

    /** */
    private long checkpointFreq;

    /** */
    private CheckpointHistory cpHistory;

    /** */
    private FilePageStoreManager storeMgr;

    /** Checkpoint metadata directory ("cp"), contains files with checkpoint start and end */
    private File cpDir;

    /** */
    private volatile boolean printCheckpointStats = true;

    /** Database configuration. */
    private final DataStorageConfiguration persistenceCfg;

    /** */
    private final Collection<DbCheckpointListener> lsnrs = new CopyOnWriteArrayList<>();

    /** */
    private boolean stopping;

    /**
     * The position of last seen WAL pointer. Used for resumming logging from this pointer.
     *
     * If binary memory recovery pefrormed on node start, the checkpoint END pointer will store
     * not the last WAL pointer and can't be used for resumming logging.
     */
    private volatile WALPointer walTail;

    /** Checkpoint runner thread pool. If null tasks are to be run in single thread */
    @Nullable private IgniteThreadPoolExecutor asyncRunner;

    /** Thread local with buffers for the checkpoint threads. Each buffer represent one page for durable memory. */
    private ThreadLocal<ByteBuffer> threadBuf;

    /** Map from a cacheId to a future indicating that there is an in-progress index rebuild for the given cache. */
    private final ConcurrentMap<Integer, GridFutureAdapter<Void>> idxRebuildFuts = new ConcurrentHashMap<>();

    /**
     * Lock holder for compatible folders mode. Null if lock holder was created at start node. <br>
     * In this case lock is held on PDS resover manager and it is not required to manage locking here
     */
    @Nullable private FileLockHolder fileLockHolder;

    /** Lock wait time. */
    private final long lockWaitTime;

    /** */
    private final boolean truncateWalOnCpFinish;

    /** */
    private Map</*grpId*/Integer, Map</*partId*/Integer, T2</*updCntr*/Long, WALPointer>>> reservedForExchange;

    /** */
    private final ConcurrentMap<T2</*grpId*/Integer, /*partId*/Integer>, T2</*updCntr*/Long, WALPointer>> reservedForPreloading = new ConcurrentHashMap<>();

    /** Snapshot manager. */
    private IgniteCacheSnapshotManager snapshotMgr;

    /** */
    private DataStorageMetricsImpl persStoreMetrics;

    /** Counter for written checkpoint pages. Not null only if checkpoint is running. */
    private volatile AtomicInteger writtenPagesCntr = null;

    /** Counter for fsynced checkpoint pages. Not null only if checkpoint is running. */
    private volatile AtomicInteger syncedPagesCntr = null;

    /** Counter for evicted checkpoint pages. Not null only if checkpoint is running. */
    private volatile AtomicInteger evictedPagesCntr = null;

    /** Number of pages in current checkpoint at the beginning of checkpoint. */
    private volatile int currCheckpointPagesCnt;

    /**
     * MetaStorage instance. Value {@code null} means storage not initialized yet.
     * Guarded by {@link GridCacheDatabaseSharedManager#checkpointReadLock()}
     */
    private MetaStorage metaStorage;

    /** */
    private List<MetastorageLifecycleListener> metastorageLifecycleLsnrs;

    /** Initially disabled cache groups. */
    private Collection<Integer> initiallyGlobalWalDisabledGrps = new HashSet<>();

    /** Initially local wal disabled groups. */
    private Collection<Integer> initiallyLocalWalDisabledGrps = new HashSet<>();

    /** File I/O factory for writing checkpoint markers. */
    private final FileIOFactory ioFactory;

    /** Timeout for checkpoint read lock acquisition in milliseconds. */
    private volatile long checkpointReadLockTimeout;

    /** Flag allows to log additional information about partitions during recovery phases. */
    private final boolean recoveryVerboseLogging =
        getBoolean(IgniteSystemProperties.IGNITE_RECOVERY_VERBOSE_LOGGING, false);

    /** Pointer to a memory recovery record that should be included into the next checkpoint record. */
    private volatile WALPointer memoryRecoveryRecordPtr;

    /** Page list cache limits per data region. */
    private final Map<String, AtomicLong> pageListCacheLimits = new ConcurrentHashMap<>();

    /** Lock for releasing history for preloading. */
    private ReentrantLock releaseHistForPreloadingLock = new ReentrantLock();

    /**
     * @param ctx Kernal context.
     */
    public GridCacheDatabaseSharedManager(GridKernalContext ctx) {
        IgniteConfiguration cfg = ctx.config();

        persistenceCfg = cfg.getDataStorageConfiguration();

        assert persistenceCfg != null;

        checkpointFreq = persistenceCfg.getCheckpointFrequency();

        truncateWalOnCpFinish = persistenceCfg.isWalHistorySizeParameterUsed()
            ? persistenceCfg.getWalHistorySize() != Integer.MAX_VALUE
            : persistenceCfg.getMaxWalArchiveSize() != Long.MAX_VALUE;

        lockWaitTime = persistenceCfg.getLockWaitTime();

        persStoreMetrics = new DataStorageMetricsImpl(
            ctx.metric(),
            persistenceCfg.isMetricsEnabled(),
            persistenceCfg.getMetricsRateTimeInterval(),
            persistenceCfg.getMetricsSubIntervalCount()
        );

        ioFactory = persistenceCfg.getFileIOFactory();

        Long cfgCheckpointReadLockTimeout = ctx.config().getDataStorageConfiguration() != null
            ? ctx.config().getDataStorageConfiguration().getCheckpointReadLockTimeout()
            : null;

        checkpointReadLockTimeout = getLong(IGNITE_CHECKPOINT_READ_LOCK_TIMEOUT,
            cfgCheckpointReadLockTimeout != null
                ? cfgCheckpointReadLockTimeout
                : (ctx.workersRegistry() != null
                    ? ctx.workersRegistry().getSystemWorkerBlockedTimeout()
                    : ctx.config().getFailureDetectionTimeout()));
    }

    /**
     * @return File store manager.
     */
    public FilePageStoreManager getFileStoreManager() {
        return storeMgr;
    }

    /** */
    private void notifyMetastorageReadyForRead() throws IgniteCheckedException {
        for (MetastorageLifecycleListener lsnr : metastorageLifecycleLsnrs)
            lsnr.onReadyForRead(metaStorage);
    }

    /** */
    private void notifyMetastorageReadyForReadWrite() throws IgniteCheckedException {
        for (MetastorageLifecycleListener lsnr : metastorageLifecycleLsnrs)
            lsnr.onReadyForReadWrite(metaStorage);
    }

    /**
     *
     */
    public Checkpointer getCheckpointer() {
        return checkpointer;
    }

    /**
     * For test use only.
     *
     * @return Checkpointer thread instance.
     */
    public IgniteThread checkpointerThread() {
        return checkpointerThread;
    }

    /**
     * For test use only.
     */
    public IgniteInternalFuture<Void> enableCheckpoints(boolean enable) {
        GridFutureAdapter<Void> fut = new GridFutureAdapter<>();

        enableChangeApplied = fut;

        checkpointsEnabled = enable;

        wakeupForCheckpoint("enableCheckpoints()");

        return fut;
    }

    /** {@inheritDoc} */
    @Override protected void initDataRegions0(DataStorageConfiguration memCfg) throws IgniteCheckedException {
        super.initDataRegions0(memCfg);

        addDataRegion(
            memCfg,
            createMetastoreDataRegionConfig(memCfg),
            false
        );

        persStoreMetrics.regionMetrics(memMetricsMap.values());
    }

    /**
     * Create metastorage data region configuration with enabled persistence by default.
     *
     * @param storageCfg Data storage configuration.
     * @return Data region configuration.
     */
    private DataRegionConfiguration createMetastoreDataRegionConfig(DataStorageConfiguration storageCfg) {
        DataRegionConfiguration cfg = new DataRegionConfiguration();

        cfg.setName(METASTORE_DATA_REGION_NAME);
        cfg.setInitialSize(storageCfg.getSystemRegionInitialSize());
        cfg.setMaxSize(storageCfg.getSystemRegionMaxSize());
        cfg.setPersistenceEnabled(true);
        cfg.setLazyMemoryAllocation(false);

        return cfg;
    }

    /** {@inheritDoc} */
    @Override protected void start0() throws IgniteCheckedException {
        super.start0();

        threadBuf = new ThreadLocal<ByteBuffer>() {
            /** {@inheritDoc} */
            @Override protected ByteBuffer initialValue() {
                ByteBuffer tmpWriteBuf = ByteBuffer.allocateDirect(pageSize());

                tmpWriteBuf.order(ByteOrder.nativeOrder());

                return tmpWriteBuf;
            }
        };

        snapshotMgr = cctx.snapshot();

        final GridKernalContext kernalCtx = cctx.kernalContext();

        if (logReadLockHolders)
            checkpointLock = new U.ReentrantReadWriteLockTracer(checkpointLock, kernalCtx, 5_000);

        if (!kernalCtx.clientNode()) {
            kernalCtx.internalSubscriptionProcessor().registerDatabaseListener(new MetastorageRecoveryLifecycle());

            checkpointer = new Checkpointer(cctx.igniteInstanceName(), "db-checkpoint-thread", log);

            cpHistory = new CheckpointHistory(kernalCtx);

            IgnitePageStoreManager store = cctx.pageStore();

            assert store instanceof FilePageStoreManager : "Invalid page store manager was created: " + store;

            storeMgr = (FilePageStoreManager)store;

            cpDir = Paths.get(storeMgr.workDir().getAbsolutePath(), "cp").toFile();

            if (!U.mkdirs(cpDir))
                throw new IgniteCheckedException("Could not create directory for checkpoint metadata: " + cpDir);

            final FileLockHolder preLocked = kernalCtx.pdsFolderResolver()
                    .resolveFolders()
                    .getLockedFileLockHolder();

            acquireFileLock(preLocked);

            cleanupTempCheckpointDirectory();

            persStoreMetrics.wal(cctx.wal());
        }
    }

    /**
     * Cleanup checkpoint directory from all temporary files.
     */
    @Override public void cleanupTempCheckpointDirectory() throws IgniteCheckedException {
        try {
            try (DirectoryStream<Path> files = Files.newDirectoryStream(cpDir.toPath(), TMP_FILE_MATCHER::matches)) {
                for (Path path : files)
                    Files.delete(path);
            }
        }
        catch (IOException e) {
            throw new IgniteCheckedException("Failed to cleanup checkpoint directory from temporary files: " + cpDir, e);
        }
    }

    /** {@inheritDoc} */
    @Override public void cleanupRestoredCaches() {
        if (dataRegionMap.isEmpty())
            return;

        boolean hasMvccCache = false;

        for (CacheGroupDescriptor grpDesc : cctx.cache().cacheGroupDescriptors().values()) {
            hasMvccCache |= grpDesc.config().getAtomicityMode() == TRANSACTIONAL_SNAPSHOT;

            String regionName = grpDesc.config().getDataRegionName();

            DataRegion region = regionName != null ? dataRegionMap.get(regionName) : dfltDataRegion;

            if (region == null)
                continue;

            if (log.isInfoEnabled())
                log.info("Page memory " + region.config().getName() + " for " + grpDesc + " has invalidated.");

            int partitions = grpDesc.config().getAffinity().partitions();

            if (region.pageMemory() instanceof PageMemoryEx) {
                PageMemoryEx memEx = (PageMemoryEx)region.pageMemory();

                for (int partId = 0; partId < partitions; partId++)
                    memEx.invalidate(grpDesc.groupId(), partId);

                memEx.invalidate(grpDesc.groupId(), PageIdAllocator.INDEX_PARTITION);
            }
        }

        if (!hasMvccCache && dataRegionMap.containsKey(TxLog.TX_LOG_CACHE_NAME)) {
            PageMemory memory = dataRegionMap.get(TxLog.TX_LOG_CACHE_NAME).pageMemory();

            if (memory instanceof PageMemoryEx)
                ((PageMemoryEx)memory).invalidate(TxLog.TX_LOG_CACHE_ID, PageIdAllocator.INDEX_PARTITION);
        }

        final boolean hasMvccCache0 = hasMvccCache;

        storeMgr.cleanupPageStoreIfMatch(
            new Predicate<Integer>() {
                @Override public boolean test(Integer grpId) {
                    return MetaStorage.METASTORAGE_CACHE_ID != grpId &&
                        (TxLog.TX_LOG_CACHE_ID != grpId || !hasMvccCache0);
                }
            },
            true);
    }

    /** {@inheritDoc} */
    @Override public void cleanupCheckpointDirectory() throws IgniteCheckedException {
        if (cpHistory != null)
            cpHistory = new CheckpointHistory(cctx.kernalContext());

        try {
            try (DirectoryStream<Path> files = Files.newDirectoryStream(cpDir.toPath())) {
                for (Path path : files)
                    Files.delete(path);
            }
        }
        catch (IOException e) {
            throw new IgniteCheckedException("Failed to cleanup checkpoint directory: " + cpDir, e);
        }
    }

    /**
     * @param preLocked Pre-locked file lock holder.
     */
    private void acquireFileLock(FileLockHolder preLocked) throws IgniteCheckedException {
        if (cctx.kernalContext().clientNode())
            return;

        fileLockHolder = preLocked == null ?
            new FileLockHolder(storeMgr.workDir().getPath(), cctx.kernalContext(), log) : preLocked;

        if (!fileLockHolder.isLocked()) {
            if (log.isDebugEnabled())
                log.debug("Try to capture file lock [nodeId=" +
                    cctx.localNodeId() + " path=" + fileLockHolder.lockPath() + "]");

            fileLockHolder.tryLock(lockWaitTime);
        }
    }

    /**
     *
     */
    private void releaseFileLock() {
        if (cctx.kernalContext().clientNode() || fileLockHolder == null)
            return;

        if (log.isDebugEnabled())
            log.debug("Release file lock [nodeId=" +
                cctx.localNodeId() + " path=" + fileLockHolder.lockPath() + "]");

        fileLockHolder.close();
    }

    /**
     * Retreives checkpoint history form specified {@code dir}.
     *
     * @return List of checkpoints.
     */
    private List<CheckpointEntry> retreiveHistory() throws IgniteCheckedException {
        if (!cpDir.exists())
            return Collections.emptyList();

        try (DirectoryStream<Path> cpFiles = Files.newDirectoryStream(
            cpDir.toPath(),
            path -> CP_FILE_NAME_PATTERN.matcher(path.toFile().getName()).matches())
        ) {
            List<CheckpointEntry> checkpoints = new ArrayList<>();

            ByteBuffer buf = ByteBuffer.allocate(FileWALPointer.POINTER_SIZE);
            buf.order(ByteOrder.nativeOrder());

            for (Path cpFile : cpFiles) {
                CheckpointEntry cp = parseFromFile(buf, cpFile.toFile());

                if (cp != null)
                    checkpoints.add(cp);
            }

            return checkpoints;
        }
        catch (IOException e) {
            throw new IgniteCheckedException("Failed to load checkpoint history.", e);
        }
    }

    /**
     * Parses checkpoint entry from given file.
     *
     * @param buf Temporary byte buffer.
     * @param file Checkpoint file.
     */
    @Nullable private CheckpointEntry parseFromFile(ByteBuffer buf, File file) throws IgniteCheckedException {
        Matcher matcher = CP_FILE_NAME_PATTERN.matcher(file.getName());

        if (!matcher.matches())
            return null;

        CheckpointEntryType type = CheckpointEntryType.valueOf(matcher.group(3));

        if (type != CheckpointEntryType.START)
            return null;

        long cpTs = Long.parseLong(matcher.group(1));
        UUID cpId = UUID.fromString(matcher.group(2));

        WALPointer ptr = readPointer(file, buf);

        return createCheckPointEntry(cpTs, ptr, cpId, null, CheckpointEntryType.START);
    }

    /**
     * Removes checkpoint start/end files belongs to given {@code cpEntry}.
     *
     * @param cpEntry Checkpoint entry.
     *
     * @throws IgniteCheckedException If failed to delete.
     */
    private void removeCheckpointFiles(CheckpointEntry cpEntry) throws IgniteCheckedException {
        Path startFile = new File(cpDir.getAbsolutePath(), checkpointFileName(cpEntry, CheckpointEntryType.START)).toPath();
        Path endFile = new File(cpDir.getAbsolutePath(), checkpointFileName(cpEntry, CheckpointEntryType.END)).toPath();

        try {
            if (Files.exists(startFile))
                Files.delete(startFile);

            if (Files.exists(endFile))
                Files.delete(endFile);
        }
        catch (IOException e) {
            throw new StorageException("Failed to delete stale checkpoint files: " + cpEntry, e);
        }
    }

    /** */
    private void readMetastore() throws IgniteCheckedException {
        try {
            CheckpointStatus status = readCheckpointStatus();

            checkpointReadLock();

            try {
                dataRegion(METASTORE_DATA_REGION_NAME).pageMemory().start();

                performBinaryMemoryRestore(status, onlyMetastorageGroup(), physicalRecords(), false);

                metaStorage = createMetastorage(true);

                applyLogicalUpdates(status, onlyMetastorageGroup(), onlyMetastorageAndEncryptionRecords(), false);

                fillWalDisabledGroups();

                notifyMetastorageReadyForRead();
            }
            finally {
                metaStorage = null;

                dataRegion(METASTORE_DATA_REGION_NAME).pageMemory().stop(false);

                cctx.pageStore().cleanupPageStoreIfMatch(new Predicate<Integer>() {
                    @Override public boolean test(Integer grpId) {
                        return MetaStorage.METASTORAGE_CACHE_ID == grpId;
                    }
                }, false);

                checkpointReadUnlock();
            }
        }
        catch (StorageException e) {
            cctx.kernalContext().failure().process(new FailureContext(FailureType.CRITICAL_ERROR, e));

            throw new IgniteCheckedException(e);
        }
    }

    /** {@inheritDoc} */
    @Override public void onActivate(GridKernalContext ctx) throws IgniteCheckedException {
        if (log.isDebugEnabled())
            log.debug("Activate database manager [id=" + cctx.localNodeId() +
                " topVer=" + cctx.discovery().topologyVersionEx() + " ]");

        snapshotMgr = cctx.snapshot();

        if (!cctx.kernalContext().clientNode() && checkpointer == null)
            checkpointer = new Checkpointer(cctx.igniteInstanceName(), "db-checkpoint-thread", log);

        super.onActivate(ctx);

        if (!cctx.kernalContext().clientNode()) {
            initializeCheckpointPool();

            finishRecovery();
        }
    }

    /** {@inheritDoc} */
    @Override public void onDeActivate(GridKernalContext kctx) {
        if (log.isDebugEnabled())
            log.debug("DeActivate database manager [id=" + cctx.localNodeId() +
                " topVer=" + cctx.discovery().topologyVersionEx() + " ]");

        onKernalStop0(false);

        super.onDeActivate(kctx);

        /* Must be here, because after deactivate we can invoke activate and file lock must be already configured */
        stopping = false;
    }

    /**
     *
     */
    private void initializeCheckpointPool() {
        if (persistenceCfg.getCheckpointThreads() > 1)
            asyncRunner = new IgniteThreadPoolExecutor(
                CHECKPOINT_RUNNER_THREAD_PREFIX,
                cctx.igniteInstanceName(),
                persistenceCfg.getCheckpointThreads(),
                persistenceCfg.getCheckpointThreads(),
                30_000,
                new LinkedBlockingQueue<Runnable>()
            );
    }

    /** {@inheritDoc} */
    @Override protected void registerMetricsMBeans(IgniteConfiguration cfg) {
        super.registerMetricsMBeans(cfg);

        registerMetricsMBean(
            cctx.kernalContext().config(),
            MBEAN_GROUP,
            MBEAN_NAME,
            persStoreMetrics,
            DataStorageMetricsMXBean.class
        );
    }

    /** {@inheritDoc} */
    @Deprecated
    @Override protected IgniteOutClosure<Long> freeSpaceProvider(final DataRegionConfiguration dataRegCfg) {
        if (!dataRegCfg.isPersistenceEnabled())
            return super.freeSpaceProvider(dataRegCfg);

        final String dataRegName = dataRegCfg.getName();

        return new IgniteOutClosure<Long>() {
            @Override public Long apply() {
                long freeSpace = 0L;

                for (CacheGroupContext grpCtx : cctx.cache().cacheGroups()) {
                    if (!grpCtx.dataRegion().config().getName().equals(dataRegName))
                        continue;

                    assert grpCtx.offheap() instanceof GridCacheOffheapManager;

                    freeSpace += ((GridCacheOffheapManager)grpCtx.offheap()).freeSpace();
                }

                return freeSpace;
            }
        };
    }

    /** {@inheritDoc} */
    @Override protected DataRegionMetricsProvider dataRegionMetricsProvider(final DataRegionConfiguration dataRegCfg) {
        if (!dataRegCfg.isPersistenceEnabled())
            return super.dataRegionMetricsProvider(dataRegCfg);

        final String dataRegName = dataRegCfg.getName();

        return new DataRegionMetricsProvider() {
            @Override public long partiallyFilledPagesFreeSpace() {
                long freeSpace = 0L;

                for (CacheGroupContext grpCtx : cctx.cache().cacheGroups()) {
                    if (!grpCtx.dataRegion().config().getName().equals(dataRegName))
                        continue;

                    assert grpCtx.offheap() instanceof GridCacheOffheapManager;

                    freeSpace += ((GridCacheOffheapManager)grpCtx.offheap()).freeSpace();
                }

                return freeSpace;
            }

            @Override public long emptyDataPages() {
                long emptyDataPages = 0L;

                for (CacheGroupContext grpCtx : cctx.cache().cacheGroups()) {
                    if (!grpCtx.dataRegion().config().getName().equals(dataRegName))
                        continue;

                    assert grpCtx.offheap() instanceof GridCacheOffheapManager;

                    emptyDataPages += ((GridCacheOffheapManager)grpCtx.offheap()).emptyDataPages();
                }

                return emptyDataPages;
            }
        };
    }

    /**
     * Restores last valid WAL pointer and resumes logging from that pointer.
     * Re-creates metastorage if needed.
     *
     * @throws IgniteCheckedException If failed.
     */
    private void finishRecovery() throws IgniteCheckedException {
        assert !cctx.kernalContext().clientNode();

        long time = System.currentTimeMillis();

        CHECKPOINT_LOCK_HOLD_COUNT.set(CHECKPOINT_LOCK_HOLD_COUNT.get() + 1);

        try {
            for (DatabaseLifecycleListener lsnr : getDatabaseListeners(cctx.kernalContext()))
                lsnr.beforeResumeWalLogging(this);

            // Try to resume logging since last finished checkpoint if possible.
            if (walTail == null) {
                CheckpointStatus status = readCheckpointStatus();

                walTail = CheckpointStatus.NULL_PTR.equals(status.endPtr) ? null : status.endPtr;
            }

            cctx.wal().resumeLogging(walTail);

            walTail = null;

            // Recreate metastorage to refresh page memory state after deactivation.
            if (metaStorage == null)
                metaStorage = createMetastorage(false);

            notifyMetastorageReadyForReadWrite();

            U.log(log, "Finish recovery performed in " + (System.currentTimeMillis() - time) + " ms.");
        }
        catch (IgniteCheckedException e) {
            if (X.hasCause(e, StorageException.class, IOException.class))
                cctx.kernalContext().failure().process(new FailureContext(FailureType.CRITICAL_ERROR, e));

            throw e;
        }
        finally {
            CHECKPOINT_LOCK_HOLD_COUNT.set(CHECKPOINT_LOCK_HOLD_COUNT.get() - 1);
        }
    }

    /**
     * @param readOnly Metastorage read-only mode.
     * @return Instance of Metastorage.
     * @throws IgniteCheckedException If failed to create metastorage.
     */
    private MetaStorage createMetastorage(boolean readOnly) throws IgniteCheckedException {
        cctx.pageStore().initializeForMetastorage();

        MetaStorage storage = new MetaStorage(
            cctx,
            dataRegion(METASTORE_DATA_REGION_NAME),
            (DataRegionMetricsImpl) memMetricsMap.get(METASTORE_DATA_REGION_NAME),
            readOnly
        );

        storage.init(this);

        return storage;
    }

    /**
     * @param cacheGroupsPredicate Cache groups to restore.
     * @param recordTypePredicate Filter records by type.
     * @return Last seen WAL pointer during binary memory recovery.
     * @throws IgniteCheckedException If failed.
     */
    private RestoreBinaryState restoreBinaryMemory(
        IgnitePredicate<Integer> cacheGroupsPredicate,
        IgniteBiPredicate<WALRecord.RecordType, WALPointer> recordTypePredicate
    ) throws IgniteCheckedException {
        long time = System.currentTimeMillis();

        try {
            log.info("Starting binary memory restore for: " + cctx.cache().cacheGroupDescriptors().keySet());

            for (DatabaseLifecycleListener lsnr : getDatabaseListeners(cctx.kernalContext()))
                lsnr.beforeBinaryMemoryRestore(this);

            CheckpointStatus status = readCheckpointStatus();

            // First, bring memory to the last consistent checkpoint state if needed.
            // This method should return a pointer to the last valid record in the WAL.
            RestoreBinaryState binaryState = performBinaryMemoryRestore(
                status,
                cacheGroupsPredicate,
                recordTypePredicate,
                true
            );

            WALPointer restored = binaryState.lastReadRecordPointer();

            if(restored.equals(CheckpointStatus.NULL_PTR))
                restored = null; // This record is first
            else
                restored = restored.next();

            if (restored == null && !status.endPtr.equals(CheckpointStatus.NULL_PTR)) {
                throw new StorageException("The memory cannot be restored. The critical part of WAL archive is missing " +
                    "[tailWalPtr=" + restored + ", endPtr=" + status.endPtr + ']');
            }
            else if (restored != null)
                U.log(log, "Binary memory state restored at node startup [restoredPtr=" + restored + ']');

            // Wal logging is now available.
            cctx.wal().resumeLogging(restored);

            // Log MemoryRecoveryRecord to make sure that old physical records are not replayed during
            // next physical recovery.
            memoryRecoveryRecordPtr = cctx.wal().log(new MemoryRecoveryRecord(U.currentTimeMillis()));

            for (DatabaseLifecycleListener lsnr : getDatabaseListeners(cctx.kernalContext()))
                lsnr.afterBinaryMemoryRestore(this, binaryState);

            if (log.isInfoEnabled())
                log.info("Binary recovery performed in " + (System.currentTimeMillis() - time) + " ms.");

            return binaryState;
        }
        catch (IgniteCheckedException e) {
            if (X.hasCause(e, StorageException.class, IOException.class))
                cctx.kernalContext().failure().process(new FailureContext(FailureType.CRITICAL_ERROR, e));

            throw e;
        }
    }

    /** {@inheritDoc} */
    @Override protected void onKernalStop0(boolean cancel) {
        checkpointLock.writeLock().lock();

        try {
            stopping = true;
        }
        finally {
            checkpointLock.writeLock().unlock();
        }

        shutdownCheckpointer(cancel);

        lsnrs.clear();

        super.onKernalStop0(cancel);

        unregisterMetricsMBean(
            cctx.gridConfig(),
            MBEAN_GROUP,
            MBEAN_NAME
        );

        metaStorage = null;
    }

    /** {@inheritDoc} */
    @Override protected void stop0(boolean cancel) {
        super.stop0(cancel);

        releaseFileLock();
    }

    /** */
    private long[] calculateFragmentSizes(int concLvl, long cacheSize, long chpBufSize) {
        if (concLvl < 2)
            concLvl = Runtime.getRuntime().availableProcessors();

        long fragmentSize = cacheSize / concLvl;

        if (fragmentSize < 1024 * 1024)
            fragmentSize = 1024 * 1024;

        long[] sizes = new long[concLvl + 1];

        for (int i = 0; i < concLvl; i++)
            sizes[i] = fragmentSize;

        sizes[concLvl] = chpBufSize;

        return sizes;
    }

    /** {@inheritDoc} */
    @Override protected PageMemory createPageMemory(
        DirectMemoryProvider memProvider,
        DataStorageConfiguration memCfg,
        DataRegionConfiguration plcCfg,
        DataRegionMetricsImpl memMetrics,
        final boolean trackable
    ) {
        if (!plcCfg.isPersistenceEnabled())
            return super.createPageMemory(memProvider, memCfg, plcCfg, memMetrics, trackable);

        memMetrics.persistenceEnabled(true);

        long cacheSize = plcCfg.getMaxSize();

        // Checkpoint buffer size can not be greater than cache size, it does not make sense.
        long chpBufSize = checkpointBufferSize(plcCfg);

        if (chpBufSize > cacheSize) {
            U.quietAndInfo(log,
                "Configured checkpoint page buffer size is too big, setting to the max region size [size="
                    + U.readableSize(cacheSize, false) + ",  memPlc=" + plcCfg.getName() + ']');

            chpBufSize = cacheSize;
        }

        GridInClosure3X<Long, FullPageId, PageMemoryEx> changeTracker;

        if (trackable)
            changeTracker = new GridInClosure3X<Long, FullPageId, PageMemoryEx>() {
                @Override public void applyx(
                    Long page,
                    FullPageId fullId,
                    PageMemoryEx pageMem
                ) throws IgniteCheckedException {
                    if (trackable)
                        snapshotMgr.onChangeTrackerPage(page, fullId, pageMem);
                }
            };
        else
            changeTracker = null;

        PageMemoryImpl pageMem = new PageMemoryImpl(
            wrapMetricsMemoryProvider(memProvider, memMetrics),
            calculateFragmentSizes(
                memCfg.getConcurrencyLevel(),
                cacheSize,
                chpBufSize
            ),
            cctx,
            memCfg.getPageSize(),
            (fullId, pageBuf, tag) -> {
                memMetrics.onPageWritten();

                // We can write only page from disk into snapshot.
                snapshotMgr.beforePageWrite(fullId);

                // Write page to disk.
                storeMgr.write(fullId.groupId(), fullId.pageId(), pageBuf, tag);

                AtomicInteger cntr = evictedPagesCntr;

                if (cntr != null)
                    cntr.incrementAndGet();
            },
            changeTracker,
            this,
            memMetrics,
            resolveThrottlingPolicy(),
            this
        );

        memMetrics.pageMemory(pageMem);

        return pageMem;
    }

    /**
     * @param memoryProvider0 Memory provider.
     * @param memMetrics Memory metrics.
     * @return Wrapped memory provider.
     */
    @Override protected DirectMemoryProvider wrapMetricsMemoryProvider(
            final DirectMemoryProvider memoryProvider0,
            final DataRegionMetricsImpl memMetrics
    ) {
        return new DirectMemoryProvider() {
            private AtomicInteger checkPointBufferIdxCnt = new AtomicInteger();

            private final DirectMemoryProvider memProvider = memoryProvider0;

            @Override public void initialize(long[] chunkSizes) {
                memProvider.initialize(chunkSizes);

                checkPointBufferIdxCnt.set(chunkSizes.length);
            }

            @Override public void shutdown(boolean deallocate) {
                memProvider.shutdown(deallocate);
            }

            @Override public DirectMemoryRegion nextRegion() {
                DirectMemoryRegion nextMemoryRegion = memProvider.nextRegion();

                if (nextMemoryRegion == null)
                    return null;

                int idx = checkPointBufferIdxCnt.decrementAndGet();

                long chunkSize = nextMemoryRegion.size();

                // Checkpoint chunk last in the long[] chunkSizes.
                if (idx != 0)
                    memMetrics.updateOffHeapSize(chunkSize);
                else
                    memMetrics.updateCheckpointBufferSize(chunkSize);

                return nextMemoryRegion;
            }
        };
    }

    /**
     * Resolves throttling policy according to the settings.
     */
    @NotNull private PageMemoryImpl.ThrottlingPolicy resolveThrottlingPolicy() {
        PageMemoryImpl.ThrottlingPolicy plc = persistenceCfg.isWriteThrottlingEnabled()
            ? PageMemoryImpl.ThrottlingPolicy.SPEED_BASED
            : PageMemoryImpl.ThrottlingPolicy.CHECKPOINT_BUFFER_ONLY;

        if (throttlingPolicyOverride != null) {
            try {
                plc = PageMemoryImpl.ThrottlingPolicy.valueOf(throttlingPolicyOverride.toUpperCase());
            }
            catch (IllegalArgumentException e) {
                log.error("Incorrect value of IGNITE_OVERRIDE_WRITE_THROTTLING_ENABLED property. " +
                    "The default throttling policy will be used [plc=" + throttlingPolicyOverride +
                    ", defaultPlc=" + plc + ']');
            }
        }
        return plc;
    }

    /** {@inheritDoc} */
    @Override protected void checkRegionEvictionProperties(DataRegionConfiguration regCfg, DataStorageConfiguration dbCfg)
        throws IgniteCheckedException {
        if (!regCfg.isPersistenceEnabled())
            super.checkRegionEvictionProperties(regCfg, dbCfg);
        else if (regCfg.getPageEvictionMode() != DataPageEvictionMode.DISABLED) {
            U.warn(log, "Page eviction mode will have no effect because the oldest pages are evicted automatically " +
                "if Ignite persistence is enabled: " + regCfg.getName());
        }
    }

    /** {@inheritDoc} */
    @Override protected void checkPageSize(DataStorageConfiguration memCfg) {
        if (memCfg.getPageSize() == 0) {
            try {
                assert cctx.pageStore() instanceof FilePageStoreManager :
                    "Invalid page store manager was created: " + cctx.pageStore();

                Path anyIdxPartFile = IgniteUtils.searchFileRecursively(
                    ((FilePageStoreManager)cctx.pageStore()).workDir().toPath(), FilePageStoreManager.INDEX_FILE_NAME);

                if (anyIdxPartFile != null) {
                    memCfg.setPageSize(resolvePageSizeFromPartitionFile(anyIdxPartFile));

                    return;
                }
            }
            catch (IgniteCheckedException | IOException | IllegalArgumentException e) {
                U.quietAndWarn(log, "Attempt to resolve pageSize from store files failed: " + e.getMessage());

                U.quietAndWarn(log, "Default page size will be used: " + DataStorageConfiguration.DFLT_PAGE_SIZE + " bytes");
            }

            memCfg.setPageSize(DataStorageConfiguration.DFLT_PAGE_SIZE);
        }
    }

    /**
     * @param partFile Partition file.
     */
    private int resolvePageSizeFromPartitionFile(Path partFile) throws IOException, IgniteCheckedException {
        try (FileIO fileIO = ioFactory.create(partFile.toFile())) {
            int minimalHdr = FilePageStore.HEADER_SIZE;

            if (fileIO.size() < minimalHdr)
                throw new IgniteCheckedException("Partition file is too small: " + partFile);

            ByteBuffer hdr = ByteBuffer.allocate(minimalHdr).order(ByteOrder.nativeOrder());

            fileIO.readFully(hdr);

            hdr.rewind();

            hdr.getLong(); // Read signature.

            hdr.getInt(); // Read version.

            hdr.get(); // Read type.

            int pageSize = hdr.getInt();

            if (pageSize == 2048) {
                U.quietAndWarn(log, "You are currently using persistent store with 2K pages (DataStorageConfiguration#" +
                    "pageSize). If you use SSD disk, consider migrating to 4K pages for better IO performance.");
            }

            return pageSize;
        }
    }

    /**
     * @param cancel Cancel flag.
     */
    @SuppressWarnings("unused")
    private void shutdownCheckpointer(boolean cancel) {
        Checkpointer cp = checkpointer;

        if (cp != null) {
            if (cancel)
                cp.shutdownNow();
            else
                cp.cancel();

            try {
                U.join(cp);

                checkpointer = null;
            }
            catch (IgniteInterruptedCheckedException ignore) {
                U.warn(log, "Was interrupted while waiting for checkpointer shutdown, " +
                    "will not wait for checkpoint to finish.");

                cp.shutdownNow();

                while (true) {
                    try {
                        U.join(cp);

                        checkpointer = null;

                        cp.scheduledCp.fail(new NodeStoppingException("Checkpointer is stopped during node stop."));

                        break;
                    }
                    catch (IgniteInterruptedCheckedException ignored) {
                        //Ignore
                    }
                }

                Thread.currentThread().interrupt();
            }
        }

        if (asyncRunner != null) {
            asyncRunner.shutdownNow();

            try {
                asyncRunner.awaitTermination(2, TimeUnit.MINUTES);
            }
            catch (InterruptedException ignore) {
                Thread.currentThread().interrupt();
            }
        }
    }

    /** {@inheritDoc} */
    @Override public void beforeExchange(GridDhtPartitionsExchangeFuture fut) throws IgniteCheckedException {
        // Try to restore partition states.
        if (fut.localJoinExchange() || fut.activateCluster()
            || (fut.exchangeActions() != null && !F.isEmpty(fut.exchangeActions().cacheGroupsToStart()))) {
            U.doInParallel(
                cctx.kernalContext().getSystemExecutorService(),
                cctx.cache().cacheGroups(),
                cacheGroup -> {
                    if (cacheGroup.isLocal())
                        return null;

                    cctx.database().checkpointReadLock();

                    try {
                        cacheGroup.offheap().restorePartitionStates(Collections.emptyMap());

                        if (cacheGroup.localStartVersion().equals(fut.initialVersion()))
                            cacheGroup.topology().afterStateRestored(fut.initialVersion());

                        fut.timeBag().finishLocalStage("Restore partition states " +
                            "[grp=" + cacheGroup.cacheOrGroupName() + "]");
                    }
                    finally {
                        cctx.database().checkpointReadUnlock();
                    }

                    return null;
                }
            );

            fut.timeBag().finishGlobalStage("Restore partition states");
        }

        if (cctx.kernalContext().query().moduleEnabled()) {
            ExchangeActions acts = fut.exchangeActions();

            if (acts != null) {
                if (!F.isEmpty(acts.cacheStartRequests())) {
                    for (ExchangeActions.CacheActionData actionData : acts.cacheStartRequests())
                        prepareIndexRebuildFuture(CU.cacheId(actionData.request().cacheName()));
                }
                else if (acts.localJoinContext() != null && !F.isEmpty(acts.localJoinContext().caches())) {
                    for (T2<DynamicCacheDescriptor, NearCacheConfiguration> tup : acts.localJoinContext().caches())
                        prepareIndexRebuildFuture(tup.get1().cacheId());
                }
            }
        }
    }

    /**
     * Creates a new index rebuild future that should be completed later after exchange is done. The future
     * has to be created before exchange is initialized to guarantee that we will capture a correct future
     * after activation or restore completes.
     * If there was an old future for the given ID, it will be completed.
     *
     * @param cacheId Cache ID.
     */
    private void prepareIndexRebuildFuture(int cacheId) {
        GridFutureAdapter<Void> old = idxRebuildFuts.put(cacheId, new GridFutureAdapter<>());

        if (old != null)
            old.onDone();
    }

    /** {@inheritDoc} */
    @Override public void rebuildIndexesIfNeeded(GridDhtPartitionsExchangeFuture exchangeFut) {
        GridQueryProcessor qryProc = cctx.kernalContext().query();

        if (!qryProc.moduleEnabled())
            return;

        Collection<GridCacheContext> cacheContexts = cctx.cacheContexts();

        GridCountDownCallback rebuildIndexesCompleteCntr = new GridCountDownCallback(
            cacheContexts.size(),
            () -> {
                if (log.isInfoEnabled())
                    log.info("Indexes rebuilding completed for all caches.");
            },
            1  //need at least 1 index rebuilded to print message about rebuilding completion
        );

        for (GridCacheContext cacheCtx : cacheContexts) {
            if (!cacheCtx.startTopologyVersion().equals(exchangeFut.initialVersion()))
                continue;

            int cacheId = cacheCtx.cacheId();
            GridFutureAdapter<Void> usrFut = idxRebuildFuts.get(cacheId);

            IgniteInternalFuture<?> rebuildFut = qryProc.rebuildIndexesFromHash(cacheCtx);

            if (nonNull(rebuildFut)) {
                if (log.isInfoEnabled())
                    log.info("Started indexes rebuilding for cache [" + cacheInfo(cacheCtx) + ']');

                assert nonNull(usrFut) : "Missing user future for cache: " + cacheCtx.name();

                rebuildFut.listen(fut -> {
                    idxRebuildFuts.remove(cacheId, usrFut);

                    Throwable err = fut.error();

                    usrFut.onDone(err);

                    if (isNull(err)) {
                        if (log.isInfoEnabled())
                            log.info("Finished indexes rebuilding for cache [" + cacheInfo(cacheCtx) + ']');
                    }
                    else {
                        if (!(err instanceof NodeStoppingException))
                            log.error("Failed to rebuild indexes for cache [" + cacheInfo(cacheCtx) + ']', err);
                    }

                    rebuildIndexesCompleteCntr.countDown(true);
                });
            }
            else if (nonNull(usrFut)) {
                idxRebuildFuts.remove(cacheId, usrFut);

                usrFut.onDone();

                rebuildIndexesCompleteCntr.countDown(false);
            }
        }
    }

    /**
     * Return short information about cache.
     *
     * @param cacheCtx Cache context.
     * @return Short cache info.
     */
    private String cacheInfo(GridCacheContext cacheCtx) {
        assert nonNull(cacheCtx);

        return "name=" + cacheCtx.name() + ", grpName=" + cacheCtx.group().name();
    }

    /** {@inheritDoc} */
    @Nullable @Override public IgniteInternalFuture indexRebuildFuture(int cacheId) {
        return idxRebuildFuts.get(cacheId);
    }

    /** {@inheritDoc} */
    @Override public void onCacheGroupsStopped(
        Collection<IgniteBiTuple<CacheGroupContext, Boolean>> stoppedGrps
    ) {
        Map<PageMemoryEx, Collection<Integer>> destroyed = new HashMap<>();

        cctx.snapshotMgr().onCacheGroupsStopped(stoppedGrps.stream()
            .filter(IgniteBiTuple::get2)
            .map(t -> t.get1().groupId())
            .collect(Collectors.toList()));

        for (IgniteBiTuple<CacheGroupContext, Boolean> tup : stoppedGrps) {
            CacheGroupContext gctx = tup.get1();

            if (!gctx.persistenceEnabled())
                continue;

            snapshotMgr.onCacheGroupStop(gctx, tup.get2());

            PageMemoryEx pageMem = (PageMemoryEx)gctx.dataRegion().pageMemory();

            Collection<Integer> grpIds = destroyed.computeIfAbsent(pageMem, k -> new HashSet<>());

            grpIds.add(tup.get1().groupId());

            pageMem.onCacheGroupDestroyed(tup.get1().groupId());

            if (tup.get2())
                cctx.kernalContext().encryption().onCacheGroupDestroyed(gctx.groupId());
        }

        Collection<IgniteInternalFuture<Void>> clearFuts = new ArrayList<>(destroyed.size());

        for (Map.Entry<PageMemoryEx, Collection<Integer>> entry : destroyed.entrySet()) {
            final Collection<Integer> grpIds = entry.getValue();

            clearFuts.add(entry.getKey().clearAsync((grpId, pageIdg) -> grpIds.contains(grpId), false));
        }

        for (IgniteInternalFuture<Void> clearFut : clearFuts) {
            try {
                clearFut.get();
            }
            catch (IgniteCheckedException e) {
                log.error("Failed to clear page memory", e);
            }
        }

        if (cctx.pageStore() != null) {
            for (IgniteBiTuple<CacheGroupContext, Boolean> tup : stoppedGrps) {
                CacheGroupContext grp = tup.get1();

                try {
                    cctx.pageStore().shutdownForCacheGroup(grp, tup.get2());
                }
                catch (IgniteCheckedException e) {
                    U.error(log, "Failed to gracefully clean page store resources for destroyed cache " +
                        "[cache=" + grp.cacheOrGroupName() + "]", e);
                }
            }
        }
    }

    /**
     * Gets the checkpoint read lock. While this lock is held, checkpoint thread will not acquireSnapshotWorker memory
     * state.
     * @throws IgniteException If failed.
     */
    @Override public void checkpointReadLock() {
        if (checkpointLock.writeLock().isHeldByCurrentThread())
            return;

        long timeout = checkpointReadLockTimeout;

        long start = U.currentTimeMillis();

        boolean interruped = false;

        try {
            for (; ; ) {
                try {
                    if (timeout > 0 && (U.currentTimeMillis() - start) >= timeout)
                        failCheckpointReadLock();

                    try {
                        if (timeout > 0) {
                            if (!checkpointLock.readLock().tryLock(timeout - (U.currentTimeMillis() - start),
                                TimeUnit.MILLISECONDS))
                                failCheckpointReadLock();
                        }
                        else
                            checkpointLock.readLock().lock();
                    }
                    catch (InterruptedException e) {
                        interruped = true;

                        continue;
                    }

                    if (stopping) {
                        checkpointLock.readLock().unlock();

                        throw new IgniteException(new NodeStoppingException("Failed to perform cache update: node is stopping."));
                    }

                    if (checkpointLock.getReadHoldCount() > 1 || safeToUpdatePageMemories() || checkpointerThread == null)
                        break;
                    else {
                        checkpointLock.readLock().unlock();

                        if (timeout > 0 && U.currentTimeMillis() - start >= timeout)
                            failCheckpointReadLock();

                        try {
                            checkpointer.wakeupForCheckpoint(0, "too many dirty pages")
                                .futureFor(LOCK_RELEASED)
                                .getUninterruptibly();
                        }
                        catch (IgniteFutureTimeoutCheckedException e) {
                            failCheckpointReadLock();
                        }
                        catch (IgniteCheckedException e) {
                            throw new IgniteException("Failed to wait for checkpoint begin.", e);
                        }
                    }
                }
                catch (CheckpointReadLockTimeoutException e) {
                    log.error(e.getMessage(), e);

                    timeout = 0;
                }
            }
        }
        finally {
            if (interruped)
                Thread.currentThread().interrupt();
        }

        if (ASSERTION_ENABLED)
            CHECKPOINT_LOCK_HOLD_COUNT.set(CHECKPOINT_LOCK_HOLD_COUNT.get() + 1);
    }

    /**
     * Invokes critical failure processing. Always throws.
     *
     * @throws CheckpointReadLockTimeoutException If node was not invalidated as result of handling.
     * @throws IgniteException If node was invalidated as result of handling.
     */
    private void failCheckpointReadLock() throws CheckpointReadLockTimeoutException, IgniteException {
        String msg = "Checkpoint read lock acquisition has been timed out.";

        IgniteException e = new IgniteException(msg);

        if (cctx.kernalContext().failure().process(new FailureContext(SYSTEM_CRITICAL_OPERATION_TIMEOUT, e)))
            throw e;

        throw new CheckpointReadLockTimeoutException(msg);
    }

    /** {@inheritDoc} */
    @Override public boolean checkpointLockIsHeldByThread() {
        return !ASSERTION_ENABLED ||
            checkpointLock.isWriteLockedByCurrentThread() ||
            CHECKPOINT_LOCK_HOLD_COUNT.get() > 0 ||
            Thread.currentThread().getName().startsWith(CHECKPOINT_RUNNER_THREAD_PREFIX);
    }

    /**
     * @return {@code true} if all PageMemory instances are safe to update.
     */
    private boolean safeToUpdatePageMemories() {
        Collection<DataRegion> memPlcs = context().database().dataRegions();

        if (memPlcs == null)
            return true;

        for (DataRegion memPlc : memPlcs) {
            if (!memPlc.config().isPersistenceEnabled())
                continue;

            PageMemoryEx pageMemEx = (PageMemoryEx)memPlc.pageMemory();

            if (!pageMemEx.safeToUpdate())
                return false;
        }

        return true;
    }

    /**
     * Releases the checkpoint read lock.
     */
    @Override public void checkpointReadUnlock() {
        if (checkpointLock.writeLock().isHeldByCurrentThread())
            return;

        checkpointLock.readLock().unlock();

        if (ASSERTION_ENABLED)
            CHECKPOINT_LOCK_HOLD_COUNT.set(CHECKPOINT_LOCK_HOLD_COUNT.get() - 1);
    }

    /** {@inheritDoc} */
    @Override public synchronized Map<Integer, Map<Integer, Long>> reserveHistoryForExchange() {
        assert reservedForExchange == null : reservedForExchange;

        reservedForExchange = new HashMap<>();

        Map</*grpId*/Integer, Set</*partId*/Integer>> applicableGroupsAndPartitions = partitionsApplicableForWalOrFileRebalance();

        Map</*grpId*/Integer, Map</*partId*/Integer, CheckpointEntry>> earliestValidCheckpoints;

        checkpointReadLock();

        try {
            earliestValidCheckpoints = cpHistory.searchAndReserveCheckpoints(applicableGroupsAndPartitions);
        }
        finally {
            checkpointReadUnlock();
        }

        Map</*grpId*/Integer, Map</*partId*/Integer, /*updCntr*/Long>> grpPartsWithCnts = new HashMap<>();

        for (Map.Entry<Integer, Map<Integer, CheckpointEntry>> e : earliestValidCheckpoints.entrySet()) {
            int grpId = e.getKey();

            for (Map.Entry<Integer, CheckpointEntry> e0 : e.getValue().entrySet()) {
                CheckpointEntry cpEntry = e0.getValue();

                int partId = e0.getKey();

                assert cctx.wal().reserved(cpEntry.checkpointMark())
                    : "WAL segment for checkpoint " + cpEntry + " has not reserved";

                Long updCntr = cpEntry.partitionCounter(cctx, grpId, partId);

                if (updCntr != null) {
                    reservedForExchange.computeIfAbsent(grpId, k -> new HashMap<>())
                        .put(partId, new T2<>(updCntr, cpEntry.checkpointMark()));

                    grpPartsWithCnts.computeIfAbsent(grpId, k -> new HashMap<>()).put(partId, updCntr);
                }
            }
        }

        return grpPartsWithCnts;
    }

    /**
     * @return Map of group id -> Set of partitions which can be used as suppliers for WAL rebalance.
     */
    private Map<Integer, Set<Integer>> partitionsApplicableForWalOrFileRebalance() {
        Map<Integer, Set<Integer>> res = new HashMap<>();

        for (CacheGroupContext grp : cctx.cache().cacheGroups()) {
            if (grp.isLocal())
                continue;

            boolean fileRebalanceSupported = cctx.preloader().supports(grp);

            for (GridDhtLocalPartition locPart : grp.topology().currentLocalPartitions()) {
                if (locPart.state() == GridDhtPartitionState.OWNING && (locPart.fullSize() > walRebalanceThreshold ||
                    (fileRebalanceSupported && locPart.fullSize() > fileRebalanceThreshold)))
                    res.computeIfAbsent(grp.groupId(), k -> new HashSet<>()).add(locPart.id());
            }
        }

        return res;
    }

    /** {@inheritDoc} */
    @Override public synchronized void releaseHistoryForExchange() {
        if (reservedForExchange == null)
            return;

        FileWALPointer earliestPtr = null;

        for (Map.Entry<Integer, Map<Integer, T2<Long, WALPointer>>> e : reservedForExchange.entrySet()) {
            for (Map.Entry<Integer, T2<Long, WALPointer>> e0 : e.getValue().entrySet()) {
                FileWALPointer ptr = (FileWALPointer) e0.getValue().get2();

                if (earliestPtr == null || ptr.index() < earliestPtr.index())
                    earliestPtr = ptr;
            }
        }

        reservedForExchange = null;

        if (earliestPtr == null)
            return;

        assert cctx.wal().reserved(earliestPtr)
            : "Earliest checkpoint WAL pointer is not reserved for exchange: " + earliestPtr;

        try {
            cctx.wal().release(earliestPtr);
        }
        catch (IgniteCheckedException e) {
            log.error("Failed to release earliest checkpoint WAL pointer: " + earliestPtr, e);
        }
    }

    /** {@inheritDoc} */
    @Override public boolean reserveHistoryForPreloading(int grpId, int partId, long cntr) {
        T2<Long, WALPointer> saved = reservedForPreloading.get(new T2<>(grpId, partId));

        if (saved != null && saved.get1() <= cntr)
            return true;

        if (log.isDebugEnabled()) {
            log.debug("Reserve history for preloading [grp=" +
                cctx.cache().cacheGroup(grpId).cacheOrGroupName() + ", p=" + partId + ", cntr=" + cntr + "]");
        }

        CheckpointEntry cpEntry = cpHistory.searchCheckpointEntry(grpId, partId, cntr);

        if (cpEntry == null) {
            log.error("Unable to reserve history for preloading, checkpoint not found [grp=" +
                cctx.cache().cacheGroup(grpId).cacheOrGroupName() + ", p=" + partId + ", cntr=" + cntr + "]");

            return false;
        }

        WALPointer ptr = cpEntry.checkpointMark();

        if (ptr == null) {
            log.error("Unable to reserve history for preloading, checkpoint end mark is undefined [grp=" +
                cctx.cache().cacheGroup(grpId).cacheOrGroupName() + ", p=" + partId + ", cntr=" + cntr + "]");

            return false;
        }

        boolean reserved = cctx.wal().reserve(ptr);

        if (reserved) {
            try {
                if (saved != null)
                    cctx.wal().release(saved.get2());
            }
            catch (IgniteCheckedException e) {
                U.error(log, "Could not release WAL reservation", e);

                throw new IgniteException(e);
            }

            reservedForPreloading.put(new T2<>(grpId, partId), new T2<>(cntr, ptr));
        }

        return reserved;
    }

    /** {@inheritDoc} */
    @Override public void releaseHistoryForPreloading() {
        if (log.isDebugEnabled())
            log.debug("Release history for preloading");

        releaseHistForPreloadingLock.lock();

        try {
            for (Map.Entry<T2<Integer, Integer>, T2<Long, WALPointer>> e : reservedForPreloading.entrySet()) {
                try {
                    cctx.wal().release(e.getValue().get2());
                }
                catch (IgniteCheckedException ex) {
                    U.error(log, "Could not release WAL reservation", ex);

                    throw new IgniteException(ex);
                }
            }

            reservedForPreloading.clear();
        }
        finally {
            releaseHistForPreloadingLock.unlock();
        }
    }

    /**
     * Get reserved WAL pointer for preloading.
     *
     * @param grpId Group ID.
     * @param partId Part ID.
     * @param initCntr Initial update counter.
     * @return Reserved WAL pointer for preloading.
     */
    public FileWALPointer searchWALPointer(int grpId, int partId, long initCntr) {
        assert reservedForPreloading != null;

        T2<Long, WALPointer> reserved = reservedForPreloading.get(new T2<>(grpId, partId));

        if (reserved == null)
            return (FileWALPointer)checkpointHistory().searchPartitionCounter(grpId, partId, initCntr);

        long cntr = reserved.get1();

        assert cntr <= initCntr : "reserved=" + cntr + ", init=" + initCntr;

        return (FileWALPointer)reserved.get2();
    }

    /**
     *
     */
    @Nullable @Override public IgniteInternalFuture wakeupForCheckpoint(String reason) {
        Checkpointer cp = checkpointer;

        if (cp != null)
            return cp.wakeupForCheckpoint(0, reason).futureFor(LOCK_RELEASED);

        return null;
    }

    /** {@inheritDoc} */
    @Override public <R> void waitForCheckpoint(String reason, IgniteInClosure<? super IgniteInternalFuture<R>> lsnr)
        throws IgniteCheckedException {
        Checkpointer cp = checkpointer;

        if (cp == null)
            return;

        cp.wakeupForCheckpoint(0, reason, lsnr).futureFor(FINISHED).get();
    }

    /** {@inheritDoc} */
    @Override public CheckpointProgress forceCheckpoint(String reason) {
        Checkpointer cp = checkpointer;

        if (cp == null)
            return null;

        return cp.wakeupForCheckpoint(0, reason);
    }

    /** {@inheritDoc} */
    @Override public WALPointer lastCheckpointMarkWalPointer() {
        CheckpointEntry lastCheckpointEntry = cpHistory == null ? null : cpHistory.lastCheckpoint();

        return lastCheckpointEntry == null ? null : lastCheckpointEntry.checkpointMark();
    }

    /**
     * @return Checkpoint directory.
     */
    public File checkpointDirectory() {
        return cpDir;
    }

    /**
     * @param lsnr Listener.
     */
    public void addCheckpointListener(DbCheckpointListener lsnr) {
        lsnrs.add(lsnr);
    }

    /**
     * @param lsnr Listener.
     */
    public void removeCheckpointListener(DbCheckpointListener lsnr) {
        lsnrs.remove(lsnr);
    }

    /**
     * @return Read checkpoint status.
     * @throws IgniteCheckedException If failed to read checkpoint status page.
     */
    @SuppressWarnings("TooBroadScope")
    private CheckpointStatus readCheckpointStatus() throws IgniteCheckedException {
        long lastStartTs = 0;
        long lastEndTs = 0;

        UUID startId = CheckpointStatus.NULL_UUID;
        UUID endId = CheckpointStatus.NULL_UUID;

        File startFile = null;
        File endFile = null;

        WALPointer startPtr = CheckpointStatus.NULL_PTR;
        WALPointer endPtr = CheckpointStatus.NULL_PTR;

        File dir = cpDir;

        if (!dir.exists()) {
            log.warning("Read checkpoint status: checkpoint directory is not found.");

            return new CheckpointStatus(0, startId, startPtr, endId, endPtr);
        }

        File[] files = dir.listFiles();

        for (File file : files) {
            Matcher matcher = CP_FILE_NAME_PATTERN.matcher(file.getName());

            if (matcher.matches()) {
                long ts = Long.parseLong(matcher.group(1));
                UUID id = UUID.fromString(matcher.group(2));
                CheckpointEntryType type = CheckpointEntryType.valueOf(matcher.group(3));

                if (type == CheckpointEntryType.START && ts > lastStartTs) {
                    lastStartTs = ts;
                    startId = id;
                    startFile = file;
                }
                else if (type == CheckpointEntryType.END && ts > lastEndTs) {
                    lastEndTs = ts;
                    endId = id;
                    endFile = file;
                }
            }
        }

        ByteBuffer buf = ByteBuffer.allocate(FileWALPointer.POINTER_SIZE);
        buf.order(ByteOrder.nativeOrder());

        if (startFile != null)
            startPtr = readPointer(startFile, buf);

        if (endFile != null)
            endPtr = readPointer(endFile, buf);

        if (log.isInfoEnabled())
            log.info("Read checkpoint status [startMarker=" + startFile + ", endMarker=" + endFile + ']');

        return new CheckpointStatus(lastStartTs, startId, startPtr, endId, endPtr);
    }

    /**
     * Loads WAL pointer from CP file
     *
     * @param cpMarkerFile Checkpoint mark file.
     * @return WAL pointer.
     * @throws IgniteCheckedException If failed to read mark file.
     */
    private WALPointer readPointer(File cpMarkerFile, ByteBuffer buf) throws IgniteCheckedException {
        buf.position(0);

        try (FileIO io = ioFactory.create(cpMarkerFile, READ)) {
            io.readFully(buf);

            buf.flip();

            return new FileWALPointer(buf.getLong(), buf.getInt(), buf.getInt());
        }
        catch (IOException e) {
            throw new IgniteCheckedException(
                "Failed to read checkpoint pointer from marker file: " + cpMarkerFile.getAbsolutePath(), e);
        }
    }

    /** {@inheritDoc} */
    @Override public void startMemoryRestore(GridKernalContext kctx, TimeBag startTimer) throws IgniteCheckedException {
        if (kctx.clientNode())
            return;

        checkpointReadLock();

        try {
            // Preform early regions startup before restoring state.
            initAndStartRegions(kctx.config().getDataStorageConfiguration());

            startTimer.finishGlobalStage("Init and start regions");

            // Restore binary memory for all not WAL disabled cache groups.
            restoreBinaryMemory(
                groupsWithEnabledWal(),
                physicalRecords()
            );

            if (recoveryVerboseLogging && log.isInfoEnabled()) {
                log.info("Partition states information after BINARY RECOVERY phase:");

                dumpPartitionsInfo(cctx, log);
            }

            startTimer.finishGlobalStage("Restore binary memory");

            CheckpointStatus status = readCheckpointStatus();

            RestoreLogicalState logicalState = applyLogicalUpdates(
                status,
                groupsWithEnabledWal(),
                logicalRecords(),
                true
            );

            if (recoveryVerboseLogging && log.isInfoEnabled()) {
                log.info("Partition states information after LOGICAL RECOVERY phase:");

                dumpPartitionsInfo(cctx, log);
            }

            startTimer.finishGlobalStage("Restore logical state");

            walTail = tailPointer(logicalState);

            cctx.wal().onDeActivate(kctx);
        }
        catch (IgniteCheckedException e) {
            releaseFileLock();

            throw e;
        }
        finally {
            checkpointReadUnlock();
        }
    }

    /**
     * @param f Consumer.
     * @return Accumulated result for all page stores.
     */
    public long forAllPageStores(ToLongFunction<PageStore> f) {
        long res = 0;

        for (CacheGroupContext gctx : cctx.cache().cacheGroups())
            res += forGroupPageStores(gctx, f);

        return res;
    }

    /**
     * @param grpId Cache group id.
     * @param partId Partition ID.
     * @return Page store.
     * @throws IgniteCheckedException If failed.
     */
    public PageStore getPageStore(int grpId, int partId) throws IgniteCheckedException {
        return storeMgr.getStore(grpId, partId);
    }

    /**
     * @param gctx Group context.
     * @param f Consumer.
     * @return Accumulated result for all page stores.
     */
    public long forGroupPageStores(CacheGroupContext gctx, ToLongFunction<PageStore> f) {
        int groupId = gctx.groupId();

        long res = 0;

        try {
            Collection<PageStore> stores = storeMgr.getStores(groupId);

            if (stores != null) {
                for (PageStore store : stores)
                    res += f.applyAsLong(store);
            }
        }
        catch (IgniteCheckedException e) {
            throw new IgniteException(e);
        }

        return res;
    }

    /**
     * Calculates tail pointer for WAL at the end of logical recovery.
     *
     * @param logicalState State after logical recovery.
     * @return Tail pointer.
     * @throws IgniteCheckedException If failed.
     */
    private WALPointer tailPointer(RestoreLogicalState logicalState) throws IgniteCheckedException {
        // Should flush all data in buffers before read last WAL pointer.
        // Iterator read records only from files.
        WALPointer lastFlushPtr = cctx.wal().flush(null, true);

        // We must return null for NULL_PTR record, because FileWriteAheadLogManager.resumeLogging
        // can't write header without that condition.
        WALPointer lastReadPtr = logicalState.lastReadRecordPointer();

        if (lastFlushPtr != null && lastReadPtr == null)
            return lastFlushPtr;

        if (lastFlushPtr == null && lastReadPtr != null)
            return lastReadPtr;

        if (lastFlushPtr != null && lastReadPtr != null) {
            FileWALPointer lastFlushPtr0 = (FileWALPointer)lastFlushPtr;
            FileWALPointer lastReadPtr0 = (FileWALPointer)lastReadPtr;

            return lastReadPtr0.compareTo(lastFlushPtr0) >= 0 ? lastReadPtr : lastFlushPtr0;
        }

        return null;
    }

    /**
     * Called when all partitions have been fully restored and pre-created on node start.
     *
     * Starts checkpointing process and initiates first checkpoint.
     *
     * @throws IgniteCheckedException If first checkpoint has failed.
     */
    @Override public void onStateRestored(AffinityTopologyVersion topVer) throws IgniteCheckedException {
        IgniteThread cpThread = new IgniteThread(cctx.igniteInstanceName(), "db-checkpoint-thread", checkpointer);

        cpThread.start();

        checkpointerThread = cpThread;

        CheckpointProgress chp = checkpointer.wakeupForCheckpoint(0, "node started");

        if (chp != null)
            chp.futureFor(LOCK_RELEASED).get();
    }

    /**
     * @param status Checkpoint status.
     * @param cacheGroupsPredicate Cache groups to restore.
     * @throws IgniteCheckedException If failed.
     * @throws StorageException In case I/O error occurred during operations with storage.
     */
    private RestoreBinaryState performBinaryMemoryRestore(
        CheckpointStatus status,
        IgnitePredicate<Integer> cacheGroupsPredicate,
        IgniteBiPredicate<WALRecord.RecordType, WALPointer> recordTypePredicate,
        boolean finalizeState
    ) throws IgniteCheckedException {
        if (log.isInfoEnabled())
            log.info("Checking memory state [lastValidPos=" + status.endPtr + ", lastMarked="
                + status.startPtr + ", lastCheckpointId=" + status.cpStartId + ']');

        WALPointer recPtr = status.endPtr;

        boolean apply = status.needRestoreMemory();

        try {
            WALRecord startRec = !CheckpointStatus.NULL_PTR.equals(status.startPtr) || apply ? cctx.wal().read(status.startPtr) : null;

            if (apply) {
                if (finalizeState)
                    U.quietAndWarn(log, "Ignite node stopped in the middle of checkpoint. Will restore memory state and " +
                        "finish checkpoint on node start.");

            cctx.cache().cacheGroupDescriptors().forEach((grpId, desc) -> {
                if (!cacheGroupsPredicate.apply(grpId))
                    return;

                try {
                    DataRegion region = cctx.database().dataRegion(desc.config().getDataRegionName());

                    if (region == null || !cctx.isLazyMemoryAllocation(region))
                        return;

                    region.pageMemory().start();
                }
                catch (IgniteCheckedException e) {
                    throw new IgniteException(e);
                }
            });

            cctx.pageStore().beginRecover();

                if (!(startRec instanceof CheckpointRecord))
                    throw new StorageException("Checkpoint marker doesn't point to checkpoint record " +
                        "[ptr=" + status.startPtr + ", rec=" + startRec + "]");

                WALPointer cpMark = ((CheckpointRecord)startRec).checkpointMark();

                if (cpMark != null) {
                    log.info("Restoring checkpoint after logical recovery, will start physical recovery from " +
                        "back pointer: " + cpMark);

                    recPtr = cpMark;
                }
            }
            else
                cctx.wal().notchLastCheckpointPtr(status.startPtr);
        }
        catch (NoSuchElementException e) {
            throw new StorageException("Failed to read checkpoint record from WAL, persistence consistency " +
                "cannot be guaranteed. Make sure configuration points to correct WAL folders and WAL folder is " +
                "properly mounted [ptr=" + status.startPtr + ", walPath=" + persistenceCfg.getWalPath() +
                ", walArchive=" + persistenceCfg.getWalArchivePath() + "]");
        }

        AtomicReference<IgniteCheckedException> applyError = new AtomicReference<>();

        StripedExecutor exec = cctx.kernalContext().getStripedExecutorService();

        Semaphore semaphore = new Semaphore(semaphorePertmits(exec));

        long start = U.currentTimeMillis();

        long lastArchivedSegment = cctx.wal().lastArchivedSegment();

        WALIterator it = cctx.wal().replay(recPtr, true, recordTypePredicate);

        RestoreBinaryState restoreBinaryState = new RestoreBinaryState(status, it, lastArchivedSegment, cacheGroupsPredicate);

        AtomicLong applied = new AtomicLong();

        try {
            while (it.hasNextX()) {
                if (applyError.get() != null)
                    break;

                WALRecord rec = restoreBinaryState.next();

                if (rec == null)
                    break;

                switch (rec.type()) {
                    case PAGE_RECORD:
                        if (restoreBinaryState.needApplyBinaryUpdate()) {
                            PageSnapshot pageSnapshot = (PageSnapshot)rec;

                            // Here we do not require tag check because we may be applying memory changes after
                            // several repetitive restarts and the same pages may have changed several times.
                            int groupId = pageSnapshot.fullPageId().groupId();
                            int partId = partId(pageSnapshot.fullPageId().pageId());

                            if (skipRemovedIndexUpdates(groupId, partId))
                                break;

                            stripedApplyPage((pageMem) -> {
                                    try {
                                        applyPageSnapshot(pageMem, pageSnapshot);

                                        applied.incrementAndGet();
                                    }
                                    catch (Throwable t) {
                                        U.error(log, "Failed to apply page snapshot. rec=[" + pageSnapshot + ']');

                                        applyError.compareAndSet(
                                            null,
                                            (t instanceof IgniteCheckedException)?
                                                (IgniteCheckedException)t:
                                                new IgniteCheckedException("Failed to apply page snapshot", t));
                                    }
                                }, groupId, partId, exec, semaphore
                            );
                        }

                        break;

                    case PART_META_UPDATE_STATE:
                        PartitionMetaStateRecord metaStateRecord = (PartitionMetaStateRecord)rec;

                    {
                        int groupId = metaStateRecord.groupId();
                        int partId = metaStateRecord.partitionId();

                        stripedApplyPage((pageMem) -> {
                            GridDhtPartitionState state = fromOrdinal(metaStateRecord.state());

                            if (state == null || state == GridDhtPartitionState.EVICTED)
                                schedulePartitionDestroy(groupId, partId);
                            else {
                                try {
                                    cancelOrWaitPartitionDestroy(groupId, partId);
                                }
                                catch (Throwable t) {
                                    U.error(log, "Failed to cancel or wait partition destroy. rec=[" + metaStateRecord + ']');

                                    applyError.compareAndSet(
                                        null,
                                        (t instanceof IgniteCheckedException) ?
                                            (IgniteCheckedException)t :
                                            new IgniteCheckedException("Failed to cancel or wait partition destroy", t));
                                }
                            }
                        }, groupId, partId, exec, semaphore);
                    }

                    break;

                    case PARTITION_DESTROY:
                        PartitionDestroyRecord destroyRecord = (PartitionDestroyRecord)rec;

                    {
                        int groupId = destroyRecord.groupId();
                        int partId = destroyRecord.partitionId();

                        stripedApplyPage((pageMem) -> {
                            pageMem.invalidate(groupId, partId);

                            schedulePartitionDestroy(groupId, partId);
                        }, groupId, partId, exec, semaphore);

                    }
                    break;

                    default:
                        if (restoreBinaryState.needApplyBinaryUpdate() && rec instanceof PageDeltaRecord) {
                            PageDeltaRecord pageDelta = (PageDeltaRecord)rec;

                            int groupId = pageDelta.groupId();
                            int partId = partId(pageDelta.pageId());

                            if (skipRemovedIndexUpdates(groupId, partId))
                                break;

                            stripedApplyPage((pageMem) -> {
                                try {
                                    applyPageDelta(pageMem, pageDelta, true);

                                    applied.incrementAndGet();
                                }
                                catch (Throwable t) {
                                    U.error(log, "Failed to apply page delta. rec=[" + pageDelta + ']');

                                    applyError.compareAndSet(
                                        null,
                                        (t instanceof IgniteCheckedException) ?
                                            (IgniteCheckedException)t :
                                            new IgniteCheckedException("Failed to apply page delta", t));
                                }
                            }, groupId, partId, exec, semaphore);
                        }
                }
            }
        }
        finally {
            it.close();

            awaitApplyComplete(exec, applyError);
        }

        if (!finalizeState)
            return null;

        FileWALPointer lastReadPtr = restoreBinaryState.lastReadRecordPointer();

        if (status.needRestoreMemory()) {
            if (restoreBinaryState.needApplyBinaryUpdate())
                throw new StorageException("Failed to restore memory state (checkpoint marker is present " +
                    "on disk, but checkpoint record is missed in WAL) " +
                    "[cpStatus=" + status + ", lastRead=" + lastReadPtr + "]");

            log.info("Finished applying memory changes [changesApplied=" + applied +
                ", time=" + (U.currentTimeMillis() - start) + " ms]");

            finalizeCheckpointOnRecovery(status.cpStartTs, status.cpStartId, status.startPtr, exec);
        }

        cpHistory.initialize(retreiveHistory());

        return restoreBinaryState;
    }

    /**
     * Calculate the maximum number of concurrent tasks for apply through the striped executor.
     *
     * @param exec Striped executor.
     * @return Number of permits.
     */
    private int semaphorePertmits(StripedExecutor exec) {
        // 4 task per-stripe by default.
        int permits = exec.stripesCount() * 4;

        long maxMemory = Runtime.getRuntime().maxMemory();

        // Heuristic calculation part of heap size as a maximum number of concurrent tasks.
        int permits0 = (int)((maxMemory * 0.2) / (4096 * 2));

        // May be for small heap. Get a low number of permits.
        if (permits0 < permits)
            permits = permits0;

        // Property for override any calculation.
        return getInteger(IGNITE_RECOVERY_SEMAPHORE_PERMITS, permits);
    }

    /**
     * @param exec Striped executor.
     * @param applyError Check error reference.
     */
    private void awaitApplyComplete(
        StripedExecutor exec,
        AtomicReference<IgniteCheckedException> applyError
    ) throws IgniteCheckedException {
        try {
            // Await completion apply tasks in all stripes.
            exec.awaitComplete();
        }
        catch (InterruptedException e) {
            throw new IgniteInterruptedException(e);
        }

        // Checking error after all task applied.
        if (applyError.get() != null)
            throw applyError.get();
    }

    /**
     * @param consumer Runnable task.
     * @param grpId Group Id.
     * @param partId Partition Id.
     * @param exec Striped executor.
     */
    public void stripedApplyPage(
        Consumer<PageMemoryEx> consumer,
        int grpId,
        int partId,
        StripedExecutor exec,
        Semaphore semaphore
    ) throws IgniteCheckedException {
        assert consumer != null;
        assert exec != null;
        assert semaphore != null;

        PageMemoryEx pageMem = getPageMemoryForCacheGroup(grpId);

        if (pageMem == null)
            return;

        stripedApply(() -> consumer.accept(pageMem), grpId, partId, exec, semaphore);
    }

    /**
     * @param run Runnable task.
     * @param grpId Group Id.
     * @param partId Partition Id.
     * @param exec Striped executor.
     */
    public void stripedApply(
        Runnable run,
        int grpId,
        int partId,
        StripedExecutor exec,
        Semaphore semaphore
    ) {
        assert run != null;
        assert exec != null;
        assert semaphore != null;

        int stripes = exec.stripesCount();

        int stripe = U.stripeIdx(stripes, grpId, partId);

        assert stripe >= 0 && stripe <= stripes : "idx=" + stripe + ", stripes=" + stripes;

        try {
            semaphore.acquire();
        }
        catch (InterruptedException e) {
            throw new IgniteInterruptedException(e);
        }

        exec.execute(stripe, () -> {
            // WA for avoid assert check in PageMemory, that current thread hold chpLock.
            CHECKPOINT_LOCK_HOLD_COUNT.set(1);

            try {
                run.run();
            }
            finally {
                CHECKPOINT_LOCK_HOLD_COUNT.set(0);

                semaphore.release();
            }
        });
    }

    /**
     * @param pageMem Page memory.
     * @param pageSnapshotRecord Page snapshot record.
     * @throws IgniteCheckedException If failed.
     */
    public void applyPageSnapshot(PageMemoryEx pageMem, PageSnapshot pageSnapshotRecord) throws IgniteCheckedException {
        int grpId = pageSnapshotRecord.fullPageId().groupId();
        long pageId = pageSnapshotRecord.fullPageId().pageId();

        long page = pageMem.acquirePage(grpId, pageId, IoStatisticsHolderNoOp.INSTANCE, true);

        try {
            long pageAddr = pageMem.writeLock(grpId, pageId, page, true);

            try {
                PageUtils.putBytes(pageAddr, 0, pageSnapshotRecord.pageData());

                if (PageIO.getCompressionType(pageAddr) != CompressionProcessor.UNCOMPRESSED_PAGE) {
                    int realPageSize = pageMem.realPageSize(pageSnapshotRecord.groupId());

                    assert pageSnapshotRecord.pageDataSize() < realPageSize : pageSnapshotRecord.pageDataSize();

                    cctx.kernalContext().compress().decompressPage(pageMem.pageBuffer(pageAddr), realPageSize);
                }
            }
            finally {
                pageMem.writeUnlock(grpId, pageId, page, null, true, true);
            }
        }
        finally {
            pageMem.releasePage(grpId, pageId, page);
        }
    }

    /**
     * @param pageMem Page memory.
     * @param pageDeltaRecord Page delta record.
     * @param restore Get page for restore.
     * @throws IgniteCheckedException If failed.
     */
    private void applyPageDelta(PageMemoryEx pageMem, PageDeltaRecord pageDeltaRecord, boolean restore) throws IgniteCheckedException {
        int grpId = pageDeltaRecord.groupId();
        long pageId = pageDeltaRecord.pageId();

        // Here we do not require tag check because we may be applying memory changes after
        // several repetitive restarts and the same pages may have changed several times.
        long page = pageMem.acquirePage(grpId, pageId, IoStatisticsHolderNoOp.INSTANCE, restore);

        try {
            long pageAddr = pageMem.writeLock(grpId, pageId, page, restore);

            try {
                pageDeltaRecord.applyDelta(pageMem, pageAddr);
            }
            finally {
                pageMem.writeUnlock(grpId, pageId, page, null, true, restore);
            }
        }
        finally {
            pageMem.releasePage(grpId, pageId, page);
        }
    }

    /**
     * @param grpId Group id.
     * @param partId Partition id.
     */
    private boolean skipRemovedIndexUpdates(int grpId, int partId) {
        return (partId == PageIdAllocator.INDEX_PARTITION) && !storeMgr.hasIndexStore(grpId);
    }

    /**
     * Obtains PageMemory reference from cache descriptor instead of cache context.
     *
     * @param grpId Cache group id.
     * @return PageMemoryEx instance.
     * @throws IgniteCheckedException if no DataRegion is configured for a name obtained from cache descriptor.
     */
    private PageMemoryEx getPageMemoryForCacheGroup(int grpId) throws IgniteCheckedException {
        if (grpId == MetaStorage.METASTORAGE_CACHE_ID)
            return (PageMemoryEx)dataRegion(METASTORE_DATA_REGION_NAME).pageMemory();

        // TODO IGNITE-7792 add generic mapping.
        if (grpId == TxLog.TX_LOG_CACHE_ID)
            return (PageMemoryEx)dataRegion(TxLog.TX_LOG_CACHE_NAME).pageMemory();

        // TODO IGNITE-5075: cache descriptor can be removed.
        GridCacheSharedContext sharedCtx = context();

        CacheGroupDescriptor desc = sharedCtx.cache().cacheGroupDescriptors().get(grpId);

        if (desc == null)
            return null;

        String memPlcName = desc.config().getDataRegionName();

        return (PageMemoryEx)sharedCtx.database().dataRegion(memPlcName).pageMemory();
    }

    /**
     * Apply update from some iterator and with specific filters.
     *
     * @param it WalIterator.
     * @param recPredicate Wal record filter.
     * @param entryPredicate Entry filter.
     */
    public void applyUpdatesOnRecovery(
        @Nullable WALIterator it,
        IgniteBiPredicate<WALPointer, WALRecord> recPredicate,
        IgnitePredicate<DataEntry> entryPredicate
    ) throws IgniteCheckedException {
        if (it == null)
            return;

        cctx.walState().runWithOutWAL(() -> {
            while (it.hasNext()) {
                IgniteBiTuple<WALPointer, WALRecord> next = it.next();

                WALRecord rec = next.get2();

                if (!recPredicate.apply(next.get1(), rec))
                    break;

                switch (rec.type()) {
                    case MVCC_DATA_RECORD:
                    case DATA_RECORD:
                        checkpointReadLock();

                        try {
                            DataRecord dataRec = (DataRecord)rec;

                            for (DataEntry dataEntry : dataRec.writeEntries()) {
                                if (entryPredicate.apply(dataEntry)) {
                                    checkpointReadLock();

                                    try {
                                        int cacheId = dataEntry.cacheId();

                                        GridCacheContext cacheCtx = cctx.cacheContext(cacheId);

                                        if (cacheCtx != null)
                                            applyUpdate(cacheCtx, dataEntry);
                                        else if (log != null)
                                            log.warning("Cache is not started. Updates cannot be applied " +
                                                "[cacheId=" + cacheId + ']');
                                    }
                                    finally {
                                        checkpointReadUnlock();
                                    }
                                }
                            }
                        }
                        catch (IgniteCheckedException e) {
                            throw new IgniteException(e);
                        }
                        finally {
                            checkpointReadUnlock();
                        }

                        break;

                    case MVCC_TX_RECORD:
                        checkpointReadLock();

                        try {
                            MvccTxRecord txRecord = (MvccTxRecord)rec;

                            byte txState = convertToTxState(txRecord.state());

                            cctx.coordinators().updateState(txRecord.mvccVersion(), txState, true);
                        }
                        finally {
                            checkpointReadUnlock();
                        }

                        break;

                    default:
                        // Skip other records.
                }
            }
        });
    }

    /**
     * @param status Last registered checkpoint status.
     * @throws IgniteCheckedException If failed to apply updates.
     * @throws StorageException If IO exception occurred while reading write-ahead log.
     */
    private RestoreLogicalState applyLogicalUpdates(
        CheckpointStatus status,
        IgnitePredicate<Integer> cacheGroupsPredicate,
        IgniteBiPredicate<WALRecord.RecordType, WALPointer> recordTypePredicate,
        boolean skipFieldLookup
    ) throws IgniteCheckedException {
        if (log.isInfoEnabled())
            log.info("Applying lost cache updates since last checkpoint record [lastMarked="
                + status.startPtr + ", lastCheckpointId=" + status.cpStartId + ']');

        if (skipFieldLookup)
            cctx.kernalContext().query().skipFieldLookup(true);

        long start = U.currentTimeMillis();

        AtomicReference<IgniteCheckedException> applyError = new AtomicReference<>();

        AtomicLong applied = new AtomicLong();

        long lastArchivedSegment = cctx.wal().lastArchivedSegment();

        StripedExecutor exec = cctx.kernalContext().getStripedExecutorService();

        Semaphore semaphore = new Semaphore(semaphorePertmits(exec));

        Map<GroupPartitionId, Integer> partitionRecoveryStates = new HashMap<>();

        WALIterator it = cctx.wal().replay(status.startPtr, true, recordTypePredicate);

        RestoreLogicalState restoreLogicalState =
            new RestoreLogicalState(status, it, lastArchivedSegment, cacheGroupsPredicate, partitionRecoveryStates);

        try {
            while (it.hasNextX()) {
                WALRecord rec = restoreLogicalState.next();

                if (rec == null)
                    break;

                switch (rec.type()) {
                    case CHECKPOINT_RECORD: // Calculate initial partition states
                        CheckpointRecord cpRec = (CheckpointRecord)rec;

                        for (Map.Entry<Integer, CacheState> entry : cpRec.cacheGroupStates().entrySet()) {
                            CacheState cacheState = entry.getValue();

                            for (int i = 0; i < cacheState.size(); i++) {
                                int partId = cacheState.partitionByIndex(i);
                                byte state = cacheState.stateByIndex(i);

                                // Ignore undefined state.
                                if (state != -1) {
                                    partitionRecoveryStates.put(new GroupPartitionId(entry.getKey(), partId),
                                        (int)state);
                                }
                            }
                        }

                        break;

                    case ROLLBACK_TX_RECORD:
                        RollbackRecord rbRec = (RollbackRecord)rec;

                        CacheGroupContext ctx = cctx.cache().cacheGroup(rbRec.groupId());

                        if (ctx != null && !ctx.isLocal()) {
                            ctx.topology().forceCreatePartition(rbRec.partitionId());

                            ctx.offheap().onPartitionInitialCounterUpdated(rbRec.partitionId(), rbRec.start(),
                                rbRec.range());
                        }

                        break;

                    case MVCC_DATA_RECORD:
                    case DATA_RECORD:
                    case ENCRYPTED_DATA_RECORD:
                        DataRecord dataRec = (DataRecord)rec;

                        for (DataEntry dataEntry : dataRec.writeEntries()) {
                            int cacheId = dataEntry.cacheId();

                            DynamicCacheDescriptor cacheDesc = cctx.cache().cacheDescriptor(cacheId);

                            // Can empty in case recovery node on blt changed.
                            if (cacheDesc == null)
                                continue;

                            stripedApply(() -> {
                                GridCacheContext cacheCtx = cctx.cacheContext(cacheId);

                                if (skipRemovedIndexUpdates(cacheCtx.groupId(), PageIdAllocator.INDEX_PARTITION))
                                    cctx.kernalContext().query().markAsRebuildNeeded(cacheCtx);

                                try {
                                    applyUpdate(cacheCtx, dataEntry);
                                }
                                catch (IgniteCheckedException e) {
                                    U.error(log, "Failed to apply data entry, dataEntry=" + dataEntry +
                                        ", ptr=" + dataRec.position());

                                    applyError.compareAndSet(null, e);
                                }

                                applied.incrementAndGet();
                            }, cacheDesc.groupId(), dataEntry.partitionId(), exec, semaphore);
                        }

                        break;

                    case MVCC_TX_RECORD:
                        MvccTxRecord txRecord = (MvccTxRecord)rec;

                        byte txState = convertToTxState(txRecord.state());

                        cctx.coordinators().updateState(txRecord.mvccVersion(), txState, true);

                        break;

                    case PART_META_UPDATE_STATE:
                        PartitionMetaStateRecord metaStateRecord = (PartitionMetaStateRecord)rec;

                        GroupPartitionId groupPartitionId = new GroupPartitionId(
                            metaStateRecord.groupId(), metaStateRecord.partitionId()
                        );

                        restoreLogicalState.partitionRecoveryStates.put(groupPartitionId, (int)metaStateRecord.state());

                        break;

                    case METASTORE_DATA_RECORD:
                        MetastoreDataRecord metastoreDataRecord = (MetastoreDataRecord)rec;

                        metaStorage.applyUpdate(metastoreDataRecord.key(), metastoreDataRecord.value());

                        break;

                    case META_PAGE_UPDATE_NEXT_SNAPSHOT_ID:
                    case META_PAGE_UPDATE_LAST_SUCCESSFUL_SNAPSHOT_ID:
                    case META_PAGE_UPDATE_LAST_SUCCESSFUL_FULL_SNAPSHOT_ID:
                    case META_PAGE_UPDATE_LAST_ALLOCATED_INDEX:
                        PageDeltaRecord pageDelta = (PageDeltaRecord)rec;

                        stripedApplyPage((pageMem) -> {
                            try {
                                applyPageDelta(pageMem, pageDelta, false);
                            }
                            catch (IgniteCheckedException e) {
                                U.error(log, "Failed to apply page delta, " + pageDelta);

                                applyError.compareAndSet(null, e);
                            }

                        }, pageDelta.groupId(), partId(pageDelta.pageId()), exec, semaphore);

                        break;

                    case MASTER_KEY_CHANGE_RECORD:
                        cctx.kernalContext().encryption().applyKeys((MasterKeyChangeRecord)rec);

                        break;

                    default:
                        // Skip other records.
                }
            }
        }
        finally {
            it.close();

            if (skipFieldLookup)
                cctx.kernalContext().query().skipFieldLookup(false);
        }

        awaitApplyComplete(exec, applyError);

        if (log.isInfoEnabled())
            log.info("Finished applying WAL changes [updatesApplied=" + applied +
                ", time=" + (U.currentTimeMillis() - start) + " ms]");

        for (DatabaseLifecycleListener lsnr : getDatabaseListeners(cctx.kernalContext()))
            lsnr.afterLogicalUpdatesApplied(this, restoreLogicalState);

        return restoreLogicalState;
    }

    /**
     * Convert {@link TransactionState} to Mvcc {@link TxState}.
     *
     * @param state TransactionState.
     * @return TxState.
     */
    private byte convertToTxState(TransactionState state) {
        switch (state) {
            case PREPARED:
                return TxState.PREPARED;

            case COMMITTED:
                return TxState.COMMITTED;

            case ROLLED_BACK:
                return TxState.ABORTED;

            default:
                throw new IllegalStateException("Unsupported TxState.");
        }
    }

    /**
     * Wal truncate callBack.
     *
     * @param highBound WALPointer.
     */
    public void onWalTruncated(WALPointer highBound) throws IgniteCheckedException {
        List<CheckpointEntry> removedFromHistory = cpHistory.onWalTruncated(highBound);

        for (CheckpointEntry cp : removedFromHistory)
            removeCheckpointFiles(cp);
    }

    /**
     * @param cacheCtx Cache context to apply an update.
     * @param dataEntry Data entry to apply.
     * @throws IgniteCheckedException If failed to restore.
     */
    private void applyUpdate(GridCacheContext cacheCtx, DataEntry dataEntry) throws IgniteCheckedException {
        int partId = dataEntry.partitionId();

        if (partId == -1)
            partId = cacheCtx.affinity().partition(dataEntry.key());

        GridDhtLocalPartition locPart = cacheCtx.isLocal() ? null : cacheCtx.topology().forceCreatePartition(partId);

        switch (dataEntry.op()) {
            case CREATE:
            case UPDATE:
                if (dataEntry instanceof MvccDataEntry) {
                    cacheCtx.offheap().mvccApplyUpdate(
                        cacheCtx,
                        dataEntry.key(),
                        dataEntry.value(),
                        dataEntry.writeVersion(),
                        dataEntry.expireTime(),
                        locPart,
                        ((MvccDataEntry)dataEntry).mvccVer());
                }
                else {
                    cacheCtx.offheap().update(
                        cacheCtx,
                        dataEntry.key(),
                        dataEntry.value(),
                        dataEntry.writeVersion(),
                        dataEntry.expireTime(),
                        locPart,
                        null);
                }

                if (dataEntry.partitionCounter() != 0)
                    cacheCtx.offheap().onPartitionInitialCounterUpdated(partId, dataEntry.partitionCounter() - 1, 1);

                break;

            case DELETE:
                if (dataEntry instanceof MvccDataEntry) {
                    cacheCtx.offheap().mvccApplyUpdate(
                        cacheCtx,
                        dataEntry.key(),
                        null,
                        dataEntry.writeVersion(),
                        0L,
                        locPart,
                        ((MvccDataEntry)dataEntry).mvccVer());
                }
                else
                    cacheCtx.offheap().remove(cacheCtx, dataEntry.key(), partId, locPart);

                if (dataEntry.partitionCounter() != 0)
                    cacheCtx.offheap().onPartitionInitialCounterUpdated(partId, dataEntry.partitionCounter() - 1, 1);

                break;

            case READ:
                // do nothing
                break;

            default:
                throw new IgniteCheckedException("Invalid operation for WAL entry update: " + dataEntry.op());
        }
    }

    /**
     * @throws IgniteCheckedException If failed.
     */
    private void finalizeCheckpointOnRecovery(
        long cpTs,
        UUID cpId,
        WALPointer walPtr,
        StripedExecutor exec
    ) throws IgniteCheckedException {
        assert cpTs != 0;

        long start = System.currentTimeMillis();

        Collection<DataRegion> regions = dataRegions();

        Collection<GridMultiCollectionWrapper<FullPageId>> res = new ArrayList(regions.size());

        int pagesNum = 0;

        GridFinishedFuture finishedFuture = new GridFinishedFuture();

        // Collect collection of dirty pages from all regions.
        for (DataRegion memPlc : regions) {
            if (memPlc.config().isPersistenceEnabled()){
                GridMultiCollectionWrapper<FullPageId> nextCpPagesCol =
                    ((PageMemoryEx)memPlc.pageMemory()).beginCheckpoint(finishedFuture);

                pagesNum += nextCpPagesCol.size();

                res.add(nextCpPagesCol);
            }
        }

        // Sort and split all dirty pages set to several stripes.
        GridMultiCollectionWrapper<FullPageId> pages = splitAndSortCpPagesIfNeeded(
            new IgniteBiTuple<>(res, pagesNum), exec.stripesCount());

        // Identity stores set for future fsync.
        Collection<PageStore> updStores = new GridConcurrentHashSet<>();

        AtomicInteger cpPagesCnt = new AtomicInteger();

        // Shared refernce for tracking exception during write pages.
        AtomicReference<IgniteCheckedException> writePagesError = new AtomicReference<>();

        for (int i = 0; i < pages.collectionsSize(); i++) {
            // Calculate stripe index.
            int stripeIdx = i % exec.stripesCount();

            // Inner collection index.
            int innerIdx = i;

            exec.execute(stripeIdx, () -> {
                PageStoreWriter pageStoreWriter = (fullPageId, buf, tag) -> {
                    assert tag != PageMemoryImpl.TRY_AGAIN_TAG : "Lock is held by other thread for page " + fullPageId;

                    int groupId = fullPageId.groupId();
                    long pageId = fullPageId.pageId();

                    // Write buf to page store.
                    PageStore store = storeMgr.writeInternal(groupId, pageId, buf, tag, true);

                    // Save store for future fsync.
                    updStores.add(store);
                };

                // Local buffer for write pages.
                ByteBuffer writePageBuf = ByteBuffer.allocateDirect(pageSize());

                writePageBuf.order(ByteOrder.nativeOrder());

                Collection<FullPageId> pages0 = pages.innerCollection(innerIdx);

                FullPageId fullPageId = null;

                try {
                    for (FullPageId fullId : pages0) {
                        // Fail-fast break if some exception occurred.
                        if (writePagesError.get() != null)
                            break;

                        // Save pageId to local variable for future using if exception occurred.
                        fullPageId = fullId;

                        PageMemoryEx pageMem = getPageMemoryForCacheGroup(fullId.groupId());

                        // Write page content to page store via pageStoreWriter.
                        // Tracker is null, because no need to track checkpoint metrics on recovery.
                        pageMem.checkpointWritePage(fullId, writePageBuf, pageStoreWriter, null);
                    }

                    // Add number of handled pages.
                    cpPagesCnt.addAndGet(pages0.size());
                }
                catch (IgniteCheckedException e) {
                    U.error(log, "Failed to write page to pageStore, pageId=" + fullPageId);

                    writePagesError.compareAndSet(null, e);
                }
            });
        }

        // Await completion all write tasks.
        awaitApplyComplete(exec, writePagesError);

        long written = U.currentTimeMillis();

        // Fsync all touched stores.
        for (PageStore updStore : updStores)
            updStore.sync();

        long fsync = U.currentTimeMillis();

        for (DataRegion memPlc : regions) {
            if (memPlc.config().isPersistenceEnabled())
                ((PageMemoryEx)memPlc.pageMemory()).finishCheckpoint();
        }

        ByteBuffer tmpWriteBuf = ByteBuffer.allocateDirect(pageSize());

        tmpWriteBuf.order(ByteOrder.nativeOrder());

        CheckpointEntry cp = prepareCheckpointEntry(
            tmpWriteBuf,
            cpTs,
            cpId,
            walPtr,
            null,
            CheckpointEntryType.END);

        writeCheckpointEntry(tmpWriteBuf, cp, CheckpointEntryType.END);

        cctx.pageStore().finishRecover();

        if (log.isInfoEnabled())
            log.info(String.format("Checkpoint finished [cpId=%s, pages=%d, markPos=%s, " +
                    "pagesWrite=%dms, fsync=%dms, total=%dms]",
                cpId,
                cpPagesCnt.get(),
                walPtr,
                written - start,
                fsync - written,
                fsync - start));
    }

    /**
     * Prepares checkpoint entry containing WAL pointer to checkpoint record.
     * Writes into given {@code ptrBuf} WAL pointer content.
     *
     * @param entryBuf Buffer to fill
     * @param cpTs Checkpoint timestamp.
     * @param cpId Checkpoint id.
     * @param ptr WAL pointer containing record.
     * @param rec Checkpoint WAL record.
     * @param type Checkpoint type.
     * @return Checkpoint entry.
     */
    private CheckpointEntry prepareCheckpointEntry(
        ByteBuffer entryBuf,
        long cpTs,
        UUID cpId,
        WALPointer ptr,
        @Nullable CheckpointRecord rec,
        CheckpointEntryType type
    ) {
        assert ptr instanceof FileWALPointer;

        FileWALPointer filePtr = (FileWALPointer)ptr;

        entryBuf.rewind();

        entryBuf.putLong(filePtr.index());

        entryBuf.putInt(filePtr.fileOffset());

        entryBuf.putInt(filePtr.length());

        entryBuf.flip();

        return createCheckPointEntry(cpTs, ptr, cpId, rec, type);
    }

    /**
     * Writes checkpoint entry buffer {@code entryBuf} to specified checkpoint file with 2-phase protocol.
     *
     * @param entryBuf Checkpoint entry buffer to write.
     * @param cp Checkpoint entry.
     * @param type Checkpoint entry type.
     * @throws StorageException If failed to write checkpoint entry.
     */
    public void writeCheckpointEntry(ByteBuffer entryBuf, CheckpointEntry cp, CheckpointEntryType type) throws StorageException {
        String fileName = checkpointFileName(cp, type);
        String tmpFileName = fileName + FilePageStoreManager.TMP_SUFFIX;

        try {
            try (FileIO io = ioFactory.create(Paths.get(cpDir.getAbsolutePath(), skipSync ? fileName : tmpFileName).toFile(),
                StandardOpenOption.CREATE_NEW, StandardOpenOption.WRITE)) {

                io.writeFully(entryBuf);

                entryBuf.clear();

                if (!skipSync)
                    io.force(true);
            }

            if (!skipSync)
                Files.move(Paths.get(cpDir.getAbsolutePath(), tmpFileName), Paths.get(cpDir.getAbsolutePath(), fileName));
        }
        catch (IOException e) {
            throw new StorageException("Failed to write checkpoint entry [ptr=" + cp.checkpointMark()
                + ", cpTs=" + cp.timestamp()
                + ", cpId=" + cp.checkpointId()
                + ", type=" + type + "]", e);
        }
    }

    /** {@inheritDoc} */
    @Override public AtomicInteger writtenPagesCounter() {
        return writtenPagesCntr;
    }

    /** {@inheritDoc} */
    @Override public AtomicInteger syncedPagesCounter() {
        return syncedPagesCntr;
    }

    /** {@inheritDoc} */
    @Override public AtomicInteger evictedPagesCntr() {
        return evictedPagesCntr;
    }

    /** {@inheritDoc} */
    @Override public int currentCheckpointPagesCount() {
        return currCheckpointPagesCnt;
    }

    /**
     * @param cpTs Checkpoint timestamp.
     * @param cpId Checkpoint ID.
     * @param type Checkpoint type.
     * @return Checkpoint file name.
     */
    private static String checkpointFileName(long cpTs, UUID cpId, CheckpointEntryType type) {
        return cpTs + "-" + cpId + "-" + type + ".bin";
    }

    /**
     * @param cp Checkpoint entry.
     * @param type Checkpoint type.
     * @return Checkpoint file name.
     */
    public static String checkpointFileName(CheckpointEntry cp, CheckpointEntryType type) {
        return checkpointFileName(cp.timestamp(), cp.checkpointId(), type);
    }

    /**
     * Replace thread local with buffers. Thread local should provide direct buffer with one page in length.
     *
     * @param threadBuf new thread-local with buffers for the checkpoint threads.
     */
    public void setThreadBuf(final ThreadLocal<ByteBuffer> threadBuf) {
        this.threadBuf = threadBuf;
    }

    /**
     * @param cpTs Checkpoint timestamp.
     * @param ptr Wal pointer of checkpoint.
     * @param cpId Checkpoint ID.
     * @param rec Checkpoint record.
     * @param type Checkpoint type.
     *
     * @return Checkpoint entry.
     */
    public CheckpointEntry createCheckPointEntry(
        long cpTs,
        WALPointer ptr,
        UUID cpId,
        @Nullable CheckpointRecord rec,
        CheckpointEntryType type
    ) {
        assert cpTs > 0;
        assert ptr != null;
        assert cpId != null;
        assert type != null;

        Map<Integer, CacheState> cacheGrpStates = null;

        // Do not hold groups state in-memory if there is no space in the checkpoint history to prevent possible OOM.
        // In this case the actual group states will be readed from WAL by demand.
        if (rec != null && cpHistory.hasSpace())
            cacheGrpStates = rec.cacheGroupStates();

        return new CheckpointEntry(cpTs, ptr, cpId, cacheGrpStates);
    }

    /**
     * @return Checkpoint history.
     */
    @Nullable public CheckpointHistory checkpointHistory() {
        return cpHistory;
    }

    /**
     * Adds given partition to checkpointer destroy queue.
     *
     * @param grpId Group ID.
     * @param partId Partition ID.
     */
    public void schedulePartitionDestroy(int grpId, int partId) {
        Checkpointer cp = checkpointer;

        if (cp != null)
            cp.schedulePartitionDestroy(cctx.cache().cacheGroup(grpId), grpId, partId);
    }

    /**
     * Cancels or wait for partition destroy.
     *
     * @param grpId Group ID.
     * @param partId Partition ID.
     * @throws IgniteCheckedException If failed.
     */
    public void cancelOrWaitPartitionDestroy(int grpId, int partId) throws IgniteCheckedException {
        Checkpointer cp = checkpointer;

        if (cp != null)
            cp.cancelOrWaitPartitionDestroy(grpId, partId);
    }

    /**
     * Timeout for checkpoint read lock acquisition.
     *
     * @return Timeout for checkpoint read lock acquisition in milliseconds.
     */
    @Override public long checkpointReadLockTimeout() {
        return checkpointReadLockTimeout;
    }

    /**
     * Sets timeout for checkpoint read lock acquisition.
     *
     * @param val New timeout in milliseconds, non-positive value denotes infinite timeout.
     */
    @Override public void checkpointReadLockTimeout(long val) {
        checkpointReadLockTimeout = val;
    }

    /**
     * @return Holder for page list cache limit for given data region.
     */
    public AtomicLong pageListCacheLimitHolder(DataRegion dataRegion) {
        if (dataRegion.config().isPersistenceEnabled()) {
            return pageListCacheLimits.computeIfAbsent(dataRegion.config().getName(), name -> new AtomicLong(
                (long)(((PageMemoryEx)dataRegion.pageMemory()).totalPages() * PAGE_LIST_CACHE_LIMIT_THRESHOLD)));
        }

        return null;
    }

    /**
     * Partition destroy queue.
     */
    private static class PartitionDestroyQueue {
        /** */
        private final ConcurrentMap<T2<Integer, Integer>, PartitionDestroyRequest> pendingReqs =
            new ConcurrentHashMap<>();

        /**
         * @param grpCtx Group context.
         * @param partId Partition ID to destroy.
         */
        private void addDestroyRequest(@Nullable CacheGroupContext grpCtx, int grpId, int partId) {
            PartitionDestroyRequest req = new PartitionDestroyRequest(grpId, partId);

            PartitionDestroyRequest old = pendingReqs.putIfAbsent(new T2<>(grpId, partId), req);

            assert old == null || grpCtx == null : "Must wait for old destroy request to finish before adding a new one "
                + "[grpId=" + grpId
                + ", grpName=" + grpCtx.cacheOrGroupName()
                + ", partId=" + partId + ']';
        }

        /**
         * @param destroyId Destroy ID.
         * @return Destroy request to complete if was not concurrently cancelled.
         */
        private PartitionDestroyRequest beginDestroy(T2<Integer, Integer> destroyId) {
            PartitionDestroyRequest rmvd = pendingReqs.remove(destroyId);

            return rmvd == null ? null : rmvd.beginDestroy() ? rmvd : null;
        }

        /**
         * @param grpId Group ID.
         * @param partId Partition ID.
         * @return Destroy request to wait for if destroy has begun.
         */
        private PartitionDestroyRequest cancelDestroy(int grpId, int partId) {
            PartitionDestroyRequest rmvd = pendingReqs.remove(new T2<>(grpId, partId));

            return rmvd == null ? null : !rmvd.cancel() ? rmvd : null;
        }
    }

    /**
     * Partition destroy request.
     */
    private static class PartitionDestroyRequest {
        /** */
        private final int grpId;

        /** */
        private final int partId;

        /** Destroy cancelled flag. */
        private boolean cancelled;

        /** Destroy future. Not null if partition destroy has begun. */
        private GridFutureAdapter<Void> destroyFut;

        /**
         * @param grpId Group ID.
         * @param partId Partition ID.
         */
        private PartitionDestroyRequest(int grpId, int partId) {
            this.grpId = grpId;
            this.partId = partId;
        }

        /**
         * Cancels partition destroy request.
         *
         * @return {@code False} if this request needs to be waited for.
         */
        private synchronized boolean cancel() {
            if (destroyFut != null) {
                assert !cancelled;

                return false;
            }

            cancelled = true;

            return true;
        }

        /**
         * Initiates partition destroy.
         *
         * @return {@code True} if destroy request should be executed, {@code false} otherwise.
         */
        private synchronized boolean beginDestroy() {
            if (cancelled) {
                assert destroyFut == null;

                return false;
            }

            if (destroyFut != null)
                return false;

            destroyFut = new GridFutureAdapter<>();

            return true;
        }

        /**
         *
         */
        private synchronized void onDone(Throwable err) {
            assert destroyFut != null;

            destroyFut.onDone(err);
        }

        /**
         *
         */
        private void waitCompleted() throws IgniteCheckedException {
            GridFutureAdapter<Void> fut;

            synchronized (this) {
                assert destroyFut != null;

                fut = destroyFut;
            }

            fut.get();
        }

        /** {@inheritDoc} */
        @Override public String toString() {
            return "PartitionDestroyRequest [grpId=" + grpId + ", partId=" + partId + ']';
        }
    }

    /**
     * Checkpointer object is used for notification on checkpoint begin, predicate is {@link #scheduledCp}<code>.nextCpTs - now
     * > 0 </code>. Method {@link #wakeupForCheckpoint} uses notify, {@link #waitCheckpointEvent} uses wait
     */
    @SuppressWarnings("NakedNotify")
    public class Checkpointer extends GridWorker {
        /** Checkpoint started log message format. */
        private static final String CHECKPOINT_STARTED_LOG_FORMAT = "Checkpoint started [" +
            "checkpointId=%s, " +
            "startPtr=%s, " +
            "checkpointBeforeLockTime=%dms, " +
            "checkpointLockWait=%dms, " +
            "checkpointListenersExecuteTime=%dms, " +
            "checkpointLockHoldTime=%dms, " +
            "walCpRecordFsyncDuration=%dms, " +
            "writeCheckpointEntryDuration=%dms, " +
            "splitAndSortCpPagesDuration=%dms, " +
            "%s pages=%d, " +
            "reason='%s']";

        /** Temporary write buffer. */
        private final ByteBuffer tmpWriteBuf;

        /** Next scheduled checkpoint progress. */
        private volatile CheckpointProgressImpl scheduledCp;

        /** Current checkpoint. This field is updated only by checkpoint thread. */
        @Nullable private volatile CheckpointProgressImpl curCpProgress;

        /** Shutdown now. */
        private volatile boolean shutdownNow;

        /** */
        private long lastCpTs;

        /** Pause detector. */
        private final LongJVMPauseDetector pauseDetector;

        /** Long JVM pause threshold. */
        private final int longJvmPauseThreshold =
            getInteger(IGNITE_JVM_PAUSE_DETECTOR_THRESHOLD, DEFAULT_JVM_PAUSE_DETECTOR_THRESHOLD);

        /**
         * @param gridName Grid name.
         * @param name Thread name.
         * @param log Logger.
         */
        protected Checkpointer(@Nullable String gridName, String name, IgniteLogger log) {
            super(gridName, name, log, cctx.kernalContext().workersRegistry());

            scheduledCp = new CheckpointProgressImpl(checkpointFreq);

            tmpWriteBuf = ByteBuffer.allocateDirect(pageSize());

            tmpWriteBuf.order(ByteOrder.nativeOrder());

            pauseDetector = cctx.kernalContext().longJvmPauseDetector();
        }

        /**
         * @return Progress of current chekpoint or {@code null}, if isn't checkpoint at this moment.
         */
        public @Nullable CheckpointProgress currentProgress(){
            return curCpProgress;
        }

        /** {@inheritDoc} */
        @Override protected void body() {
            Throwable err = null;

            try {
                while (!isCancelled()) {
                    waitCheckpointEvent();

                    if (skipCheckpointOnNodeStop && (isCancelled() || shutdownNow)) {
                        if (log.isInfoEnabled())
                            log.warning("Skipping last checkpoint because node is stopping.");

                        return;
                    }

                    GridFutureAdapter<Void> enableChangeApplied = GridCacheDatabaseSharedManager.this.enableChangeApplied;

                    if (enableChangeApplied != null) {
                        enableChangeApplied.onDone();

                        GridCacheDatabaseSharedManager.this.enableChangeApplied = null;
                    }

                    if (checkpointsEnabled)
                        doCheckpoint();
                    else {
                        synchronized (this) {
                            scheduledCp.nextCpNanos = System.nanoTime() + U.millisToNanos(checkpointFreq);
                        }
                    }
                }

                // Final run after the cancellation.
                if (checkpointsEnabled && !shutdownNow)
                    doCheckpoint();
            }
            catch (Throwable t) {
                err = t;

                scheduledCp.fail(t);

                throw t;
            }
            finally {
                if (err == null && !(stopping && isCancelled))
                    err = new IllegalStateException("Thread is terminated unexpectedly: " + name());

                if (err instanceof OutOfMemoryError)
                    cctx.kernalContext().failure().process(new FailureContext(CRITICAL_ERROR, err));
                else if (err != null)
                    cctx.kernalContext().failure().process(new FailureContext(SYSTEM_WORKER_TERMINATION, err));

                scheduledCp.fail(new NodeStoppingException("Node is stopping."));
            }
        }

        /**
         *
         */
        private CheckpointProgress wakeupForCheckpoint(long delayFromNow, String reason) {
            return wakeupForCheckpoint(delayFromNow, reason, null);
        }

        /**
         *
         */
        private <R> CheckpointProgress wakeupForCheckpoint(
            long delayFromNow,
            String reason,
            IgniteInClosure<? super IgniteInternalFuture<R>> lsnr
        ) {
            if (lsnr != null) {
                //To be sure lsnr always will be executed in checkpoint thread.
                synchronized (this) {
                    CheckpointProgressImpl sched = scheduledCp;

                    sched.futureFor(FINISHED).listen(lsnr);
                }
            }

            CheckpointProgressImpl sched = scheduledCp;

            long nextNanos = System.nanoTime() + U.millisToNanos(delayFromNow);

            if (sched.nextCpNanos - nextNanos <= 0)
                return sched;

            synchronized (this) {
                sched = scheduledCp;

                if (sched.nextCpNanos - nextNanos > 0) {
                    sched.reason = reason;

                    sched.nextCpNanos = nextNanos;
                }

                notifyAll();
            }

            return sched;
        }

        /**
         * @param snapshotOperation Snapshot operation.
         */
        public IgniteInternalFuture wakeupForSnapshotCreation(SnapshotOperation snapshotOperation) {
            GridFutureAdapter<Object> ret;

            synchronized (this) {
                scheduledCp.nextCpNanos = System.nanoTime();

                scheduledCp.reason = "snapshot";

                scheduledCp.nextSnapshot = true;

                scheduledCp.snapshotOperation = snapshotOperation;

                ret = scheduledCp.futureFor(LOCK_RELEASED);

                notifyAll();
            }

            return ret;
        }

        /**
         *
         */
        private void doCheckpoint() {
            Checkpoint chp = null;

            try {
                CheckpointMetricsTracker tracker = new CheckpointMetricsTracker();

                try {
                    chp = markCheckpointBegin(tracker);
                }
                catch (Exception e) {
                    if (curCpProgress != null)
                        curCpProgress.fail(e);

                    // In case of checkpoint initialization error node should be invalidated and stopped.
                    cctx.kernalContext().failure().process(new FailureContext(FailureType.CRITICAL_ERROR, e));

                    throw new IgniteException(e); // Re-throw as unchecked exception to force stopping checkpoint thread.
                }

                updateHeartbeat();

                currCheckpointPagesCnt = chp.pagesSize;

                writtenPagesCntr = new AtomicInteger();
                syncedPagesCntr = new AtomicInteger();
                evictedPagesCntr = new AtomicInteger();

                boolean success = false;

                int destroyedPartitionsCnt;

                try {
                    if (chp.hasDelta()) {
                        // Identity stores set.
                        ConcurrentLinkedHashMap<PageStore, LongAdder> updStores = new ConcurrentLinkedHashMap<>();

                        CountDownFuture doneWriteFut = new CountDownFuture(
                            asyncRunner == null ? 1 : chp.cpPages.collectionsSize());

                        tracker.onPagesWriteStart();

                        final int totalPagesToWriteCnt = chp.cpPages.size();

                        if (asyncRunner != null) {
                            for (int i = 0; i < chp.cpPages.collectionsSize(); i++) {
                                Runnable write = new WriteCheckpointPages(
                                    tracker,
                                    chp.cpPages.innerCollection(i),
                                    updStores,
                                    doneWriteFut,
                                    totalPagesToWriteCnt,
                                    new Runnable() {
                                        @Override public void run() {
                                            updateHeartbeat();
                                        }
                                    },
                                    asyncRunner
                                );

                                try {
                                    asyncRunner.execute(write);
                                }
                                catch (RejectedExecutionException ignore) {
                                    // Run the task synchronously.
                                    updateHeartbeat();

                                    write.run();
                                }
                            }
                        }
                        else {
                            // Single-threaded checkpoint.
                            updateHeartbeat();

                            Runnable write = new WriteCheckpointPages(
                                tracker,
                                chp.cpPages,
                                updStores,
                                doneWriteFut,
                                totalPagesToWriteCnt,
                                new Runnable() {
                                    @Override public void run() {
                                        updateHeartbeat();
                                    }
                                },
                                null);

                            write.run();
                        }

                        updateHeartbeat();

                        // Wait and check for errors.
                        doneWriteFut.get();

                        // Must re-check shutdown flag here because threads may have skipped some pages.
                        // If so, we should not put finish checkpoint mark.
                        if (shutdownNow) {
                            chp.progress.fail(new NodeStoppingException("Node is stopping."));

                            return;
                        }

                        tracker.onFsyncStart();

                        if (!skipSync) {
                            for (Map.Entry<PageStore, LongAdder> updStoreEntry : updStores.entrySet()) {
                                if (shutdownNow) {
                                    chp.progress.fail(new NodeStoppingException("Node is stopping."));

                                    return;
                                }

                                blockingSectionBegin();

                                try {
                                    updStoreEntry.getKey().sync();
                                }
                                finally {
                                    blockingSectionEnd();
                                }

                                syncedPagesCntr.addAndGet(updStoreEntry.getValue().intValue());
                            }
                        }
                    }
                    else {
                        tracker.onPagesWriteStart();
                        tracker.onFsyncStart();
                    }

                    snapshotMgr.afterCheckpointPageWritten();

                    destroyedPartitionsCnt = destroyEvictedPartitions();

                    // Must mark successful checkpoint only if there are no exceptions or interrupts.
                    success = true;
                }
                finally {
                    if (success)
                        markCheckpointEnd(chp);
                }

                tracker.onEnd();

                if (chp.hasDelta() || destroyedPartitionsCnt > 0) {
                    if (printCheckpointStats) {
                        if (log.isInfoEnabled()) {
                            String walSegsCoveredMsg = prepareWalSegsCoveredMsg(chp.walSegsCoveredRange);

                            log.info(String.format("Checkpoint finished [cpId=%s, pages=%d, markPos=%s, " +
                                    "walSegmentsCleared=%d, walSegmentsCovered=%s, markDuration=%dms, pagesWrite=%dms, fsync=%dms, " +
                                    "total=%dms]",
                                chp.cpEntry != null ? chp.cpEntry.checkpointId() : "",
                                chp.pagesSize,
                                chp.cpEntry != null ? chp.cpEntry.checkpointMark() : "",
                                chp.walFilesDeleted,
                                walSegsCoveredMsg,
                                tracker.markDuration(),
                                tracker.pagesWriteDuration(),
                                tracker.fsyncDuration(),
                                tracker.totalDuration()));
                        }
                    }
                }

                updateMetrics(chp, tracker);
            }
            catch (IgniteCheckedException e) {
                if (chp != null)
                    chp.progress.fail(e);

                cctx.kernalContext().failure().process(new FailureContext(FailureType.CRITICAL_ERROR, e));
            }
        }

        /**
         * @param chp Checkpoint.
         * @param tracker Tracker.
         */
        private void updateMetrics(Checkpoint chp, CheckpointMetricsTracker tracker) {
            if (persStoreMetrics.metricsEnabled()) {
                persStoreMetrics.onCheckpoint(
                    tracker.lockWaitDuration(),
                    tracker.markDuration(),
                    tracker.pagesWriteDuration(),
                    tracker.fsyncDuration(),
                    tracker.totalDuration(),
                    chp.pagesSize,
                    tracker.dataPagesWritten(),
                    tracker.cowPagesWritten(),
                    forAllPageStores(PageStore::size),
                    forAllPageStores(PageStore::getSparseSize));
            }
        }

        /** */
        private String prepareWalSegsCoveredMsg(IgniteBiTuple<Long, Long> walRange) {
            String res;

            long startIdx = walRange.get1();
            long endIdx = walRange.get2();

            if (endIdx < 0 || endIdx < startIdx)
                res = "[]";
            else if (endIdx == startIdx)
                res = "[" + endIdx + "]";
            else
                res = "[" + startIdx + " - " + endIdx + "]";

            return res;
        }

        /**
         * Processes all evicted partitions scheduled for destroy.
         *
         * @throws IgniteCheckedException If failed.
         *
         * @return The number of destroyed partition files.
         */
        private int destroyEvictedPartitions() throws IgniteCheckedException {
            PartitionDestroyQueue destroyQueue = curCpProgress.destroyQueue;

            if (destroyQueue.pendingReqs.isEmpty())
                return 0;

            List<PartitionDestroyRequest> reqs = null;

            for (final PartitionDestroyRequest req : destroyQueue.pendingReqs.values()) {
                if (!req.beginDestroy())
                    continue;

                final int grpId = req.grpId;
                final int partId = req.partId;

                CacheGroupContext grp = cctx.cache().cacheGroup(grpId);

                assert grp != null
                    : "Cache group is not initialized [grpId=" + grpId + "]";
                assert grp.offheap() instanceof GridCacheOffheapManager
                    : "Destroying partition files when persistence is off " + grp.offheap();

                final GridCacheOffheapManager offheap = (GridCacheOffheapManager) grp.offheap();

                Runnable destroyPartTask = () -> {
                    try {
                        offheap.destroyPartitionStore(grpId, partId);

                        req.onDone(null);

                        grp.metrics().decrementInitializedLocalPartitions();

                        if (log.isDebugEnabled())
                            log.debug("Partition file has destroyed [grpId=" + grpId + ", partId=" + partId + "]");
                    }
                    catch (Exception e) {
                        req.onDone(new IgniteCheckedException(
                            "Partition file destroy has failed [grpId=" + grpId + ", partId=" + partId + "]", e));
                    }
                };

                if (asyncRunner != null) {
                    try {
                        asyncRunner.execute(destroyPartTask);
                    }
                    catch (RejectedExecutionException ignore) {
                        // Run the task synchronously.
                        destroyPartTask.run();
                    }
                }
                else
                    destroyPartTask.run();

                if (reqs == null)
                    reqs = new ArrayList<>();

                reqs.add(req);
            }

            if (reqs != null)
                for (PartitionDestroyRequest req : reqs)
                    req.waitCompleted();

            destroyQueue.pendingReqs.clear();

            return reqs != null ? reqs.size() : 0;
        }

        /**
         * @param grpCtx Group context. Can be {@code null} in case of crash recovery.
         * @param grpId Group ID.
         * @param partId Partition ID.
         */
        private void schedulePartitionDestroy(@Nullable CacheGroupContext grpCtx, int grpId, int partId) {
            synchronized (this) {
                scheduledCp.destroyQueue.addDestroyRequest(grpCtx, grpId, partId);
            }

            if (log.isDebugEnabled())
                log.debug("Partition file has been scheduled to destroy [grpId=" + grpId + ", partId=" + partId + "]");

            if (grpCtx != null)
                wakeupForCheckpoint(PARTITION_DESTROY_CHECKPOINT_TIMEOUT, "partition destroy");
        }

        /**
         * @param grpId Group ID.
         * @param partId Partition ID.
         */
        private void cancelOrWaitPartitionDestroy(int grpId, int partId) throws IgniteCheckedException {
            PartitionDestroyRequest req;

            synchronized (this) {
                req = scheduledCp.destroyQueue.cancelDestroy(grpId, partId);
            }

            if (req != null)
                req.waitCompleted();

            CheckpointProgressImpl cur;

            synchronized (this) {
                cur = curCpProgress;

                if (cur != null)
                    req = cur.destroyQueue.cancelDestroy(grpId, partId);
            }

            if (req != null)
                req.waitCompleted();

            if (req != null && log.isDebugEnabled())
                log.debug("Partition file destroy has cancelled [grpId=" + grpId + ", partId=" + partId + "]");
        }

        /**
         *
         */
        private void waitCheckpointEvent() {
            boolean cancel = false;

            try {
                synchronized (this) {
                    long remaining = U.nanosToMillis(scheduledCp.nextCpNanos - System.nanoTime());

                    while (remaining > 0 && !isCancelled()) {
                        blockingSectionBegin();

                        try {
                            wait(remaining);

                            remaining = U.nanosToMillis(scheduledCp.nextCpNanos - System.nanoTime());
                        }
                        finally {
                            blockingSectionEnd();
                        }
                    }
                }
            }
            catch (InterruptedException ignored) {
                Thread.currentThread().interrupt();

                cancel = true;
            }

            if (cancel)
                isCancelled = true;
        }

        /**
         *
         */
        @SuppressWarnings("TooBroadScope")
        private Checkpoint markCheckpointBegin(CheckpointMetricsTracker tracker) throws IgniteCheckedException {
            long cpTs = updateLastCheckpointTime();

            CheckpointProgressImpl curr = scheduledCp;

            curr.dbLsnrs = new ArrayList<>(lsnrs);

            CheckpointRecord cpRec = new CheckpointRecord(memoryRecoveryRecordPtr);

            memoryRecoveryRecordPtr = null;

            CheckpointEntry cp = null;

            IgniteFuture snapFut = null;

            IgniteBiTuple<Collection<GridMultiCollectionWrapper<FullPageId>>, Integer> cpPagesTuple;

            boolean hasPages, hasPartitionsToDestroy;

            DbCheckpointContextImpl ctx0 = new DbCheckpointContextImpl(curr, new PartitionAllocationMap());

            internalReadLock();

            try {
                for (DbCheckpointListener lsnr : curr.dbLsnrs)
                    lsnr.beforeCheckpointBegin(ctx0);

                ctx0.awaitPendingTasksFinished();
            }
            finally {
                internalReadUnlock();
            }

            tracker.onLockWaitStart();

            checkpointLock.writeLock().lock();

            try {
                updateCurrentCheckpointProgress();

                assert curCpProgress == curr : "Concurrent checkpoint begin should not be happened";

                tracker.onMarkStart();

                // Listeners must be invoked before we write checkpoint record to WAL.
                for (DbCheckpointListener lsnr : curr.dbLsnrs)
                    lsnr.onMarkCheckpointBegin(ctx0);

                ctx0.awaitPendingTasksFinished();

                tracker.onListenersExecuteEnd();

                if (curr.nextSnapshot)
                    snapFut = snapshotMgr.onMarkCheckPointBegin(curr.snapshotOperation, ctx0.partitionStatMap());

                fillCacheGroupState(cpRec);

                //There are allowable to replace pages only after checkpoint entry was stored to disk.
                cpPagesTuple = beginAllCheckpoints(curr.futureFor(MARKER_STORED_TO_DISK));

                hasPages = hasPageForWrite(cpPagesTuple.get1());

                hasPartitionsToDestroy = !curr.destroyQueue.pendingReqs.isEmpty();

                WALPointer cpPtr = null;

                if (hasPages || curr.nextSnapshot || hasPartitionsToDestroy) {
                    // No page updates for this checkpoint are allowed from now on.
                    cpPtr = cctx.wal().log(cpRec);

                    if (cpPtr == null)
                        cpPtr = CheckpointStatus.NULL_PTR;
                }

                if (hasPages || hasPartitionsToDestroy) {
                    cp = prepareCheckpointEntry(
                        tmpWriteBuf,
                        cpTs,
                        cpRec.checkpointId(),
                        cpPtr,
                        cpRec,
                        CheckpointEntryType.START);

                    cpHistory.addCheckpoint(cp);
                }

                for (DbCheckpointListener lsnr : curr.dbLsnrs)
                    lsnr.onMarkCheckpointEnd(ctx0);
            }
            finally {
                checkpointLock.writeLock().unlock();

                tracker.onLockRelease();
            }

            DbCheckpointListener.Context ctx = createOnCheckpointBeginContext(ctx0, hasPages);

            curr.transitTo(LOCK_RELEASED);

            for (DbCheckpointListener lsnr : curr.dbLsnrs)
                lsnr.onCheckpointBegin(ctx);

            if (snapFut != null) {
                try {
                    snapFut.get();
                }
                catch (IgniteException e) {
                    U.error(log, "Failed to wait for snapshot operation initialization: " +
                        curr.snapshotOperation, e);
                }
            }

            if (hasPages || hasPartitionsToDestroy) {
                assert cp != null;
                assert cp.checkpointMark() != null;

                tracker.onWalCpRecordFsyncStart();

                // Sync log outside the checkpoint write lock.
                cctx.wal().flush(cp.checkpointMark(), true);

                tracker.onWalCpRecordFsyncEnd();

                writeCheckpointEntry(tmpWriteBuf, cp, CheckpointEntryType.START);

                curr.transitTo(MARKER_STORED_TO_DISK);

                tracker.onSplitAndSortCpPagesStart();

                GridMultiCollectionWrapper<FullPageId> cpPages = splitAndSortCpPagesIfNeeded(
                    cpPagesTuple, persistenceCfg.getCheckpointThreads());

                tracker.onSplitAndSortCpPagesEnd();

                if (printCheckpointStats && log.isInfoEnabled()) {
                    long possibleJvmPauseDur = possibleLongJvmPauseDuration(tracker);

                    log.info(
                        String.format(
                            CHECKPOINT_STARTED_LOG_FORMAT,
                            cpRec.checkpointId(),
                            cp.checkpointMark(),
                            tracker.beforeLockDuration(),
                            tracker.lockWaitDuration(),
                            tracker.listenersExecuteDuration(),
                            tracker.lockHoldDuration(),
                            tracker.walCpRecordFsyncDuration(),
                            tracker.writeCheckpointEntryDuration(),
                            tracker.splitAndSortCpPagesDuration(),
                            possibleJvmPauseDur > 0 ? "possibleJvmPauseDuration=" + possibleJvmPauseDur + "ms," : "",
                            cpPages.size(),
                            curr.reason
                        )
                    );
                }

                return new Checkpoint(cp, cpPages, curr);
            }
            else {
                if (curr.nextSnapshot)
                    cctx.wal().flush(null, true);

                if (printCheckpointStats) {
                    if (log.isInfoEnabled())
                        LT.info(log, String.format("Skipping checkpoint (no pages were modified) [" +
                                "checkpointBeforeLockTime=%dms, checkpointLockWait=%dms, " +
                                "checkpointListenersExecuteTime=%dms, checkpointLockHoldTime=%dms, reason='%s']",
                            tracker.beforeLockDuration(),
                            tracker.lockWaitDuration(),
                            tracker.listenersExecuteDuration(),
                            tracker.lockHoldDuration(),
                            curr.reason));
                }

                return new Checkpoint(null, new GridMultiCollectionWrapper<>(new Collection[0]), curr);
            }
        }

        /**
         * @param tracker Checkpoint metrics tracker.
         * @return Duration of possible JVM pause, if it was detected, or {@code -1} otherwise.
         */
        private long possibleLongJvmPauseDuration(CheckpointMetricsTracker tracker) {
            if (LongJVMPauseDetector.enabled()) {
                if (tracker.lockWaitDuration() + tracker.lockHoldDuration() > longJvmPauseThreshold) {
                    long now = System.currentTimeMillis();

                    // We must get last wake up time before search possible pause in events map.
                    long wakeUpTime = pauseDetector.getLastWakeUpTime();

                    IgniteBiTuple<Long, Long> lastLongPause = pauseDetector.getLastLongPause();

                    if (lastLongPause != null && tracker.checkpointStartTime() < lastLongPause.get1())
                        return lastLongPause.get2();

                    if (now - wakeUpTime > longJvmPauseThreshold)
                        return now - wakeUpTime;
                }
            }

            return -1L;
        }

        /**
         * Take read lock for internal use.
         */
        private void internalReadUnlock() {
            checkpointLock.readLock().unlock();

            if (ASSERTION_ENABLED)
                CHECKPOINT_LOCK_HOLD_COUNT.set(CHECKPOINT_LOCK_HOLD_COUNT.get() - 1);
        }

        /**
         * Release read lock.
         */
        private void internalReadLock() {
            checkpointLock.readLock().lock();

            if (ASSERTION_ENABLED)
                CHECKPOINT_LOCK_HOLD_COUNT.set(CHECKPOINT_LOCK_HOLD_COUNT.get() + 1);
        }

        /**
         * Fill cache group state in checkpoint record.
         *
         * @param cpRec Checkpoint record for filling.
         * @throws IgniteCheckedException if fail.
         */
        private void fillCacheGroupState(CheckpointRecord cpRec) throws IgniteCheckedException {
            GridCompoundFuture grpHandleFut = asyncRunner == null ? null : new GridCompoundFuture();

            for (CacheGroupContext grp : cctx.cache().cacheGroups()) {
                if (grp.isLocal() || !grp.walEnabled())
                    continue;

                Runnable r = () -> {
                    ArrayList<GridDhtLocalPartition> parts = new ArrayList<>(grp.topology().localPartitions().size());

                    for (GridDhtLocalPartition part : grp.topology().currentLocalPartitions())
                        parts.add(part);

                    CacheState state = new CacheState(parts.size());

                    for (GridDhtLocalPartition part : parts) {
                        state.addPartitionState(
                            part.id(),
                            part.dataStore().fullSize(),
                            part.updateCounter(),
                            (byte)part.state().ordinal()
                        );
                    }

                    synchronized (cpRec) {
                        cpRec.addCacheGroupState(grp.groupId(), state);
                    }
                };

                if (asyncRunner == null)
                    r.run();
                else
                    try {
                        GridFutureAdapter<?> res = new GridFutureAdapter<>();

                        asyncRunner.execute(U.wrapIgniteFuture(r, res));

                        grpHandleFut.add(res);
                    }
                    catch (RejectedExecutionException e) {
                        assert false : "Task should never be rejected by async runner";

                        throw new IgniteException(e); //to protect from disabled asserts and call to failure handler
                    }
            }

            if (grpHandleFut != null) {
                grpHandleFut.markInitialized();

                grpHandleFut.get();
            }
        }

        /**
         * @return Last checkpoint time.
         */
        private long updateLastCheckpointTime() {
            long cpTs = System.currentTimeMillis();

            // This can happen in an unlikely event of two checkpoints happening
            // within a currentTimeMillis() granularity window.
            if (cpTs == lastCpTs)
                cpTs++;

            lastCpTs = cpTs;

            return cpTs;
        }

        /**
         * Update current checkpoint progress by scheduled.
         *
         * @return Current checkpoint progress.
         */
        @NotNull private CheckpointProgress updateCurrentCheckpointProgress() {
            final CheckpointProgressImpl curr;

            synchronized (this) {
                curr = scheduledCp;

                curr.transitTo(LOCK_TAKEN);

                if (curr.reason == null)
                    curr.reason = "timeout";

                // It is important that we assign a new progress object before checkpoint mark in page memory.
                scheduledCp = new CheckpointProgressImpl(checkpointFreq);

                curCpProgress = curr;
            }
            return curr;
        }

        /** */
        private DbCheckpointListener.Context createOnCheckpointBeginContext(
            DbCheckpointListener.Context delegate,
            boolean hasPages
        ) {
            return new DbCheckpointListener.Context() {
                /** {@inheritDoc} */
                @Override public boolean nextSnapshot() {
                    return delegate.nextSnapshot();
                }

                /** {@inheritDoc} */
                @Override public IgniteInternalFuture<?> finishedStateFut() {
                    return delegate.finishedStateFut();
                }

                /** {@inheritDoc} */
                @Override public Map<Integer, Set<Integer>> collectPartStat() {
                    assert delegate != null;

                    return delegate.collectPartStat();
                }

                /** {@inheritDoc} */
                @Override public void collectPartStat(List<GroupPartitionId> parts) {
                    delegate.collectPartStat(parts);
                }

                /** {@inheritDoc} */
                @Override public PartitionAllocationMap partitionStatMap() {
                    return delegate.partitionStatMap();
                }

                /** {@inheritDoc} */
                @Override public boolean needToSnapshot(String cacheOrGrpName) {
                    return delegate.needToSnapshot(cacheOrGrpName);
                }

                /** {@inheritDoc} */
                @Override public @Nullable Executor executor() {
                    return delegate.executor();
                }

                /** {@inheritDoc} */
                @Override public boolean hasPages() {
                    return hasPages;
                }
            };
        }

        /**
         * Check that at least one collection is not empty.
         *
         * @param cpPagesCollWrapper Collection of {@link GridMultiCollectionWrapper} checkpoint pages.
         */
        private boolean hasPageForWrite(Collection<GridMultiCollectionWrapper<FullPageId>> cpPagesCollWrapper) {
            boolean hasPages = false;

            for (Collection c : cpPagesCollWrapper)
                if (!c.isEmpty()) {
                    hasPages = true;

                    break;
                }

            return hasPages;
        }

        /**
         * @return tuple with collections of FullPageIds obtained from each PageMemory, overall number of dirty
         * pages, and flag defines at least one user page became a dirty since last checkpoint.
         * @param allowToReplace The sign which allows to replace pages from a checkpoint by page replacer.
         */
        private IgniteBiTuple<Collection<GridMultiCollectionWrapper<FullPageId>>, Integer> beginAllCheckpoints(
            IgniteInternalFuture allowToReplace
        ) {
            Collection<GridMultiCollectionWrapper<FullPageId>> res = new ArrayList(dataRegions().size());

            int pagesNum = 0;

            for (DataRegion memPlc : dataRegions()) {
                if (!memPlc.config().isPersistenceEnabled())
                    continue;

                GridMultiCollectionWrapper<FullPageId> nextCpPagesCol = ((PageMemoryEx)memPlc.pageMemory())
                    .beginCheckpoint(allowToReplace);

                pagesNum += nextCpPagesCol.size();

                res.add(nextCpPagesCol);
            }

            currCheckpointPagesCnt = pagesNum;

            return new IgniteBiTuple<>(res, pagesNum);
        }

        /**
         * @param chp Checkpoint snapshot.
         */
        private void markCheckpointEnd(Checkpoint chp) throws IgniteCheckedException {
            synchronized (this) {
                writtenPagesCntr = null;
                syncedPagesCntr = null;
                evictedPagesCntr = null;

                for (DataRegion memPlc : dataRegions()) {
                    if (!memPlc.config().isPersistenceEnabled())
                        continue;

                    ((PageMemoryEx)memPlc.pageMemory()).finishCheckpoint();
                }

                currCheckpointPagesCnt = 0;
            }

            if (chp.hasDelta()) {
                CheckpointEntry cp = prepareCheckpointEntry(
                    tmpWriteBuf,
                    chp.cpEntry.timestamp(),
                    chp.cpEntry.checkpointId(),
                    chp.cpEntry.checkpointMark(),
                    null,
                    CheckpointEntryType.END);

                writeCheckpointEntry(tmpWriteBuf, cp, CheckpointEntryType.END);

                cctx.wal().notchLastCheckpointPtr(chp.cpEntry.checkpointMark());
            }

            List<CheckpointEntry> removedFromHistory = cpHistory.onCheckpointFinished(chp, truncateWalOnCpFinish);

            for (CheckpointEntry cp : removedFromHistory)
                removeCheckpointFiles(cp);

            if (chp.progress != null)
                chp.progress.transitTo(FINISHED);
        }

        /** {@inheritDoc} */
        @Override public void cancel() {
            if (log.isDebugEnabled())
                log.debug("Cancelling grid runnable: " + this);

            // Do not interrupt runner thread.
            isCancelled = true;

            synchronized (this) {
                notifyAll();
            }
        }

        /**
         *
         */
        public void shutdownNow() {
            shutdownNow = true;

            if (!isCancelled)
                cancel();
        }

        /**
         * Context with information about current snapshots.
         */
        private class DbCheckpointContextImpl implements DbCheckpointListener.Context {
            /** Current checkpoint progress. */
            private final CheckpointProgressImpl curr;

            /** Partition map. */
            private final PartitionAllocationMap map;

            /** Collection of partitions to gather statistics. */
            private final Map<Integer, Set<Integer>> collectPartStat = new HashMap<>();

            /** Pending tasks from executor. */
            private GridCompoundFuture pendingTaskFuture;

            /**
             * @param curr Current checkpoint progress.
             * @param map Partition map.
             */
            private DbCheckpointContextImpl(CheckpointProgressImpl curr, PartitionAllocationMap map) {
                this.curr = curr;
                this.map = map;
                this.pendingTaskFuture = asyncRunner == null ? null : new GridCompoundFuture();
            }

            /** {@inheritDoc} */
            @Override public boolean nextSnapshot() {
                return curr.nextSnapshot;
            }

            /** {@inheritDoc} */
            @Override public IgniteInternalFuture<?> finishedStateFut() {
                return curr.futureFor(FINISHED);
            }

            /** {@inheritDoc} */
            @Override public Map<Integer, Set<Integer>> collectPartStat() {
                assert collectPartStat != null;

                return collectPartStat;
            }

            /** {@inheritDoc} */
            @Override public void collectPartStat(List<GroupPartitionId> parts) {
                for (GroupPartitionId part : parts) {
                    collectPartStat.computeIfAbsent(part.getGroupId(), g -> new HashSet<>())
                        .add(part.getPartitionId());
                }
            }

            /** {@inheritDoc} */
            @Override public PartitionAllocationMap partitionStatMap() {
                return map;
            }

            /** {@inheritDoc} */
            @Override public boolean needToSnapshot(String cacheOrGrpName) {
                return curr.snapshotOperation.cacheGroupIds().contains(CU.cacheId(cacheOrGrpName));
            }

            /** {@inheritDoc} */
            @Override public Executor executor() {
                return asyncRunner == null ? null : cmd -> {
                    try {
                        GridFutureAdapter<?> res = new GridFutureAdapter<>();

                        res.listen(fut -> updateHeartbeat());

                        asyncRunner.execute(U.wrapIgniteFuture(cmd, res));

                        pendingTaskFuture.add(res);
                    }
                    catch (RejectedExecutionException e) {
                        assert false : "A task should never be rejected by async runner";
                    }
                };
            }

            /** {@inheritDoc} */
            @Override public boolean hasPages() {
                throw new IllegalStateException(
                    "Property is unknown at this moment. You should use onCheckpointBegin() method."
                );
            }

            /**
             * Await all async tasks from executor was finished.
             *
             * @throws IgniteCheckedException if fail.
             */
            public void awaitPendingTasksFinished() throws IgniteCheckedException {
                GridCompoundFuture pendingFut = this.pendingTaskFuture;

                this.pendingTaskFuture = new GridCompoundFuture();

                if (pendingFut != null) {
                    pendingFut.markInitialized();

                    pendingFut.get();
                }
            }
        }
    }

    /**
     * Reorders list of checkpoint pages and splits them into needed number of sublists according to
     * {@link DataStorageConfiguration#getCheckpointThreads()} and
     * {@link DataStorageConfiguration#getCheckpointWriteOrder()}.
     *
     * @param cpPagesTuple Checkpoint pages tuple.
     * @param threads Checkpoint runner threads.
     */
    private GridMultiCollectionWrapper<FullPageId> splitAndSortCpPagesIfNeeded(
        IgniteBiTuple<Collection<GridMultiCollectionWrapper<FullPageId>>, Integer> cpPagesTuple,
        int threads
    ) throws IgniteCheckedException {
        FullPageId[] pagesArr = new FullPageId[cpPagesTuple.get2()];

        int realPagesArrSize = 0;

        for (GridMultiCollectionWrapper<FullPageId> colWrapper : cpPagesTuple.get1()) {
            for (int i = 0; i < colWrapper.collectionsSize(); i++)
                for (FullPageId page : colWrapper.innerCollection(i)) {
                    if (realPagesArrSize == pagesArr.length)
                        throw new AssertionError("Incorrect estimated dirty pages number: " + pagesArr.length);

                    pagesArr[realPagesArrSize++] = page;
                }
        }

        FullPageId fakeMaxFullPageId = new FullPageId(Long.MAX_VALUE, Integer.MAX_VALUE);

        // Some pages may have been replaced, need to fill end of array with fake ones to prevent NPE during sort.
        for (int i = realPagesArrSize; i < pagesArr.length; i++)
            pagesArr[i] = fakeMaxFullPageId;

        if (persistenceCfg.getCheckpointWriteOrder() == CheckpointWriteOrder.SEQUENTIAL) {
            Comparator<FullPageId> cmp = new Comparator<FullPageId>() {
                @Override public int compare(FullPageId o1, FullPageId o2) {
                    int cmp = Long.compare(o1.groupId(), o2.groupId());
                    if (cmp != 0)
                        return cmp;

                    return Long.compare(o1.effectivePageId(), o2.effectivePageId());
                }
            };

            if (pagesArr.length >= parallelSortThreshold)
                parallelSortInIsolatedPool(pagesArr, cmp);
            else
                Arrays.sort(pagesArr, cmp);
        }

        int pagesSubLists = threads == 1 ? 1 : threads * 4;
        // Splitting pages to (threads * 4) subtasks. If any thread will be faster, it will help slower threads.

        Collection[] pagesSubListArr = new Collection[pagesSubLists];

        for (int i = 0; i < pagesSubLists; i++) {
            int from = (int)((long)realPagesArrSize * i / pagesSubLists);

            int to = (int)((long)realPagesArrSize * (i + 1) / pagesSubLists);

            pagesSubListArr[i] = new GridReadOnlyArrayView(pagesArr, from, to);
        }

        return new GridMultiCollectionWrapper<FullPageId>(pagesSubListArr);
    }

    /**
     * Performs parallel sort in isolated fork join pool.
     *
     * @param pagesArr Pages array.
     * @param cmp Cmp.
     */
    private static void parallelSortInIsolatedPool(
        FullPageId[] pagesArr,
        Comparator<FullPageId> cmp
    ) throws IgniteCheckedException {
        ForkJoinPool.ForkJoinWorkerThreadFactory factory = new ForkJoinPool.ForkJoinWorkerThreadFactory() {
            @Override public ForkJoinWorkerThread newThread(ForkJoinPool pool) {
                ForkJoinWorkerThread worker = ForkJoinPool.defaultForkJoinWorkerThreadFactory.newThread(pool);

                worker.setName("checkpoint-pages-sorter-" + worker.getPoolIndex());

                return worker;
            }
        };

        ForkJoinPool forkJoinPool = new ForkJoinPool(PARALLEL_SORT_THREADS + 1, factory, null, false);

        ForkJoinTask sortTask = forkJoinPool.submit(() -> Arrays.parallelSort(pagesArr, cmp));

        try {
            sortTask.get();
        }
        catch (InterruptedException e) {
            throw new IgniteInterruptedCheckedException(e);
        }
        catch (ExecutionException e) {
            throw new IgniteCheckedException("Failed to perform pages array parallel sort", e.getCause());
        }

        forkJoinPool.shutdown();
    }

    /** Pages write task */
    private class WriteCheckpointPages implements Runnable {
        /** */
        private final CheckpointMetricsTracker tracker;

        /** Collection of page IDs to write under this task. Overall pages to write may be greater than this collection */
        private final Collection<FullPageId> writePageIds;

        /** */
        private final ConcurrentLinkedHashMap<PageStore, LongAdder> updStores;

        /** */
        private final CountDownFuture doneFut;

        /** Total pages to write, counter may be greater than {@link #writePageIds} size */
        private final int totalPagesToWrite;

        /** */
        private final Runnable beforePageWrite;

        /** If any pages were skipped, new task with remaining pages will be submitted here. */
        private final ExecutorService retryWriteExecutor;

        /**
         * Creates task for write pages
         *
         * @param tracker
         * @param writePageIds Collection of page IDs to write.
         * @param updStores
         * @param doneFut
         * @param totalPagesToWrite total pages to be written under this checkpoint
         * @param beforePageWrite Action to be performed before every page write.
         * @param retryWriteExecutor Retry write executor.
         */
        private WriteCheckpointPages(
            final CheckpointMetricsTracker tracker,
            final Collection<FullPageId> writePageIds,
            final ConcurrentLinkedHashMap<PageStore, LongAdder> updStores,
            final CountDownFuture doneFut,
            final int totalPagesToWrite,
            final Runnable beforePageWrite,
            final ExecutorService retryWriteExecutor
        ) {
            this.tracker = tracker;
            this.writePageIds = writePageIds;
            this.updStores = updStores;
            this.doneFut = doneFut;
            this.totalPagesToWrite = totalPagesToWrite;
            this.beforePageWrite = beforePageWrite;
            this.retryWriteExecutor = retryWriteExecutor;
        }

        /** {@inheritDoc} */
        @Override public void run() {
            snapshotMgr.beforeCheckpointPageWritten();

            Collection<FullPageId> writePageIds = this.writePageIds;

            try {
                List<FullPageId> pagesToRetry = writePages(writePageIds);

                if (pagesToRetry.isEmpty())
                    doneFut.onDone();
                else {
                    LT.warn(log, pagesToRetry.size() + " checkpoint pages were not written yet due to unsuccessful " +
                        "page write lock acquisition and will be retried");

                    while (!pagesToRetry.isEmpty())
                        pagesToRetry = writePages(pagesToRetry);

                    doneFut.onDone();
                }
            }
            catch (Throwable e) {
                doneFut.onDone(e);
            }
        }

        /**
         * @param writePageIds Collections of pages to write.
         * @return pagesToRetry Pages which should be retried.
         */
        private List<FullPageId> writePages(Collection<FullPageId> writePageIds) throws IgniteCheckedException {
            List<FullPageId> pagesToRetry = new ArrayList<>();

            CheckpointMetricsTracker tracker = persStoreMetrics.metricsEnabled() ? this.tracker : null;

            PageStoreWriter pageStoreWriter = createPageStoreWriter(pagesToRetry);

            ByteBuffer tmpWriteBuf = threadBuf.get();

            boolean throttlingEnabled = resolveThrottlingPolicy() != PageMemoryImpl.ThrottlingPolicy.DISABLED;

            for (FullPageId fullId : writePageIds) {
                if (checkpointer.shutdownNow)
                    break;

                beforePageWrite.run();

                int grpId = fullId.groupId();

                PageMemoryEx pageMem;

                // TODO IGNITE-7792 add generic mapping.
                if (grpId == MetaStorage.METASTORAGE_CACHE_ID)
                    pageMem = (PageMemoryEx)metaStorage.pageMemory();
                else if (grpId == TxLog.TX_LOG_CACHE_ID)
                    pageMem = (PageMemoryEx)dataRegion(TxLog.TX_LOG_CACHE_NAME).pageMemory();
                else {
                    CacheGroupContext grp = context().cache().cacheGroup(grpId);

                    DataRegion region = grp != null ? grp.dataRegion() : null;

                    if (region == null || !region.config().isPersistenceEnabled())
                        continue;

                    pageMem = (PageMemoryEx)region.pageMemory();
                }

                snapshotMgr.beforePageWrite(fullId);

                tmpWriteBuf.rewind();

                pageMem.checkpointWritePage(fullId, tmpWriteBuf, pageStoreWriter, tracker);

                if (throttlingEnabled) {
                    while (pageMem.shouldThrottle()) {
                        FullPageId cpPageId = pageMem.pullPageFromCpBuffer();

                        if (cpPageId.equals(FullPageId.NULL_PAGE))
                            break;

                        snapshotMgr.beforePageWrite(cpPageId);

                        tmpWriteBuf.rewind();

                        pageMem.checkpointWritePage(cpPageId, tmpWriteBuf, pageStoreWriter, tracker);
                    }
                }
            }

            return pagesToRetry;
        }

        /**
         * Factory method for create {@link PageStoreWriter}.
         *
         * @param pagesToRetry List pages for retry.
         * @return Checkpoint page write context.
         */
        private PageStoreWriter createPageStoreWriter(List<FullPageId> pagesToRetry) {
            return new PageStoreWriter() {
                /** {@inheritDoc} */
                @Override public void writePage(FullPageId fullPageId, ByteBuffer buf, int tag) throws IgniteCheckedException {
                    if (tag == PageMemoryImpl.TRY_AGAIN_TAG) {
                        pagesToRetry.add(fullPageId);

                        return;
                    }

                    int groupId = fullPageId.groupId();
                    long pageId = fullPageId.pageId();

                    assert getType(buf) != 0 : "Invalid state. Type is 0! pageId = " + hexLong(pageId);
                    assert getVersion(buf) != 0 : "Invalid state. Version is 0! pageId = " + hexLong(pageId);

                    if (persStoreMetrics.metricsEnabled()) {
                        int pageType = getType(buf);

                        if (PageIO.isDataPageType(pageType))
                            tracker.onDataPageWritten();
                    }

                    writtenPagesCntr.incrementAndGet();

                    PageStore store = storeMgr.writeInternal(groupId, pageId, buf, tag, true);

                    updStores.computeIfAbsent(store, k -> new LongAdder()).increment();
                }
            };
        }
    }

    /**
     *
     */
    public static class Checkpoint {
        /** Checkpoint entry. */
        @Nullable private final CheckpointEntry cpEntry;

        /** Checkpoint pages. */
        private final GridMultiCollectionWrapper<FullPageId> cpPages;

        /** */
        private final CheckpointProgressImpl progress;

        /** Number of deleted WAL files. */
        private int walFilesDeleted;

        /** WAL segments fully covered by this checkpoint. */
        private IgniteBiTuple<Long, Long> walSegsCoveredRange;

        /** */
        private final int pagesSize;

        /**
         * @param cpEntry Checkpoint entry.
         * @param cpPages Pages to write to the page store.
         * @param progress Checkpoint progress status.
         */
        private Checkpoint(
            @Nullable CheckpointEntry cpEntry,
            @NotNull GridMultiCollectionWrapper<FullPageId> cpPages,
            CheckpointProgressImpl progress
        ) {
            this.cpEntry = cpEntry;
            this.cpPages = cpPages;
            this.progress = progress;

            pagesSize = cpPages.size();
        }

        /**
         * @return {@code true} if this checkpoint contains at least one dirty page.
         */
        public boolean hasDelta() {
            return pagesSize != 0;
        }

        /**
         * @param walFilesDeleted Wal files deleted.
         */
        public void walFilesDeleted(int walFilesDeleted) {
            this.walFilesDeleted = walFilesDeleted;
        }

        /**
         * @param walSegsCoveredRange WAL segments fully covered by this checkpoint.
         */
        public void walSegsCoveredRange(final IgniteBiTuple<Long, Long> walSegsCoveredRange) {
            this.walSegsCoveredRange = walSegsCoveredRange;
        }
    }

    /**
     *
     */
    public static class CheckpointStatus {
        /** Null checkpoint UUID. */
        private static final UUID NULL_UUID = new UUID(0L, 0L);

        /** Null WAL pointer. */
        public static final WALPointer NULL_PTR = new FileWALPointer(0, 0, 0);

        /** */
        private long cpStartTs;

        /** */
        private UUID cpStartId;

        /** */
        @GridToStringInclude
        private WALPointer startPtr;

        /** */
        private UUID cpEndId;

        /** */
        @GridToStringInclude
        private WALPointer endPtr;

        /**
         * @param cpStartId Checkpoint start ID.
         * @param startPtr Checkpoint start pointer.
         * @param cpEndId Checkpoint end ID.
         * @param endPtr Checkpoint end pointer.
         */
        private CheckpointStatus(long cpStartTs, UUID cpStartId, WALPointer startPtr, UUID cpEndId, WALPointer endPtr) {
            this.cpStartTs = cpStartTs;
            this.cpStartId = cpStartId;
            this.startPtr = startPtr;
            this.cpEndId = cpEndId;
            this.endPtr = endPtr;
        }

        /**
         * @return {@code True} if need perform binary memory recovery. Only records {@link PageDeltaRecord}
         * and {@link PageSnapshot} needs to be applyed from {@link #cpStartId}.
         */
        public boolean needRestoreMemory() {
            return !F.eq(cpStartId, cpEndId) && !F.eq(NULL_UUID, cpStartId);
        }

        /** {@inheritDoc} */
        @Override public String toString() {
            return S.toString(CheckpointStatus.class, this);
        }
    }

    /**
     * Data class representing the state of running/scheduled checkpoint.
     */
    public static class CheckpointProgressImpl implements CheckpointProgress {
        /** Scheduled time of checkpoint. */
        private volatile long nextCpNanos;

        /** Current checkpoint state. */
        private volatile AtomicReference<CheckpointState> state = new AtomicReference(CheckpointState.SCHEDULED);

        /** Future which would be finished when corresponds state is set. */
        private final Map<CheckpointState, GridFutureAdapter> stateFutures = new ConcurrentHashMap<>();

        /** Cause of fail, which has happened during the checkpoint or null if checkpoint was successful. */
        private volatile Throwable failCause;

        /** Flag indicates that snapshot operation will be performed after checkpoint. */
        private volatile boolean nextSnapshot;

        /** Snapshot operation that should be performed if {@link #nextSnapshot} set to true. */
        private volatile SnapshotOperation snapshotOperation;

        /** Snapshot listeners of currenty snapshot execution. */
        private volatile Collection<DbCheckpointListener> dbLsnrs;

        /** Partitions destroy queue. */
        private final PartitionDestroyQueue destroyQueue = new PartitionDestroyQueue();

        /** Wakeup reason. */
        private String reason;

        /**
         * @param cpFreq Timeout until next checkpoint.
         */
        private CheckpointProgressImpl(long cpFreq) {
            this.nextCpNanos = System.nanoTime() + U.millisToNanos(cpFreq);
        }

        /**
         * @return {@code true} If checkpoint already started but have not finished yet.
         */
        @Override public boolean inProgress() {
            return greaterOrEqualTo(LOCK_RELEASED) && !greaterOrEqualTo(FINISHED);
        }

        /**
         * @param expectedState Expected state.
         * @return {@code true} if current state equal to given state.
         */
        public boolean greaterOrEqualTo(CheckpointState expectedState) {
            return state.get().ordinal() >= expectedState.ordinal();
        }

        /**
         * @param state State for which future should be returned.
         * @return Existed or new future which corresponds to the given state.
         */
        @Override public GridFutureAdapter futureFor(CheckpointState state) {
            GridFutureAdapter stateFut = stateFutures.computeIfAbsent(state, (k) -> new GridFutureAdapter());

            if (greaterOrEqualTo(state) && !stateFut.isDone())
                stateFut.onDone(failCause);

            return stateFut;
        }

        /**
         * Mark this checkpoint execution as failed.
         *
         * @param error Causal error of fail.
         */
        public void fail(Throwable error) {
            failCause = error;

            transitTo(FINISHED);
        }

        /**
         * Changing checkpoint state if order of state is correct.
         *
         * @param newState New checkpoint state.
         */
        public void transitTo(@NotNull CheckpointState newState) {
            CheckpointState state = this.state.get();

            if (state.ordinal() < newState.ordinal()) {
                this.state.compareAndSet(state, newState);

                doFinishFuturesWhichLessOrEqualTo(newState);
            }
        }

        /**
         * Finishing futures with correct result in direct state order until lastState(included).
         *
         * @param lastState State until which futures should be done.
         */
        private void doFinishFuturesWhichLessOrEqualTo(@NotNull CheckpointState lastState) {
            for (CheckpointState old : CheckpointState.values()) {
                GridFutureAdapter fut = stateFutures.get(old);

                if (fut != null && !fut.isDone())
                    fut.onDone(failCause);

                if (old == lastState)
                    return;
            }
        }
    }

    /**
     *
     */
    public static class FileLockHolder implements AutoCloseable {
        /** Lock file name. */
        private static final String lockFileName = "lock";

        /** File. */
        private File file;

        /** Channel. */
        private RandomAccessFile lockFile;

        /** Lock. */
        private volatile FileLock lock;

        /** Kernal context to generate Id of locked node in file. */
        @NotNull private GridKernalContext ctx;

        /** Logger. */
        private IgniteLogger log;

        /**
         * @param path Path.
         */
        public FileLockHolder(String path, @NotNull GridKernalContext ctx, IgniteLogger log) {
            try {
                file = Paths.get(path, lockFileName).toFile();

                lockFile = new RandomAccessFile(file, "rw");

                this.ctx = ctx;
                this.log = log;
            }
            catch (IOException e) {
                throw new IgniteException(e);
            }
        }

        /**
         * @param lockWaitTimeMillis During which time thread will try capture file lock.
         * @throws IgniteCheckedException If failed to capture file lock.
         */
        public void tryLock(long lockWaitTimeMillis) throws IgniteCheckedException {
            assert lockFile != null;

            FileChannel ch = lockFile.getChannel();

            SB sb = new SB();

            //write node id
            sb.a("[").a(ctx.localNodeId().toString()).a("]");

            //write ip addresses
            final GridDiscoveryManager discovery = ctx.discovery();

            if (discovery != null) { //discovery may be not up and running
                final ClusterNode node = discovery.localNode();

                if (node != null)
                    sb.a(node.addresses());
            }

            //write ports
            sb.a("[");
            Iterator<GridPortRecord> it = ctx.ports().records().iterator();

            while (it.hasNext()) {
                GridPortRecord rec = it.next();

                sb.a(rec.protocol()).a(":").a(rec.port());

                if (it.hasNext())
                    sb.a(", ");
            }

            sb.a("]");

            String failMsg;

            try {
                String content = null;

                // Try to get lock, if not available wait 1 sec and re-try.
                for (int i = 0; i < lockWaitTimeMillis; i += 1000) {
                    try {
                        lock = ch.tryLock(0, 1, false);

                        if (lock != null && lock.isValid()) {
                            writeContent(sb.toString());

                            return;
                        }
                    }
                    catch (OverlappingFileLockException ignore) {
                        if (content == null)
                            content = readContent();

                        log.warning("Failed to acquire file lock. Will try again in 1s " +
                            "[nodeId=" + ctx.localNodeId() + ", holder=" + content +
                            ", path=" + file.getAbsolutePath() + ']');
                    }

                    U.sleep(1000);
                }

                if (content == null)
                    content = readContent();

                failMsg = "Failed to acquire file lock [holder=" + content + ", time=" + (lockWaitTimeMillis / 1000) +
                    " sec, path=" + file.getAbsolutePath() + ']';
            }
            catch (Exception e) {
                throw new IgniteCheckedException(e);
            }

            if (failMsg != null)
                throw new IgniteCheckedException(failMsg);
        }

        /**
         * Write node id (who captured lock) into lock file.
         *
         * @param content Node id.
         * @throws IOException if some fail while write node it.
         */
        private void writeContent(String content) throws IOException {
            FileChannel ch = lockFile.getChannel();

            byte[] bytes = content.getBytes();

            ByteBuffer buf = ByteBuffer.allocate(bytes.length);
            buf.put(bytes);

            buf.flip();

            ch.write(buf, 1);

            ch.force(false);
        }

        /**
         *
         */
        private String readContent() throws IOException {
            FileChannel ch = lockFile.getChannel();

            ByteBuffer buf = ByteBuffer.allocate((int)(ch.size() - 1));

            ch.read(buf, 1);

            String content = new String(buf.array());

            buf.clear();

            return content;
        }

        /** Locked or not. */
        public boolean isLocked() {
            return lock != null && lock.isValid();
        }

        /** Releases file lock */
        public void release() {
            U.releaseQuiet(lock);
        }

        /** Closes file channel */
        @Override public void close() {
            release();

            U.closeQuiet(lockFile);
        }

        /**
         * @return Absolute path to lock file.
         */
        private String lockPath() {
            return file.getAbsolutePath();
        }
    }

    /** {@inheritDoc} */
    @Override public DataStorageMetrics persistentStoreMetrics() {
        return new DataStorageMetricsSnapshot(persStoreMetrics);
    }

    /**
     *
     */
    public DataStorageMetricsImpl persistentStoreMetricsImpl() {
        return persStoreMetrics;
    }

    /** {@inheritDoc} */
    @Override public MetaStorage metaStorage() {
        return metaStorage;
    }

    /** {@inheritDoc} */
    @Override public void notifyMetaStorageSubscribersOnReadyForRead() throws IgniteCheckedException {
        metastorageLifecycleLsnrs = cctx.kernalContext().internalSubscriptionProcessor().getMetastorageSubscribers();

        readMetastore();
    }

    /** {@inheritDoc} */
    @Override public boolean walEnabled(int grpId, boolean local) {
        if (local)
            return !initiallyLocalWalDisabledGrps.contains(grpId);
        else
            return !initiallyGlobalWalDisabledGrps.contains(grpId);
    }

    /** {@inheritDoc} */
    @Override public void walEnabled(int grpId, boolean enabled, boolean local) {
        String key = walGroupIdToKey(grpId, local);

        checkpointReadLock();

        try {
            if (enabled)
                metaStorage.remove(key);
            else {
                metaStorage.write(key, true);

                lastCheckpointInapplicableForWalRebalance(grpId);
            }
        }
        catch (IgniteCheckedException e) {
            throw new IgniteException("Failed to write cache group WAL state [grpId=" + grpId +
                ", enabled=" + enabled + ']', e);
        }
        finally {
            checkpointReadUnlock();
        }
    }

    /**
     * Checks that checkpoint with timestamp {@code cpTs} is inapplicable as start point for WAL rebalance for given group {@code grpId}.
     *
     * @param cpTs Checkpoint timestamp.
     * @param grpId Group ID.
     * @return {@code true} if checkpoint {@code cpTs} is inapplicable as start point for WAL rebalance for {@code grpId}.
     * @throws IgniteCheckedException If failed to check.
     */
    public boolean isCheckpointInapplicableForWalRebalance(Long cpTs, int grpId) throws IgniteCheckedException {
        return metaStorage.read(checkpointInapplicableCpAndGroupIdToKey(cpTs, grpId)) != null;
    }

    /**
     * Set last checkpoint as inapplicable for WAL rebalance for given group {@code grpId}.
     *
     * @param grpId Group ID.
     */
    @Override public void lastCheckpointInapplicableForWalRebalance(int grpId) {
        checkpointReadLock();

        try {
            CheckpointEntry lastCp = cpHistory.lastCheckpoint();
            long lastCpTs = lastCp != null ? lastCp.timestamp() : 0;

            if (lastCpTs != 0)
                metaStorage.write(checkpointInapplicableCpAndGroupIdToKey(lastCpTs, grpId), true);
        }
        catch (IgniteCheckedException e) {
            log.error("Failed to mark last checkpoint as inapplicable for WAL rebalance for group: " + grpId, e);
        }
        finally {
            checkpointReadUnlock();
        }
    }

    /**
     *
     */
    private void fillWalDisabledGroups() {
        assert metaStorage != null;

        try {
            metaStorage.iterate(WAL_KEY_PREFIX, (key, val) -> {
                T2<Integer, Boolean> t2 = walKeyToGroupIdAndLocalFlag(key);

                if (t2 != null) {
                    if (t2.get2())
                        initiallyLocalWalDisabledGrps.add(t2.get1());
                    else
                        initiallyGlobalWalDisabledGrps.add(t2.get1());
                }
            }, false);
        }
        catch (IgniteCheckedException e) {
            throw new IgniteException("Failed to read cache groups WAL state.", e);
        }
    }

    /**
     * Convert cache group ID to WAL state key.
     *
     * @param grpId Group ID.
     * @return Key.
     */
    private static String walGroupIdToKey(int grpId, boolean local) {
        if (local)
            return WAL_LOCAL_KEY_PREFIX + grpId;
        else
            return WAL_GLOBAL_KEY_PREFIX + grpId;
    }

    /**
     * Convert checkpoint timestamp and cache group ID to key for {@link #CHECKPOINT_INAPPLICABLE_FOR_REBALANCE} metastorage records.
     *
     * @param cpTs Checkpoint timestamp.
     * @param grpId Group ID.
     * @return Key.
     */
    private static String checkpointInapplicableCpAndGroupIdToKey(long cpTs, int grpId) {
        return CHECKPOINT_INAPPLICABLE_FOR_REBALANCE + cpTs + "-" + grpId;
    }

    /**
     * Convert WAL state key to cache group ID.
     *
     * @param key Key.
     * @return Group ID.
     */
    private static T2<Integer, Boolean> walKeyToGroupIdAndLocalFlag(String key) {
        if (key.startsWith(WAL_LOCAL_KEY_PREFIX))
            return new T2<>(Integer.parseInt(key.substring(WAL_LOCAL_KEY_PREFIX.length())), true);
        else if (key.startsWith(WAL_GLOBAL_KEY_PREFIX))
            return new T2<>(Integer.parseInt(key.substring(WAL_GLOBAL_KEY_PREFIX.length())), false);
        else
            return null;
    }

    /**
     * Method dumps partitions info see {@link #dumpPartitionsInfo(CacheGroupContext, IgniteLogger)}
     * for all persistent cache groups.
     *
     * @param cctx Shared context.
     * @param log Logger.
     * @throws IgniteCheckedException If failed.
     */
    private static void dumpPartitionsInfo(GridCacheSharedContext cctx, IgniteLogger log) throws IgniteCheckedException {
        for (CacheGroupContext grp : cctx.cache().cacheGroups()) {
            if (grp.isLocal() || !grp.persistenceEnabled())
                continue;

            dumpPartitionsInfo(grp, log);
        }
    }

    /**
     * Retrieves from page memory meta information about given {@code grp} group partitions
     * and dumps this information to log INFO level.
     *
     * @param grp Cache group.
     * @param log Logger.
     * @throws IgniteCheckedException If failed.
     */
    private static void dumpPartitionsInfo(CacheGroupContext grp, IgniteLogger log) throws IgniteCheckedException {
        PageMemoryEx pageMem = (PageMemoryEx)grp.dataRegion().pageMemory();

        IgnitePageStoreManager pageStore = grp.shared().pageStore();

        assert pageStore != null : "Persistent cache should have initialize page store manager.";

        for (int p = 0; p < grp.affinity().partitions(); p++) {
            GridDhtLocalPartition part = grp.topology().localPartition(p);

            if (part != null) {
                log.info("Partition [grp=" + grp.cacheOrGroupName()
                    + ", id=" + p
                    + ", state=" + part.state()
                    + ", counter=" + part.dataStore().partUpdateCounter()
                    + ", size=" + part.fullSize() + "]");

                continue;
            }

            if (!pageStore.exists(grp.groupId(), p))
                continue;

            pageStore.ensure(grp.groupId(), p);

            if (pageStore.pages(grp.groupId(), p) <= 1) {
                log.info("Partition [grp=" + grp.cacheOrGroupName() + ", id=" + p + ", state=N/A (only file header) ]");

                continue;
            }

            long partMetaId = pageMem.partitionMetaPageId(grp.groupId(), p);
            long partMetaPage = pageMem.acquirePage(grp.groupId(), partMetaId);

            try {
                long pageAddr = pageMem.readLock(grp.groupId(), partMetaId, partMetaPage);

                try {
                    PagePartitionMetaIO io = PagePartitionMetaIO.VERSIONS.forPage(pageAddr);

                    GridDhtPartitionState partState = fromOrdinal(io.getPartitionState(pageAddr));

                    String state = partState != null ? partState.toString() : "N/A";

                    long updateCntr = io.getUpdateCounter(pageAddr);
                    long size = io.getSize(pageAddr);

                    log.info("Partition [grp=" + grp.cacheOrGroupName()
                            + ", id=" + p
                            + ", state=" + state
                            + ", counter=" + updateCntr
                            + ", size=" + size + "]");
                }
                finally {
                    pageMem.readUnlock(grp.groupId(), partMetaId, partMetaPage);
                }
            }
            finally {
                pageMem.releasePage(grp.groupId(), partMetaId, partMetaPage);
            }
        }
    }

    /**
     * Recovery lifecycle for read-write metastorage.
     */
    private class MetastorageRecoveryLifecycle implements DatabaseLifecycleListener {
        /** {@inheritDoc} */
        @Override public void beforeBinaryMemoryRestore(IgniteCacheDatabaseSharedManager mgr) throws IgniteCheckedException {
            cctx.pageStore().initializeForMetastorage();
        }

        /** {@inheritDoc} */
        @Override public void afterBinaryMemoryRestore(
            IgniteCacheDatabaseSharedManager mgr,
            RestoreBinaryState restoreState
        ) throws IgniteCheckedException {
            assert metaStorage == null;

            metaStorage = createMetastorage(false);
        }
    }

    /**
     * @return Cache group predicate that passes only Metastorage cache group id.
     */
    private IgnitePredicate<Integer> onlyMetastorageGroup() {
        return groupId -> MetaStorage.METASTORAGE_CACHE_ID == groupId;
    }

    /**
     * @return Cache group predicate that passes only cache groups with enabled WAL.
     */
    private IgnitePredicate<Integer> groupsWithEnabledWal() {
        return groupId -> !initiallyGlobalWalDisabledGrps.contains(groupId)
            && !initiallyLocalWalDisabledGrps.contains(groupId);
    }

    /**
     * @return WAL records predicate that passes only Metastorage and encryption data records.
     */
    private IgniteBiPredicate<WALRecord.RecordType, WALPointer> onlyMetastorageAndEncryptionRecords() {
        return (type, ptr) -> type == METASTORE_DATA_RECORD || type == MASTER_KEY_CHANGE_RECORD;
    }

    /**
     * @return WAL records predicate that passes only physical and mixed WAL records.
     */
    private IgniteBiPredicate<WALRecord.RecordType, WALPointer> physicalRecords() {
        return (type, ptr) -> type.purpose() == WALRecord.RecordPurpose.PHYSICAL
            || type.purpose() == WALRecord.RecordPurpose.MIXED;
    }

    /**
     * @return WAL records predicate that passes only logical and mixed WAL records +
     * CP record (used for restoring initial partition states).
     */
    private IgniteBiPredicate<WALRecord.RecordType, WALPointer> logicalRecords() {
        return (type, ptr) -> type.purpose() == WALRecord.RecordPurpose.LOGICAL
            || type.purpose() == WALRecord.RecordPurpose.MIXED || type == CHECKPOINT_RECORD;
    }

    /**
     * Abstract class to create restore context.
     */
    private abstract class RestoreStateContext {
        /** Last archived segment. */
        protected final long lastArchivedSegment;

        /** Checkpoint status. */
        protected final CheckpointStatus status;

        /** WAL iterator. */
        private final WALIterator iterator;

        /** Only {@link WalRecordCacheGroupAware} records satisfied this predicate will be applied. */
        private final IgnitePredicate<Integer> cacheGroupPredicate;

        /**
         * @param status Checkpoint status.
         * @param iterator WAL iterator.
         * @param lastArchivedSegment Last archived segment index.
         * @param cacheGroupPredicate Cache groups predicate.
         */
        protected RestoreStateContext(
            CheckpointStatus status,
            WALIterator iterator,
            long lastArchivedSegment,
            IgnitePredicate<Integer> cacheGroupPredicate
        ) {
            this.status = status;
            this.iterator = iterator;
            this.lastArchivedSegment = lastArchivedSegment;
            this.cacheGroupPredicate = cacheGroupPredicate;
        }

        /**
         * Advance iterator to the next record.
         *
         * @return WALRecord entry.
         * @throws IgniteCheckedException If CRC check fail during binary recovery state or another exception occurring.
         */
        public WALRecord next() throws IgniteCheckedException {
            try {
                for (;;) {
                    if (!iterator.hasNextX())
                        return null;

                    IgniteBiTuple<WALPointer, WALRecord> tup = iterator.nextX();

                    if (tup == null)
                        return null;

                    WALRecord rec = tup.get2();

                    WALPointer ptr = tup.get1();

                    rec.position(ptr);

                    // Filter out records by group id.
                    if (rec instanceof WalRecordCacheGroupAware) {
                        WalRecordCacheGroupAware grpAwareRecord = (WalRecordCacheGroupAware) rec;

                        if (!cacheGroupPredicate.apply(grpAwareRecord.groupId()))
                            continue;
                    }

                    // Filter out data entries by group id.
                    if (rec instanceof DataRecord)
                        rec = filterEntriesByGroupId((DataRecord) rec);

                    return rec;
                }
            }
            catch (IgniteCheckedException e) {
                boolean throwsCRCError = throwsCRCError();

                if (X.hasCause(e, IgniteDataIntegrityViolationException.class)) {
                    if (throwsCRCError)
                        throw e;
                    else
                        return null;
                }

                log.error("There is an error during restore state [throwsCRCError=" + throwsCRCError + ']', e);

                throw e;
            }
        }

        /**
         * Filter outs data entries from given data record that not satisfy {@link #cacheGroupPredicate}.
         *
         * @param record Original data record.
         * @return Data record with filtered data entries.
         */
        private DataRecord filterEntriesByGroupId(DataRecord record) {
            List<DataEntry> filteredEntries = record.writeEntries().stream()
                .filter(entry -> {
                    int cacheId = entry.cacheId();

                    return cctx.cacheContext(cacheId) != null && cacheGroupPredicate.apply(cctx.cacheContext(cacheId).groupId());
                })
                .collect(Collectors.toList());

            return record.setWriteEntries(filteredEntries);
        }

        /**
         *
         * @return Last read WAL record pointer.
         */
        public FileWALPointer lastReadRecordPointer() {
            assert status.startPtr != null && status.startPtr instanceof FileWALPointer;

            return iterator.lastRead()
                .map(ptr -> (FileWALPointer)ptr)
                .orElseGet(() -> (FileWALPointer)status.startPtr);
        }

        /**
         *
         * @return Flag indicates need throws CRC exception or not.
         */
        public boolean throwsCRCError() {
            return lastReadRecordPointer().index() <= lastArchivedSegment;
        }
    }

    /**
     * Restore memory context. Tracks the safety of binary recovery.
     */
    public class RestoreBinaryState extends RestoreStateContext {

        /** The flag indicates need to apply the binary update or no needed. */
        private boolean needApplyBinaryUpdates;

        /**
         * @param status Checkpoint status.
         * @param iterator WAL iterator.
         * @param lastArchivedSegment Last archived segment index.
         * @param cacheGroupsPredicate Cache groups predicate.
         */
        public RestoreBinaryState(
            CheckpointStatus status,
            WALIterator iterator,
            long lastArchivedSegment,
            IgnitePredicate<Integer> cacheGroupsPredicate
        ) {
            super(status, iterator, lastArchivedSegment, cacheGroupsPredicate);

            this.needApplyBinaryUpdates = status.needRestoreMemory();
        }

        /**
         * Advance iterator to the next record.
         *
         * @return WALRecord entry.
         * @throws IgniteCheckedException If CRC check fail during binary recovery state or another exception occurring.
         */
        @Override public WALRecord next() throws IgniteCheckedException {
            WALRecord rec = super.next();

            if (rec == null)
                return null;

            if (rec.type() == CHECKPOINT_RECORD) {
                CheckpointRecord cpRec = (CheckpointRecord)rec;

                // We roll memory up until we find a checkpoint start record registered in the status.
                if (F.eq(cpRec.checkpointId(), status.cpStartId)) {
                    log.info("Found last checkpoint marker [cpId=" + cpRec.checkpointId() +
                        ", pos=" + rec.position() + ']');

                    needApplyBinaryUpdates = false;
                }
                else if (!F.eq(cpRec.checkpointId(), status.cpEndId))
                    U.warn(log, "Found unexpected checkpoint marker, skipping [cpId=" + cpRec.checkpointId() +
                        ", expCpId=" + status.cpStartId + ", pos=" + rec.position() + ']');
            }

            return rec;
        }

        /**
         *
         * @return Flag indicates need apply binary record or not.
         */
        public boolean needApplyBinaryUpdate() {
            return needApplyBinaryUpdates;
        }

        /**
         *
         * @return Flag indicates need throws CRC exception or not.
         */
        @Override public boolean throwsCRCError() {
            log.info("Throws CRC error check [needApplyBinaryUpdates=" + needApplyBinaryUpdates +
                ", lastArchivedSegment=" + lastArchivedSegment + ", lastRead=" + lastReadRecordPointer() + ']');

            if (needApplyBinaryUpdates)
                return true;

            return super.throwsCRCError();
        }
    }

    /**
     * Restore logical state context. Tracks the safety of logical recovery.
     */
    public class RestoreLogicalState extends RestoreStateContext {
        /** States of partitions recovered during applying logical updates. */
        private final Map<GroupPartitionId, Integer> partitionRecoveryStates;

        /**
         * @param lastArchivedSegment Last archived segment index.
         * @param partitionRecoveryStates Initial partition recovery states.
         */
        public RestoreLogicalState(CheckpointStatus status, WALIterator iterator, long lastArchivedSegment,
            IgnitePredicate<Integer> cacheGroupsPredicate, Map<GroupPartitionId, Integer> partitionRecoveryStates) {
            super(status, iterator, lastArchivedSegment, cacheGroupsPredicate);

            this.partitionRecoveryStates = partitionRecoveryStates;
        }

        /**
         * @return Map of restored partition states for cache groups.
         */
        public Map<GroupPartitionId, Integer> partitionRecoveryStates() {
            return Collections.unmodifiableMap(partitionRecoveryStates);
        }
    }

    /** Indicates checkpoint read lock acquisition failure which did not lead to node invalidation. */
    private static class CheckpointReadLockTimeoutException extends IgniteCheckedException {
        /** */
        private static final long serialVersionUID = 0L;

        /** */
        private CheckpointReadLockTimeoutException(String msg) {
            super(msg);
        }
    }
}<|MERGE_RESOLUTION|>--- conflicted
+++ resolved
@@ -260,11 +260,7 @@
 
     /** */
     private final long fileRebalanceThreshold =
-<<<<<<< HEAD
-        getLong(IGNITE_FILE_REBALANCE_THRESHOLD, 0);
-=======
         getLong(IGNITE_FILE_REBALANCE_THRESHOLD, DFLT_PDS_WAL_REBALANCE_THRESHOLD);
->>>>>>> 23b21b73
 
     /** Value of property for throttling policy override. */
     private final String throttlingPolicyOverride = IgniteSystemProperties.getString(
