/*
 * Licensed to the Apache Software Foundation (ASF) under one or more
 * contributor license agreements.  See the NOTICE file distributed with
 * this work for additional information regarding copyright ownership.
 * The ASF licenses this file to You under the Apache License, Version 2.0
 * (the "License"); you may not use this file except in compliance with
 * the License.  You may obtain a copy of the License at
 *
 *      http://www.apache.org/licenses/LICENSE-2.0
 *
 * Unless required by applicable law or agreed to in writing, software
 * distributed under the License is distributed on an "AS IS" BASIS,
 * WITHOUT WARRANTIES OR CONDITIONS OF ANY KIND, either express or implied.
 * See the License for the specific language governing permissions and
 * limitations under the License.
 */

package org.apache.ignite.internal.processors.cache.persistence;

import java.io.File;
import java.io.IOException;
import java.io.RandomAccessFile;
import java.nio.ByteBuffer;
import java.nio.ByteOrder;
import java.nio.channels.FileChannel;
import java.nio.channels.FileLock;
import java.nio.channels.OverlappingFileLockException;
import java.nio.file.DirectoryStream;
import java.nio.file.Files;
import java.nio.file.Path;
import java.nio.file.Paths;
import java.nio.file.StandardOpenOption;
import java.util.ArrayList;
import java.util.Arrays;
import java.util.Collection;
import java.util.Collections;
import java.util.Comparator;
import java.util.HashMap;
import java.util.HashSet;
import java.util.Iterator;
import java.util.List;
import java.util.Map;
import java.util.NoSuchElementException;
import java.util.Set;
import java.util.UUID;
import java.util.concurrent.ConcurrentHashMap;
import java.util.concurrent.ConcurrentMap;
import java.util.concurrent.CopyOnWriteArrayList;
import java.util.concurrent.ExecutionException;
import java.util.concurrent.Executor;
import java.util.concurrent.ExecutorService;
import java.util.concurrent.ForkJoinPool;
import java.util.concurrent.ForkJoinTask;
import java.util.concurrent.ForkJoinWorkerThread;
import java.util.concurrent.LinkedBlockingQueue;
import java.util.concurrent.RejectedExecutionException;
import java.util.concurrent.Semaphore;
import java.util.concurrent.TimeUnit;
import java.util.concurrent.atomic.AtomicInteger;
import java.util.concurrent.atomic.AtomicLong;
import java.util.concurrent.atomic.AtomicReference;
import java.util.concurrent.atomic.LongAdder;
import java.util.concurrent.locks.ReentrantLock;
import java.util.concurrent.locks.ReentrantReadWriteLock;
import java.util.function.Consumer;
import java.util.function.Predicate;
import java.util.function.ToLongFunction;
import java.util.regex.Matcher;
import java.util.regex.Pattern;
import java.util.stream.Collectors;
import org.apache.ignite.DataRegionMetricsProvider;
import org.apache.ignite.DataStorageMetrics;
import org.apache.ignite.IgniteCheckedException;
import org.apache.ignite.IgniteException;
import org.apache.ignite.IgniteInterruptedException;
import org.apache.ignite.IgniteLogger;
import org.apache.ignite.IgniteSystemProperties;
import org.apache.ignite.cluster.ClusterNode;
import org.apache.ignite.configuration.CacheConfiguration;
import org.apache.ignite.configuration.CheckpointWriteOrder;
import org.apache.ignite.configuration.DataPageEvictionMode;
import org.apache.ignite.configuration.DataRegionConfiguration;
import org.apache.ignite.configuration.DataStorageConfiguration;
import org.apache.ignite.configuration.IgniteConfiguration;
import org.apache.ignite.configuration.NearCacheConfiguration;
import org.apache.ignite.failure.FailureContext;
import org.apache.ignite.failure.FailureType;
import org.apache.ignite.internal.GridKernalContext;
import org.apache.ignite.internal.IgniteFutureTimeoutCheckedException;
import org.apache.ignite.internal.IgniteInternalFuture;
import org.apache.ignite.internal.IgniteInterruptedCheckedException;
import org.apache.ignite.internal.LongJVMPauseDetector;
import org.apache.ignite.internal.NodeStoppingException;
import org.apache.ignite.internal.managers.discovery.GridDiscoveryManager;
import org.apache.ignite.internal.mem.DirectMemoryProvider;
import org.apache.ignite.internal.mem.DirectMemoryRegion;
import org.apache.ignite.internal.metric.IoStatisticsHolderNoOp;
import org.apache.ignite.internal.pagemem.FullPageId;
import org.apache.ignite.internal.pagemem.PageIdAllocator;
import org.apache.ignite.internal.pagemem.PageMemory;
import org.apache.ignite.internal.pagemem.PageUtils;
import org.apache.ignite.internal.pagemem.store.IgnitePageStoreManager;
import org.apache.ignite.internal.pagemem.store.PageStore;
import org.apache.ignite.internal.pagemem.wal.WALIterator;
import org.apache.ignite.internal.pagemem.wal.WALPointer;
import org.apache.ignite.internal.pagemem.wal.record.CacheState;
import org.apache.ignite.internal.pagemem.wal.record.CheckpointRecord;
import org.apache.ignite.internal.pagemem.wal.record.DataEntry;
import org.apache.ignite.internal.pagemem.wal.record.DataRecord;
import org.apache.ignite.internal.pagemem.wal.record.MasterKeyChangeRecord;
import org.apache.ignite.internal.pagemem.wal.record.MemoryRecoveryRecord;
import org.apache.ignite.internal.pagemem.wal.record.MetastoreDataRecord;
import org.apache.ignite.internal.pagemem.wal.record.MvccDataEntry;
import org.apache.ignite.internal.pagemem.wal.record.MvccTxRecord;
import org.apache.ignite.internal.pagemem.wal.record.PageSnapshot;
import org.apache.ignite.internal.pagemem.wal.record.RollbackRecord;
import org.apache.ignite.internal.pagemem.wal.record.WALRecord;
import org.apache.ignite.internal.pagemem.wal.record.WalRecordCacheGroupAware;
import org.apache.ignite.internal.pagemem.wal.record.delta.PageDeltaRecord;
import org.apache.ignite.internal.pagemem.wal.record.delta.PartitionDestroyRecord;
import org.apache.ignite.internal.pagemem.wal.record.delta.PartitionMetaStateRecord;
import org.apache.ignite.internal.processors.affinity.AffinityTopologyVersion;
import org.apache.ignite.internal.processors.cache.CacheGroupContext;
import org.apache.ignite.internal.processors.cache.CacheGroupDescriptor;
import org.apache.ignite.internal.processors.cache.DynamicCacheDescriptor;
import org.apache.ignite.internal.processors.cache.ExchangeActions;
import org.apache.ignite.internal.processors.cache.GridCacheContext;
import org.apache.ignite.internal.processors.cache.GridCacheSharedContext;
import org.apache.ignite.internal.processors.cache.distributed.dht.preloader.GridDhtPartitionsExchangeFuture;
import org.apache.ignite.internal.processors.cache.distributed.dht.topology.GridDhtLocalPartition;
import org.apache.ignite.internal.processors.cache.distributed.dht.topology.GridDhtPartitionState;
import org.apache.ignite.internal.processors.cache.mvcc.txlog.TxLog;
import org.apache.ignite.internal.processors.cache.mvcc.txlog.TxState;
import org.apache.ignite.internal.processors.cache.persistence.checkpoint.CheckpointEntry;
import org.apache.ignite.internal.processors.cache.persistence.checkpoint.CheckpointEntryType;
import org.apache.ignite.internal.processors.cache.persistence.checkpoint.CheckpointHistory;
import org.apache.ignite.internal.processors.cache.persistence.file.FileIO;
import org.apache.ignite.internal.processors.cache.persistence.file.FileIOFactory;
import org.apache.ignite.internal.processors.cache.persistence.file.FilePageStore;
import org.apache.ignite.internal.processors.cache.persistence.file.FilePageStoreManager;
import org.apache.ignite.internal.processors.cache.persistence.metastorage.MetaStorage;
import org.apache.ignite.internal.processors.cache.persistence.metastorage.MetastorageLifecycleListener;
import org.apache.ignite.internal.processors.cache.persistence.pagemem.CheckpointMetricsTracker;
import org.apache.ignite.internal.processors.cache.persistence.pagemem.PageMemoryEx;
import org.apache.ignite.internal.processors.cache.persistence.pagemem.PageMemoryImpl;
import org.apache.ignite.internal.processors.cache.persistence.partstate.GroupPartitionId;
import org.apache.ignite.internal.processors.cache.persistence.partstate.PartitionAllocationMap;
import org.apache.ignite.internal.processors.cache.persistence.snapshot.IgniteCacheSnapshotManager;
import org.apache.ignite.internal.processors.cache.persistence.snapshot.SnapshotOperation;
import org.apache.ignite.internal.processors.cache.persistence.tree.io.PageIO;
import org.apache.ignite.internal.processors.cache.persistence.tree.io.PagePartitionMetaIO;
import org.apache.ignite.internal.processors.cache.persistence.wal.FileWALPointer;
import org.apache.ignite.internal.processors.cache.persistence.wal.crc.IgniteDataIntegrityViolationException;
import org.apache.ignite.internal.processors.compress.CompressionProcessor;
import org.apache.ignite.internal.processors.port.GridPortRecord;
import org.apache.ignite.internal.processors.query.GridQueryProcessor;
import org.apache.ignite.internal.util.GridConcurrentHashSet;
import org.apache.ignite.internal.util.GridCountDownCallback;
import org.apache.ignite.internal.util.GridMultiCollectionWrapper;
import org.apache.ignite.internal.util.GridReadOnlyArrayView;
import org.apache.ignite.internal.util.IgniteUtils;
import org.apache.ignite.internal.util.StripedExecutor;
import org.apache.ignite.internal.util.TimeBag;
import org.apache.ignite.internal.util.future.CountDownFuture;
import org.apache.ignite.internal.util.future.GridCompoundFuture;
import org.apache.ignite.internal.util.future.GridFinishedFuture;
import org.apache.ignite.internal.util.future.GridFutureAdapter;
import org.apache.ignite.internal.util.lang.GridInClosure3X;
import org.apache.ignite.internal.util.tostring.GridToStringInclude;
import org.apache.ignite.internal.util.typedef.CI1;
import org.apache.ignite.internal.util.typedef.F;
import org.apache.ignite.internal.util.typedef.T2;
import org.apache.ignite.internal.util.typedef.X;
import org.apache.ignite.internal.util.typedef.internal.CU;
import org.apache.ignite.internal.util.typedef.internal.LT;
import org.apache.ignite.internal.util.typedef.internal.S;
import org.apache.ignite.internal.util.typedef.internal.SB;
import org.apache.ignite.internal.util.typedef.internal.U;
import org.apache.ignite.internal.util.worker.GridWorker;
import org.apache.ignite.lang.IgniteBiPredicate;
import org.apache.ignite.lang.IgniteBiTuple;
import org.apache.ignite.lang.IgniteFuture;
import org.apache.ignite.lang.IgniteInClosure;
import org.apache.ignite.lang.IgniteOutClosure;
import org.apache.ignite.lang.IgnitePredicate;
import org.apache.ignite.mxbean.DataStorageMetricsMXBean;
import org.apache.ignite.thread.IgniteThread;
import org.apache.ignite.thread.IgniteThreadPoolExecutor;
import org.apache.ignite.transactions.TransactionState;
import org.jetbrains.annotations.NotNull;
import org.jetbrains.annotations.Nullable;
import org.jsr166.ConcurrentLinkedHashMap;

import static java.nio.file.StandardOpenOption.READ;
import static org.apache.ignite.IgniteSystemProperties.IGNITE_CHECKPOINT_READ_LOCK_TIMEOUT;
import static org.apache.ignite.IgniteSystemProperties.IGNITE_JVM_PAUSE_DETECTOR_THRESHOLD;
import static org.apache.ignite.IgniteSystemProperties.IGNITE_FILE_REBALANCE_THRESHOLD;
import static org.apache.ignite.IgniteSystemProperties.IGNITE_PDS_WAL_REBALANCE_THRESHOLD;
import static org.apache.ignite.IgniteSystemProperties.IGNITE_RECOVERY_SEMAPHORE_PERMITS;
import static org.apache.ignite.IgniteSystemProperties.getBoolean;
import static org.apache.ignite.IgniteSystemProperties.getInteger;
import static org.apache.ignite.IgniteSystemProperties.getLong;
import static org.apache.ignite.cache.CacheAtomicityMode.TRANSACTIONAL_SNAPSHOT;
import static org.apache.ignite.configuration.IgniteConfiguration.DFLT_PDS_WAL_REBALANCE_THRESHOLD;
import static org.apache.ignite.failure.FailureType.CRITICAL_ERROR;
import static org.apache.ignite.failure.FailureType.SYSTEM_CRITICAL_OPERATION_TIMEOUT;
import static org.apache.ignite.failure.FailureType.SYSTEM_WORKER_TERMINATION;
import static org.apache.ignite.internal.LongJVMPauseDetector.DEFAULT_JVM_PAUSE_DETECTOR_THRESHOLD;
import static org.apache.ignite.internal.pagemem.PageIdUtils.partId;
import static org.apache.ignite.internal.pagemem.wal.record.WALRecord.RecordType.CHECKPOINT_RECORD;
import static org.apache.ignite.internal.pagemem.wal.record.WALRecord.RecordType.MASTER_KEY_CHANGE_RECORD;
import static org.apache.ignite.internal.pagemem.wal.record.WALRecord.RecordType.METASTORE_DATA_RECORD;
import static org.apache.ignite.internal.processors.cache.distributed.dht.topology.GridDhtPartitionState.fromOrdinal;
import static org.apache.ignite.internal.processors.cache.persistence.CheckpointState.FINISHED;
import static org.apache.ignite.internal.processors.cache.persistence.CheckpointState.LOCK_RELEASED;
import static org.apache.ignite.internal.processors.cache.persistence.CheckpointState.LOCK_TAKEN;
import static org.apache.ignite.internal.processors.cache.persistence.CheckpointState.MARKER_STORED_TO_DISK;
import static org.apache.ignite.internal.processors.cache.persistence.file.FilePageStoreManager.TMP_FILE_MATCHER;
import static org.apache.ignite.internal.processors.cache.persistence.tree.io.PageIO.getType;
import static org.apache.ignite.internal.processors.cache.persistence.tree.io.PageIO.getVersion;
import static org.apache.ignite.internal.util.IgniteUtils.checkpointBufferSize;
import static org.apache.ignite.internal.util.IgniteUtils.hexLong;

/**
 *
 */
@SuppressWarnings({"unchecked", "NonPrivateFieldAccessedInSynchronizedContext"})
public class GridCacheDatabaseSharedManager extends IgniteCacheDatabaseSharedManager implements CheckpointWriteProgressSupplier {
    /** */
    public static final String IGNITE_PDS_CHECKPOINT_TEST_SKIP_SYNC = "IGNITE_PDS_CHECKPOINT_TEST_SKIP_SYNC";

    /** */
    public static final String IGNITE_PDS_SKIP_CHECKPOINT_ON_NODE_STOP = "IGNITE_PDS_SKIP_CHECKPOINT_ON_NODE_STOP";

    /** Log read lock holders. */
    public static final String IGNITE_PDS_LOG_CP_READ_LOCK_HOLDERS = "IGNITE_PDS_LOG_CP_READ_LOCK_HOLDERS";

    /** MemoryPolicyConfiguration name reserved for meta store. */
    public static final String METASTORE_DATA_REGION_NAME = "metastoreMemPlc";

    /**
     * Threshold to calculate limit for pages list on-heap caches.
     * <p>
     * Note: When a checkpoint is triggered, we need some amount of page memory to store pages list on-heap cache.
     * If a checkpoint is triggered by "too many dirty pages" reason and pages list cache is rather big, we can get
     * {@code IgniteOutOfMemoryException}. To prevent this, we can limit the total amount of cached page list buckets,
     * assuming that checkpoint will be triggered if no more then 3/4 of pages will be marked as dirty (there will be
     * at least 1/4 of clean pages) and each cached page list bucket can be stored to up to 2 pages (this value is not
     * static, but depends on PagesCache.MAX_SIZE, so if PagesCache.MAX_SIZE > PagesListNodeIO#getCapacity it can take
     * more than 2 pages). Also some amount of page memory needed to store page list metadata.
     */
    private static final double PAGE_LIST_CACHE_LIMIT_THRESHOLD = 0.1;

    /** Skip sync. */
    private final boolean skipSync = getBoolean(IGNITE_PDS_CHECKPOINT_TEST_SKIP_SYNC);

    /** */
    private final long walRebalanceThreshold =
        getLong(IGNITE_PDS_WAL_REBALANCE_THRESHOLD, DFLT_PDS_WAL_REBALANCE_THRESHOLD);

    /** */
    private final long fileRebalanceThreshold =
        getLong(IGNITE_FILE_REBALANCE_THRESHOLD, 0);

    /** Value of property for throttling policy override. */
    private final String throttlingPolicyOverride = IgniteSystemProperties.getString(
        IgniteSystemProperties.IGNITE_OVERRIDE_WRITE_THROTTLING_ENABLED);

    /** */
    private final boolean skipCheckpointOnNodeStop = getBoolean(IGNITE_PDS_SKIP_CHECKPOINT_ON_NODE_STOP, false);

    /** */
    private final boolean logReadLockHolders = getBoolean(IGNITE_PDS_LOG_CP_READ_LOCK_HOLDERS);

    /**
     * Starting from this number of dirty pages in checkpoint, array will be sorted with
     * {@link Arrays#parallelSort(Comparable[])} in case of {@link CheckpointWriteOrder#SEQUENTIAL}.
     */
    private final int parallelSortThreshold = IgniteSystemProperties.getInteger(
        IgniteSystemProperties.CHECKPOINT_PARALLEL_SORT_THRESHOLD, 512 * 1024);

    /** Checkpoint lock hold count. */
    private static final ThreadLocal<Integer> CHECKPOINT_LOCK_HOLD_COUNT = ThreadLocal.withInitial(() -> 0);

    /** Assertion enabled. */
    private static final boolean ASSERTION_ENABLED = GridCacheDatabaseSharedManager.class.desiredAssertionStatus();

    /** Checkpoint file name pattern. */
    public static final Pattern CP_FILE_NAME_PATTERN = Pattern.compile("(\\d+)-(.*)-(START|END)\\.bin");

    /** */
    private static final String MBEAN_NAME = "DataStorageMetrics";

    /** */
    private static final String MBEAN_GROUP = "Persistent Store";

    /** WAL marker prefix for meta store. */
    private static final String WAL_KEY_PREFIX = "grp-wal-";

    /** Prefix for meta store records which means that WAL was disabled globally for some group. */
    private static final String WAL_GLOBAL_KEY_PREFIX = WAL_KEY_PREFIX + "disabled-";

    /** Prefix for meta store records which means that WAL was disabled locally for some group. */
    private static final String WAL_LOCAL_KEY_PREFIX = WAL_KEY_PREFIX + "local-disabled-";

    /** Prefix for meta store records which means that checkpoint entry for some group is not applicable for WAL rebalance. */
    private static final String CHECKPOINT_INAPPLICABLE_FOR_REBALANCE = "cp-wal-rebalance-inapplicable-";

    /** Timeout between partition file destroy and checkpoint to handle it. */
    private static final long PARTITION_DESTROY_CHECKPOINT_TIMEOUT = 30 * 1000; // 30 Seconds.

    /** */
    private static final String CHECKPOINT_RUNNER_THREAD_PREFIX = "checkpoint-runner";

    /** This number of threads will be created and used for parallel sorting. */
    private static final int PARALLEL_SORT_THREADS = Math.min(Runtime.getRuntime().availableProcessors(), 8);

    /** Checkpoint thread. Needs to be volatile because it is created in exchange worker. */
    private volatile Checkpointer checkpointer;

    /** Checkpointer thread instance. */
    private volatile IgniteThread checkpointerThread;

    /** For testing only. */
    private volatile boolean checkpointsEnabled = true;

    /** For testing only. */
    private volatile GridFutureAdapter<Void> enableChangeApplied;

    /** Checkpont lock. */
    ReentrantReadWriteLock checkpointLock = new ReentrantReadWriteLock();

    /** */
    private long checkpointFreq;

    /** */
    private CheckpointHistory cpHistory;

    /** */
    private FilePageStoreManager storeMgr;

    /** Checkpoint metadata directory ("cp"), contains files with checkpoint start and end */
    private File cpDir;

    /** */
    private volatile boolean printCheckpointStats = true;

    /** Database configuration. */
    private final DataStorageConfiguration persistenceCfg;

    /** */
    private final Collection<DbCheckpointListener> lsnrs = new CopyOnWriteArrayList<>();

    /** */
    private boolean stopping;

    /**
     * The position of last seen WAL pointer. Used for resumming logging from this pointer.
     *
     * If binary memory recovery pefrormed on node start, the checkpoint END pointer will store
     * not the last WAL pointer and can't be used for resumming logging.
     */
    private volatile WALPointer walTail;

    /** Checkpoint runner thread pool. If null tasks are to be run in single thread */
    @Nullable private IgniteThreadPoolExecutor asyncRunner;

    /** Thread local with buffers for the checkpoint threads. Each buffer represent one page for durable memory. */
    private ThreadLocal<ByteBuffer> threadBuf;

    /** Map from a cacheId to a future indicating that there is an in-progress index rebuild for the given cache. */
    private final ConcurrentMap<Integer, GridFutureAdapter<Void>> idxRebuildFuts = new ConcurrentHashMap<>();

    /**
     * Lock holder for compatible folders mode. Null if lock holder was created at start node. <br>
     * In this case lock is held on PDS resover manager and it is not required to manage locking here
     */
    @Nullable private FileLockHolder fileLockHolder;

    /** Lock wait time. */
    private final long lockWaitTime;

    /** */
    private final boolean truncateWalOnCpFinish;

    /** */
    private Map</*grpId*/Integer, Map</*partId*/Integer, T2</*updCntr*/Long, WALPointer>>> reservedForExchange;

    /** */
    private final ConcurrentMap<T2</*grpId*/Integer, /*partId*/Integer>, T2</*updCntr*/Long, WALPointer>> reservedForPreloading = new ConcurrentHashMap<>();

    /** Snapshot manager. */
    private IgniteCacheSnapshotManager snapshotMgr;

    /** */
    private DataStorageMetricsImpl persStoreMetrics;

    /** Counter for written checkpoint pages. Not null only if checkpoint is running. */
    private volatile AtomicInteger writtenPagesCntr = null;

    /** Counter for fsynced checkpoint pages. Not null only if checkpoint is running. */
    private volatile AtomicInteger syncedPagesCntr = null;

    /** Counter for evicted checkpoint pages. Not null only if checkpoint is running. */
    private volatile AtomicInteger evictedPagesCntr = null;

    /** Number of pages in current checkpoint at the beginning of checkpoint. */
    private volatile int currCheckpointPagesCnt;

    /**
     * MetaStorage instance. Value {@code null} means storage not initialized yet.
     * Guarded by {@link GridCacheDatabaseSharedManager#checkpointReadLock()}
     */
    private MetaStorage metaStorage;

    /** */
    private List<MetastorageLifecycleListener> metastorageLifecycleLsnrs;

    /** Initially disabled cache groups. */
    private Collection<Integer> initiallyGlobalWalDisabledGrps = new HashSet<>();

    /** Initially local wal disabled groups. */
    private Collection<Integer> initiallyLocalWalDisabledGrps = new HashSet<>();

    /** File I/O factory for writing checkpoint markers. */
    private final FileIOFactory ioFactory;

    /** Timeout for checkpoint read lock acquisition in milliseconds. */
    private volatile long checkpointReadLockTimeout;

    /** Flag allows to log additional information about partitions during recovery phases. */
    private final boolean recoveryVerboseLogging =
        getBoolean(IgniteSystemProperties.IGNITE_RECOVERY_VERBOSE_LOGGING, false);

    /** Pointer to a memory recovery record that should be included into the next checkpoint record. */
    private volatile WALPointer memoryRecoveryRecordPtr;

    /** Page list cache limits per data region. */
    private final Map<String, AtomicLong> pageListCacheLimits = new ConcurrentHashMap<>();

    /** Lock for releasing history for preloading. */
    private ReentrantLock releaseHistForPreloadingLock = new ReentrantLock();

    /**
     * @param ctx Kernal context.
     */
    public GridCacheDatabaseSharedManager(GridKernalContext ctx) {
        IgniteConfiguration cfg = ctx.config();

        persistenceCfg = cfg.getDataStorageConfiguration();

        assert persistenceCfg != null;

        checkpointFreq = persistenceCfg.getCheckpointFrequency();

        truncateWalOnCpFinish = persistenceCfg.isWalHistorySizeParameterUsed()
            ? persistenceCfg.getWalHistorySize() != Integer.MAX_VALUE
            : persistenceCfg.getMaxWalArchiveSize() != Long.MAX_VALUE;

        lockWaitTime = persistenceCfg.getLockWaitTime();

        persStoreMetrics = new DataStorageMetricsImpl(
            ctx.metric(),
            persistenceCfg.isMetricsEnabled(),
            persistenceCfg.getMetricsRateTimeInterval(),
            persistenceCfg.getMetricsSubIntervalCount()
        );

        ioFactory = persistenceCfg.getFileIOFactory();

        Long cfgCheckpointReadLockTimeout = ctx.config().getDataStorageConfiguration() != null
            ? ctx.config().getDataStorageConfiguration().getCheckpointReadLockTimeout()
            : null;

        checkpointReadLockTimeout = getLong(IGNITE_CHECKPOINT_READ_LOCK_TIMEOUT,
            cfgCheckpointReadLockTimeout != null
                ? cfgCheckpointReadLockTimeout
                : (ctx.workersRegistry() != null
                    ? ctx.workersRegistry().getSystemWorkerBlockedTimeout()
                    : ctx.config().getFailureDetectionTimeout()));
    }

    /**
     * @return File store manager.
     */
    public FilePageStoreManager getFileStoreManager() {
        return storeMgr;
    }

    /** */
    private void notifyMetastorageReadyForRead() throws IgniteCheckedException {
        for (MetastorageLifecycleListener lsnr : metastorageLifecycleLsnrs)
            lsnr.onReadyForRead(metaStorage);
    }

    /** */
    private void notifyMetastorageReadyForReadWrite() throws IgniteCheckedException {
        for (MetastorageLifecycleListener lsnr : metastorageLifecycleLsnrs)
            lsnr.onReadyForReadWrite(metaStorage);
    }

    /**
     *
     */
    public Checkpointer getCheckpointer() {
        return checkpointer;
    }

    /**
     * For test use only.
     *
     * @return Checkpointer thread instance.
     */
    public IgniteThread checkpointerThread() {
        return checkpointerThread;
    }

    /**
     * For test use only.
     */
    public IgniteInternalFuture<Void> enableCheckpoints(boolean enable) {
        GridFutureAdapter<Void> fut = new GridFutureAdapter<>();

        enableChangeApplied = fut;

        checkpointsEnabled = enable;

        wakeupForCheckpoint("enableCheckpoints()");

        return fut;
    }

    /** {@inheritDoc} */
    @Override protected void initDataRegions0(DataStorageConfiguration memCfg) throws IgniteCheckedException {
        super.initDataRegions0(memCfg);

        addDataRegion(
            memCfg,
            createMetastoreDataRegionConfig(memCfg),
            false
        );

        persStoreMetrics.regionMetrics(memMetricsMap.values());
    }

    /**
     * Create metastorage data region configuration with enabled persistence by default.
     *
     * @param storageCfg Data storage configuration.
     * @return Data region configuration.
     */
    private DataRegionConfiguration createMetastoreDataRegionConfig(DataStorageConfiguration storageCfg) {
        DataRegionConfiguration cfg = new DataRegionConfiguration();

        cfg.setName(METASTORE_DATA_REGION_NAME);
        cfg.setInitialSize(storageCfg.getSystemRegionInitialSize());
        cfg.setMaxSize(storageCfg.getSystemRegionMaxSize());
        cfg.setPersistenceEnabled(true);
        cfg.setLazyMemoryAllocation(false);

        return cfg;
    }

    /** {@inheritDoc} */
    @Override protected void start0() throws IgniteCheckedException {
        super.start0();

        threadBuf = new ThreadLocal<ByteBuffer>() {
            /** {@inheritDoc} */
            @Override protected ByteBuffer initialValue() {
                ByteBuffer tmpWriteBuf = ByteBuffer.allocateDirect(pageSize());

                tmpWriteBuf.order(ByteOrder.nativeOrder());

                return tmpWriteBuf;
            }
        };

        snapshotMgr = cctx.snapshot();

        final GridKernalContext kernalCtx = cctx.kernalContext();

        if (logReadLockHolders)
            checkpointLock = new U.ReentrantReadWriteLockTracer(checkpointLock, kernalCtx, 5_000);

        if (!kernalCtx.clientNode()) {
            kernalCtx.internalSubscriptionProcessor().registerDatabaseListener(new MetastorageRecoveryLifecycle());

            checkpointer = new Checkpointer(cctx.igniteInstanceName(), "db-checkpoint-thread", log);

            cpHistory = new CheckpointHistory(kernalCtx);

            IgnitePageStoreManager store = cctx.pageStore();

            assert store instanceof FilePageStoreManager : "Invalid page store manager was created: " + store;

            storeMgr = (FilePageStoreManager)store;

            cpDir = Paths.get(storeMgr.workDir().getAbsolutePath(), "cp").toFile();

            if (!U.mkdirs(cpDir))
                throw new IgniteCheckedException("Could not create directory for checkpoint metadata: " + cpDir);

            final FileLockHolder preLocked = kernalCtx.pdsFolderResolver()
                    .resolveFolders()
                    .getLockedFileLockHolder();

            acquireFileLock(preLocked);

            cleanupTempCheckpointDirectory();

            persStoreMetrics.wal(cctx.wal());
        }
    }

    /**
     * Cleanup checkpoint directory from all temporary files.
     */
    @Override public void cleanupTempCheckpointDirectory() throws IgniteCheckedException {
        try {
            try (DirectoryStream<Path> files = Files.newDirectoryStream(cpDir.toPath(), TMP_FILE_MATCHER::matches)) {
                for (Path path : files)
                    Files.delete(path);
            }
        }
        catch (IOException e) {
            throw new IgniteCheckedException("Failed to cleanup checkpoint directory from temporary files: " + cpDir, e);
        }
    }

    /** {@inheritDoc} */
    @Override public void cleanupRestoredCaches() {
        if (dataRegionMap.isEmpty())
            return;

        boolean hasMvccCache = false;

        for (CacheGroupDescriptor grpDesc : cctx.cache().cacheGroupDescriptors().values()) {
            hasMvccCache |= grpDesc.config().getAtomicityMode() == TRANSACTIONAL_SNAPSHOT;

            String regionName = grpDesc.config().getDataRegionName();

            DataRegion region = regionName != null ? dataRegionMap.get(regionName) : dfltDataRegion;

            if (region == null)
                continue;

            if (log.isInfoEnabled())
                log.info("Page memory " + region.config().getName() + " for " + grpDesc + " has invalidated.");

            int partitions = grpDesc.config().getAffinity().partitions();

            if (region.pageMemory() instanceof PageMemoryEx) {
                PageMemoryEx memEx = (PageMemoryEx)region.pageMemory();

                for (int partId = 0; partId < partitions; partId++)
                    memEx.invalidate(grpDesc.groupId(), partId);

                memEx.invalidate(grpDesc.groupId(), PageIdAllocator.INDEX_PARTITION);
            }
        }

        if (!hasMvccCache && dataRegionMap.containsKey(TxLog.TX_LOG_CACHE_NAME)) {
            PageMemory memory = dataRegionMap.get(TxLog.TX_LOG_CACHE_NAME).pageMemory();

            if (memory instanceof PageMemoryEx)
                ((PageMemoryEx)memory).invalidate(TxLog.TX_LOG_CACHE_ID, PageIdAllocator.INDEX_PARTITION);
        }

        final boolean hasMvccCache0 = hasMvccCache;

        storeMgr.cleanupPageStoreIfMatch(
            new Predicate<Integer>() {
                @Override public boolean test(Integer grpId) {
                    return MetaStorage.METASTORAGE_CACHE_ID != grpId &&
                        (TxLog.TX_LOG_CACHE_ID != grpId || !hasMvccCache0);
                }
            },
            true);
    }

    /** {@inheritDoc} */
    @Override public void cleanupCheckpointDirectory() throws IgniteCheckedException {
        if (cpHistory != null)
            cpHistory = new CheckpointHistory(cctx.kernalContext());

        try {
            try (DirectoryStream<Path> files = Files.newDirectoryStream(cpDir.toPath())) {
                for (Path path : files)
                    Files.delete(path);
            }
        }
        catch (IOException e) {
            throw new IgniteCheckedException("Failed to cleanup checkpoint directory: " + cpDir, e);
        }
    }

    /**
     * @param preLocked Pre-locked file lock holder.
     */
    private void acquireFileLock(FileLockHolder preLocked) throws IgniteCheckedException {
        if (cctx.kernalContext().clientNode())
            return;

        fileLockHolder = preLocked == null ?
            new FileLockHolder(storeMgr.workDir().getPath(), cctx.kernalContext(), log) : preLocked;

        if (!fileLockHolder.isLocked()) {
            if (log.isDebugEnabled())
                log.debug("Try to capture file lock [nodeId=" +
                    cctx.localNodeId() + " path=" + fileLockHolder.lockPath() + "]");

            fileLockHolder.tryLock(lockWaitTime);
        }
    }

    /**
     *
     */
    private void releaseFileLock() {
        if (cctx.kernalContext().clientNode() || fileLockHolder == null)
            return;

        if (log.isDebugEnabled())
            log.debug("Release file lock [nodeId=" +
                cctx.localNodeId() + " path=" + fileLockHolder.lockPath() + "]");

        fileLockHolder.close();
    }

    /**
     * Retreives checkpoint history form specified {@code dir}.
     *
     * @return List of checkpoints.
     */
    private List<CheckpointEntry> retreiveHistory() throws IgniteCheckedException {
        if (!cpDir.exists())
            return Collections.emptyList();

        try (DirectoryStream<Path> cpFiles = Files.newDirectoryStream(
            cpDir.toPath(),
            path -> CP_FILE_NAME_PATTERN.matcher(path.toFile().getName()).matches())
        ) {
            List<CheckpointEntry> checkpoints = new ArrayList<>();

            ByteBuffer buf = ByteBuffer.allocate(FileWALPointer.POINTER_SIZE);
            buf.order(ByteOrder.nativeOrder());

            for (Path cpFile : cpFiles) {
                CheckpointEntry cp = parseFromFile(buf, cpFile.toFile());

                if (cp != null)
                    checkpoints.add(cp);
            }

            return checkpoints;
        }
        catch (IOException e) {
            throw new IgniteCheckedException("Failed to load checkpoint history.", e);
        }
    }

    /**
     * Parses checkpoint entry from given file.
     *
     * @param buf Temporary byte buffer.
     * @param file Checkpoint file.
     */
    @Nullable private CheckpointEntry parseFromFile(ByteBuffer buf, File file) throws IgniteCheckedException {
        Matcher matcher = CP_FILE_NAME_PATTERN.matcher(file.getName());

        if (!matcher.matches())
            return null;

        CheckpointEntryType type = CheckpointEntryType.valueOf(matcher.group(3));

        if (type != CheckpointEntryType.START)
            return null;

        long cpTs = Long.parseLong(matcher.group(1));
        UUID cpId = UUID.fromString(matcher.group(2));

        WALPointer ptr = readPointer(file, buf);

        return createCheckPointEntry(cpTs, ptr, cpId, null, CheckpointEntryType.START);
    }

    /**
     * Removes checkpoint start/end files belongs to given {@code cpEntry}.
     *
     * @param cpEntry Checkpoint entry.
     *
     * @throws IgniteCheckedException If failed to delete.
     */
    private void removeCheckpointFiles(CheckpointEntry cpEntry) throws IgniteCheckedException {
        Path startFile = new File(cpDir.getAbsolutePath(), checkpointFileName(cpEntry, CheckpointEntryType.START)).toPath();
        Path endFile = new File(cpDir.getAbsolutePath(), checkpointFileName(cpEntry, CheckpointEntryType.END)).toPath();

        try {
            if (Files.exists(startFile))
                Files.delete(startFile);

            if (Files.exists(endFile))
                Files.delete(endFile);
        }
        catch (IOException e) {
            throw new StorageException("Failed to delete stale checkpoint files: " + cpEntry, e);
        }
    }

    /** */
    private void readMetastore() throws IgniteCheckedException {
        try {
            CheckpointStatus status = readCheckpointStatus();

            checkpointReadLock();

            try {
                dataRegion(METASTORE_DATA_REGION_NAME).pageMemory().start();

                performBinaryMemoryRestore(status, onlyMetastorageGroup(), physicalRecords(), false);

                metaStorage = createMetastorage(true);

                applyLogicalUpdates(status, onlyMetastorageGroup(), onlyMetastorageAndEncryptionRecords(), false);

                fillWalDisabledGroups();

                notifyMetastorageReadyForRead();
            }
            finally {
                metaStorage = null;

                dataRegion(METASTORE_DATA_REGION_NAME).pageMemory().stop(false);

                cctx.pageStore().cleanupPageStoreIfMatch(new Predicate<Integer>() {
                    @Override public boolean test(Integer grpId) {
                        return MetaStorage.METASTORAGE_CACHE_ID == grpId;
                    }
                }, false);

                checkpointReadUnlock();
            }
        }
        catch (StorageException e) {
            cctx.kernalContext().failure().process(new FailureContext(FailureType.CRITICAL_ERROR, e));

            throw new IgniteCheckedException(e);
        }
    }

    /** {@inheritDoc} */
    @Override public void onActivate(GridKernalContext ctx) throws IgniteCheckedException {
        if (log.isDebugEnabled())
            log.debug("Activate database manager [id=" + cctx.localNodeId() +
                " topVer=" + cctx.discovery().topologyVersionEx() + " ]");

        snapshotMgr = cctx.snapshot();

        if (!cctx.kernalContext().clientNode() && checkpointer == null)
            checkpointer = new Checkpointer(cctx.igniteInstanceName(), "db-checkpoint-thread", log);

        super.onActivate(ctx);

        if (!cctx.kernalContext().clientNode()) {
            initializeCheckpointPool();

            finishRecovery();
        }
    }

    /** {@inheritDoc} */
    @Override public void onDeActivate(GridKernalContext kctx) {
        if (log.isDebugEnabled())
            log.debug("DeActivate database manager [id=" + cctx.localNodeId() +
                " topVer=" + cctx.discovery().topologyVersionEx() + " ]");

        onKernalStop0(false);

        super.onDeActivate(kctx);

        /* Must be here, because after deactivate we can invoke activate and file lock must be already configured */
        stopping = false;
    }

    /**
     *
     */
    private void initializeCheckpointPool() {
        if (persistenceCfg.getCheckpointThreads() > 1)
            asyncRunner = new IgniteThreadPoolExecutor(
                CHECKPOINT_RUNNER_THREAD_PREFIX,
                cctx.igniteInstanceName(),
                persistenceCfg.getCheckpointThreads(),
                persistenceCfg.getCheckpointThreads(),
                30_000,
                new LinkedBlockingQueue<Runnable>()
            );
    }

    /** {@inheritDoc} */
    @Override protected void registerMetricsMBeans(IgniteConfiguration cfg) {
        super.registerMetricsMBeans(cfg);

        registerMetricsMBean(
            cctx.kernalContext().config(),
            MBEAN_GROUP,
            MBEAN_NAME,
            persStoreMetrics,
            DataStorageMetricsMXBean.class
        );
    }

    /** {@inheritDoc} */
    @Deprecated
    @Override protected IgniteOutClosure<Long> freeSpaceProvider(final DataRegionConfiguration dataRegCfg) {
        if (!dataRegCfg.isPersistenceEnabled())
            return super.freeSpaceProvider(dataRegCfg);

        final String dataRegName = dataRegCfg.getName();

        return new IgniteOutClosure<Long>() {
            @Override public Long apply() {
                long freeSpace = 0L;

                for (CacheGroupContext grpCtx : cctx.cache().cacheGroups()) {
                    if (!grpCtx.dataRegion().config().getName().equals(dataRegName))
                        continue;

                    assert grpCtx.offheap() instanceof GridCacheOffheapManager;

                    freeSpace += ((GridCacheOffheapManager)grpCtx.offheap()).freeSpace();
                }

                return freeSpace;
            }
        };
    }

    /** {@inheritDoc} */
    @Override protected DataRegionMetricsProvider dataRegionMetricsProvider(final DataRegionConfiguration dataRegCfg) {
        if (!dataRegCfg.isPersistenceEnabled())
            return super.dataRegionMetricsProvider(dataRegCfg);

        final String dataRegName = dataRegCfg.getName();

        return new DataRegionMetricsProvider() {
            @Override public long partiallyFilledPagesFreeSpace() {
                long freeSpace = 0L;

                for (CacheGroupContext grpCtx : cctx.cache().cacheGroups()) {
                    if (!grpCtx.dataRegion().config().getName().equals(dataRegName))
                        continue;

                    assert grpCtx.offheap() instanceof GridCacheOffheapManager;

                    freeSpace += ((GridCacheOffheapManager)grpCtx.offheap()).freeSpace();
                }

                return freeSpace;
            }

            @Override public long emptyDataPages() {
                long emptyDataPages = 0L;

                for (CacheGroupContext grpCtx : cctx.cache().cacheGroups()) {
                    if (!grpCtx.dataRegion().config().getName().equals(dataRegName))
                        continue;

                    assert grpCtx.offheap() instanceof GridCacheOffheapManager;

                    emptyDataPages += ((GridCacheOffheapManager)grpCtx.offheap()).emptyDataPages();
                }

                return emptyDataPages;
            }
        };
    }

    /**
     * Restores last valid WAL pointer and resumes logging from that pointer.
     * Re-creates metastorage if needed.
     *
     * @throws IgniteCheckedException If failed.
     */
    private void finishRecovery() throws IgniteCheckedException {
        assert !cctx.kernalContext().clientNode();

        long time = System.currentTimeMillis();

        CHECKPOINT_LOCK_HOLD_COUNT.set(CHECKPOINT_LOCK_HOLD_COUNT.get() + 1);

        try {
            for (DatabaseLifecycleListener lsnr : getDatabaseListeners(cctx.kernalContext()))
                lsnr.beforeResumeWalLogging(this);

            // Try to resume logging since last finished checkpoint if possible.
            if (walTail == null) {
                CheckpointStatus status = readCheckpointStatus();

                walTail = CheckpointStatus.NULL_PTR.equals(status.endPtr) ? null : status.endPtr;
            }

            cctx.wal().resumeLogging(walTail);

            walTail = null;

            // Recreate metastorage to refresh page memory state after deactivation.
            if (metaStorage == null)
                metaStorage = createMetastorage(false);

            notifyMetastorageReadyForReadWrite();

            U.log(log, "Finish recovery performed in " + (System.currentTimeMillis() - time) + " ms.");
        }
        catch (IgniteCheckedException e) {
            if (X.hasCause(e, StorageException.class, IOException.class))
                cctx.kernalContext().failure().process(new FailureContext(FailureType.CRITICAL_ERROR, e));

            throw e;
        }
        finally {
            CHECKPOINT_LOCK_HOLD_COUNT.set(CHECKPOINT_LOCK_HOLD_COUNT.get() - 1);
        }
    }

    /**
     * @param readOnly Metastorage read-only mode.
     * @return Instance of Metastorage.
     * @throws IgniteCheckedException If failed to create metastorage.
     */
    private MetaStorage createMetastorage(boolean readOnly) throws IgniteCheckedException {
        cctx.pageStore().initializeForMetastorage();

        MetaStorage storage = new MetaStorage(
            cctx,
            dataRegion(METASTORE_DATA_REGION_NAME),
            (DataRegionMetricsImpl) memMetricsMap.get(METASTORE_DATA_REGION_NAME),
            readOnly
        );

        storage.init(this);

        return storage;
    }

    /**
     * @param cacheGroupsPredicate Cache groups to restore.
     * @param recordTypePredicate Filter records by type.
     * @return Last seen WAL pointer during binary memory recovery.
     * @throws IgniteCheckedException If failed.
     */
    private RestoreBinaryState restoreBinaryMemory(
        IgnitePredicate<Integer> cacheGroupsPredicate,
        IgniteBiPredicate<WALRecord.RecordType, WALPointer> recordTypePredicate
    ) throws IgniteCheckedException {
        long time = System.currentTimeMillis();

        try {
            log.info("Starting binary memory restore for: " + cctx.cache().cacheGroupDescriptors().keySet());

            for (DatabaseLifecycleListener lsnr : getDatabaseListeners(cctx.kernalContext()))
                lsnr.beforeBinaryMemoryRestore(this);

            CheckpointStatus status = readCheckpointStatus();

            // First, bring memory to the last consistent checkpoint state if needed.
            // This method should return a pointer to the last valid record in the WAL.
            RestoreBinaryState binaryState = performBinaryMemoryRestore(
                status,
                cacheGroupsPredicate,
                recordTypePredicate,
                true
            );

            WALPointer restored = binaryState.lastReadRecordPointer();

            if(restored.equals(CheckpointStatus.NULL_PTR))
                restored = null; // This record is first
            else
                restored = restored.next();

            if (restored == null && !status.endPtr.equals(CheckpointStatus.NULL_PTR)) {
                throw new StorageException("The memory cannot be restored. The critical part of WAL archive is missing " +
                    "[tailWalPtr=" + restored + ", endPtr=" + status.endPtr + ']');
            }
            else if (restored != null)
                U.log(log, "Binary memory state restored at node startup [restoredPtr=" + restored + ']');

            // Wal logging is now available.
            cctx.wal().resumeLogging(restored);

            // Log MemoryRecoveryRecord to make sure that old physical records are not replayed during
            // next physical recovery.
            memoryRecoveryRecordPtr = cctx.wal().log(new MemoryRecoveryRecord(U.currentTimeMillis()));

            for (DatabaseLifecycleListener lsnr : getDatabaseListeners(cctx.kernalContext()))
                lsnr.afterBinaryMemoryRestore(this, binaryState);

            if (log.isInfoEnabled())
                log.info("Binary recovery performed in " + (System.currentTimeMillis() - time) + " ms.");

            return binaryState;
        }
        catch (IgniteCheckedException e) {
            if (X.hasCause(e, StorageException.class, IOException.class))
                cctx.kernalContext().failure().process(new FailureContext(FailureType.CRITICAL_ERROR, e));

            throw e;
        }
    }

    /** {@inheritDoc} */
    @Override protected void onKernalStop0(boolean cancel) {
        checkpointLock.writeLock().lock();

        try {
            stopping = true;
        }
        finally {
            checkpointLock.writeLock().unlock();
        }

        shutdownCheckpointer(cancel);

        lsnrs.clear();

        super.onKernalStop0(cancel);

        unregisterMetricsMBean(
            cctx.gridConfig(),
            MBEAN_GROUP,
            MBEAN_NAME
        );

        metaStorage = null;
    }

    /** {@inheritDoc} */
    @Override protected void stop0(boolean cancel) {
        super.stop0(cancel);

        releaseFileLock();
    }

    /** */
    private long[] calculateFragmentSizes(int concLvl, long cacheSize, long chpBufSize) {
        if (concLvl < 2)
            concLvl = Runtime.getRuntime().availableProcessors();

        long fragmentSize = cacheSize / concLvl;

        if (fragmentSize < 1024 * 1024)
            fragmentSize = 1024 * 1024;

        long[] sizes = new long[concLvl + 1];

        for (int i = 0; i < concLvl; i++)
            sizes[i] = fragmentSize;

        sizes[concLvl] = chpBufSize;

        return sizes;
    }

    /** {@inheritDoc} */
    @Override protected PageMemory createPageMemory(
        DirectMemoryProvider memProvider,
        DataStorageConfiguration memCfg,
        DataRegionConfiguration plcCfg,
        DataRegionMetricsImpl memMetrics,
        final boolean trackable
    ) {
        if (!plcCfg.isPersistenceEnabled())
            return super.createPageMemory(memProvider, memCfg, plcCfg, memMetrics, trackable);

        memMetrics.persistenceEnabled(true);

        long cacheSize = plcCfg.getMaxSize();

        // Checkpoint buffer size can not be greater than cache size, it does not make sense.
        long chpBufSize = checkpointBufferSize(plcCfg);

        if (chpBufSize > cacheSize) {
            U.quietAndInfo(log,
                "Configured checkpoint page buffer size is too big, setting to the max region size [size="
                    + U.readableSize(cacheSize, false) + ",  memPlc=" + plcCfg.getName() + ']');

            chpBufSize = cacheSize;
        }

        GridInClosure3X<Long, FullPageId, PageMemoryEx> changeTracker;

        if (trackable)
            changeTracker = new GridInClosure3X<Long, FullPageId, PageMemoryEx>() {
                @Override public void applyx(
                    Long page,
                    FullPageId fullId,
                    PageMemoryEx pageMem
                ) throws IgniteCheckedException {
                    if (trackable)
                        snapshotMgr.onChangeTrackerPage(page, fullId, pageMem);
                }
            };
        else
            changeTracker = null;

        PageMemoryImpl pageMem = new PageMemoryImpl(
            wrapMetricsMemoryProvider(memProvider, memMetrics),
            calculateFragmentSizes(
                memCfg.getConcurrencyLevel(),
                cacheSize,
                chpBufSize
            ),
            cctx,
            memCfg.getPageSize(),
            (fullId, pageBuf, tag) -> {
                memMetrics.onPageWritten();

                // We can write only page from disk into snapshot.
                snapshotMgr.beforePageWrite(fullId);

                // Write page to disk.
                storeMgr.write(fullId.groupId(), fullId.pageId(), pageBuf, tag);

                AtomicInteger cntr = evictedPagesCntr;

                if (cntr != null)
                    cntr.incrementAndGet();
            },
            changeTracker,
            this,
            memMetrics,
            resolveThrottlingPolicy(),
            this
        );

        memMetrics.pageMemory(pageMem);

        return pageMem;
    }

    /**
     * @param memoryProvider0 Memory provider.
     * @param memMetrics Memory metrics.
     * @return Wrapped memory provider.
     */
    @Override protected DirectMemoryProvider wrapMetricsMemoryProvider(
            final DirectMemoryProvider memoryProvider0,
            final DataRegionMetricsImpl memMetrics
    ) {
        return new DirectMemoryProvider() {
            private AtomicInteger checkPointBufferIdxCnt = new AtomicInteger();

            private final DirectMemoryProvider memProvider = memoryProvider0;

            @Override public void initialize(long[] chunkSizes) {
                memProvider.initialize(chunkSizes);

                checkPointBufferIdxCnt.set(chunkSizes.length);
            }

            @Override public void shutdown(boolean deallocate) {
                memProvider.shutdown(deallocate);
            }

            @Override public DirectMemoryRegion nextRegion() {
                DirectMemoryRegion nextMemoryRegion = memProvider.nextRegion();

                if (nextMemoryRegion == null)
                    return null;

                int idx = checkPointBufferIdxCnt.decrementAndGet();

                long chunkSize = nextMemoryRegion.size();

                // Checkpoint chunk last in the long[] chunkSizes.
                if (idx != 0)
                    memMetrics.updateOffHeapSize(chunkSize);
                else
                    memMetrics.updateCheckpointBufferSize(chunkSize);

                return nextMemoryRegion;
            }
        };
    }

    /**
     * Resolves throttling policy according to the settings.
     */
    @NotNull private PageMemoryImpl.ThrottlingPolicy resolveThrottlingPolicy() {
        PageMemoryImpl.ThrottlingPolicy plc = persistenceCfg.isWriteThrottlingEnabled()
            ? PageMemoryImpl.ThrottlingPolicy.SPEED_BASED
            : PageMemoryImpl.ThrottlingPolicy.CHECKPOINT_BUFFER_ONLY;

        if (throttlingPolicyOverride != null) {
            try {
                plc = PageMemoryImpl.ThrottlingPolicy.valueOf(throttlingPolicyOverride.toUpperCase());
            }
            catch (IllegalArgumentException e) {
                log.error("Incorrect value of IGNITE_OVERRIDE_WRITE_THROTTLING_ENABLED property. " +
                    "The default throttling policy will be used [plc=" + throttlingPolicyOverride +
                    ", defaultPlc=" + plc + ']');
            }
        }
        return plc;
    }

    /** {@inheritDoc} */
    @Override protected void checkRegionEvictionProperties(DataRegionConfiguration regCfg, DataStorageConfiguration dbCfg)
        throws IgniteCheckedException {
        if (!regCfg.isPersistenceEnabled())
            super.checkRegionEvictionProperties(regCfg, dbCfg);
        else if (regCfg.getPageEvictionMode() != DataPageEvictionMode.DISABLED) {
            U.warn(log, "Page eviction mode will have no effect because the oldest pages are evicted automatically " +
                "if Ignite persistence is enabled: " + regCfg.getName());
        }
    }

    /** {@inheritDoc} */
    @Override protected void checkPageSize(DataStorageConfiguration memCfg) {
        if (memCfg.getPageSize() == 0) {
            try {
                assert cctx.pageStore() instanceof FilePageStoreManager :
                    "Invalid page store manager was created: " + cctx.pageStore();

                Path anyIdxPartFile = IgniteUtils.searchFileRecursively(
                    ((FilePageStoreManager)cctx.pageStore()).workDir().toPath(), FilePageStoreManager.INDEX_FILE_NAME);

                if (anyIdxPartFile != null) {
                    memCfg.setPageSize(resolvePageSizeFromPartitionFile(anyIdxPartFile));

                    return;
                }
            }
            catch (IgniteCheckedException | IOException | IllegalArgumentException e) {
                U.quietAndWarn(log, "Attempt to resolve pageSize from store files failed: " + e.getMessage());

                U.quietAndWarn(log, "Default page size will be used: " + DataStorageConfiguration.DFLT_PAGE_SIZE + " bytes");
            }

            memCfg.setPageSize(DataStorageConfiguration.DFLT_PAGE_SIZE);
        }
    }

    /**
     * @param partFile Partition file.
     */
    private int resolvePageSizeFromPartitionFile(Path partFile) throws IOException, IgniteCheckedException {
        try (FileIO fileIO = ioFactory.create(partFile.toFile())) {
            int minimalHdr = FilePageStore.HEADER_SIZE;

            if (fileIO.size() < minimalHdr)
                throw new IgniteCheckedException("Partition file is too small: " + partFile);

            ByteBuffer hdr = ByteBuffer.allocate(minimalHdr).order(ByteOrder.nativeOrder());

            fileIO.readFully(hdr);

            hdr.rewind();

            hdr.getLong(); // Read signature.

            hdr.getInt(); // Read version.

            hdr.get(); // Read type.

            int pageSize = hdr.getInt();

            if (pageSize == 2048) {
                U.quietAndWarn(log, "You are currently using persistent store with 2K pages (DataStorageConfiguration#" +
                    "pageSize). If you use SSD disk, consider migrating to 4K pages for better IO performance.");
            }

            return pageSize;
        }
    }

    /**
     * @param cancel Cancel flag.
     */
    @SuppressWarnings("unused")
    private void shutdownCheckpointer(boolean cancel) {
        Checkpointer cp = checkpointer;

        if (cp != null) {
            if (cancel)
                cp.shutdownNow();
            else
                cp.cancel();

            try {
                U.join(cp);

                checkpointer = null;
            }
            catch (IgniteInterruptedCheckedException ignore) {
                U.warn(log, "Was interrupted while waiting for checkpointer shutdown, " +
                    "will not wait for checkpoint to finish.");

                cp.shutdownNow();

                while (true) {
                    try {
                        U.join(cp);

                        checkpointer = null;

                        cp.scheduledCp.fail(new NodeStoppingException("Checkpointer is stopped during node stop."));

                        break;
                    }
                    catch (IgniteInterruptedCheckedException ignored) {
                        //Ignore
                    }
                }

                Thread.currentThread().interrupt();
            }
        }

        if (asyncRunner != null) {
            asyncRunner.shutdownNow();

            try {
                asyncRunner.awaitTermination(2, TimeUnit.MINUTES);
            }
            catch (InterruptedException ignore) {
                Thread.currentThread().interrupt();
            }
        }
    }

    /** {@inheritDoc} */
    @Override public void beforeExchange(GridDhtPartitionsExchangeFuture fut) throws IgniteCheckedException {
        // Try to restore partition states.
        if (fut.localJoinExchange() || fut.activateCluster()
            || (fut.exchangeActions() != null && !F.isEmpty(fut.exchangeActions().cacheGroupsToStart()))) {
            U.doInParallel(
                cctx.kernalContext().getSystemExecutorService(),
                cctx.cache().cacheGroups(),
                cacheGroup -> {
                    if (cacheGroup.isLocal())
                        return null;

                    cctx.database().checkpointReadLock();

                    try {
                        cacheGroup.offheap().restorePartitionStates(Collections.emptyMap());

                        if (cacheGroup.localStartVersion().equals(fut.initialVersion()))
                            cacheGroup.topology().afterStateRestored(fut.initialVersion());

                        fut.timeBag().finishLocalStage("Restore partition states " +
                            "[grp=" + cacheGroup.cacheOrGroupName() + "]");
                    }
                    finally {
                        cctx.database().checkpointReadUnlock();
                    }

                    return null;
                }
            );

            fut.timeBag().finishGlobalStage("Restore partition states");
        }

        if (cctx.kernalContext().query().moduleEnabled()) {
            ExchangeActions acts = fut.exchangeActions();

            if (acts != null) {
                if (!F.isEmpty(acts.cacheStartRequests())) {
                    for (ExchangeActions.CacheActionData actionData : acts.cacheStartRequests())
                        prepareIndexRebuildFuture(CU.cacheId(actionData.request().cacheName()));
                }
                else if (acts.localJoinContext() != null && !F.isEmpty(acts.localJoinContext().caches())) {
                    for (T2<DynamicCacheDescriptor, NearCacheConfiguration> tup : acts.localJoinContext().caches())
                        prepareIndexRebuildFuture(tup.get1().cacheId());
                }
            }
        }
    }

    /**
     * Creates a new index rebuild future that should be completed later after exchange is done. The future
     * has to be created before exchange is initialized to guarantee that we will capture a correct future
     * after activation or restore completes.
     * If there was an old future for the given ID, it will be completed.
     *
     * @param cacheId Cache ID.
     */
    private void prepareIndexRebuildFuture(int cacheId) {
        GridFutureAdapter<Void> old = idxRebuildFuts.put(cacheId, new GridFutureAdapter<>());

        if (old != null)
            old.onDone();
    }

    /** {@inheritDoc} */
    @Override public void rebuildIndexesIfNeeded(GridDhtPartitionsExchangeFuture fut) {
        GridQueryProcessor qryProc = cctx.kernalContext().query();

        if (qryProc.moduleEnabled()) {
            GridCountDownCallback rebuildIndexesCompleteCntr = new GridCountDownCallback(
                cctx.cacheContexts().size(),
                () -> log().info("Indexes rebuilding completed for all caches."),
                1  //need at least 1 index rebuilded to print message about rebuilding completion
            );

            for (final GridCacheContext cacheCtx : (Collection<GridCacheContext>)cctx.cacheContexts()) {
                if (cacheCtx.startTopologyVersion().equals(fut.initialVersion())) {
                    final int cacheId = cacheCtx.cacheId();
                    final GridFutureAdapter<Void> usrFut = idxRebuildFuts.get(cacheId);

                    IgniteInternalFuture<?> rebuildFut = qryProc.rebuildIndexesFromHash(cacheCtx);

                    if (rebuildFut != null) {
                        log().info("Started indexes rebuilding for cache [name=" + cacheCtx.name()
                            + ", grpName=" + cacheCtx.group().name() + ']');

                        assert usrFut != null : "Missing user future for cache: " + cacheCtx.name();

                        rebuildFut.listen(new CI1<IgniteInternalFuture>() {
                            @Override public void apply(IgniteInternalFuture fut) {
                                idxRebuildFuts.remove(cacheId, usrFut);

                                Throwable err = fut.error();

                                usrFut.onDone(err);

                                CacheConfiguration ccfg = cacheCtx.config();

                                if (ccfg != null) {
                                    if (err == null)
                                        log().info("Finished indexes rebuilding for cache [name=" + ccfg.getName()
                                            + ", grpName=" + ccfg.getGroupName() + ']');
                                    else {
                                        if (!(err instanceof NodeStoppingException))
                                            log().error("Failed to rebuild indexes for cache  [name=" + ccfg.getName()
                                                + ", grpName=" + ccfg.getGroupName() + ']', err);
                                    }
                                }

                                rebuildIndexesCompleteCntr.countDown(true);
                            }
                        });
                    }
                    else {
                        if (usrFut != null) {
                            idxRebuildFuts.remove(cacheId, usrFut);

                            usrFut.onDone();

                            rebuildIndexesCompleteCntr.countDown(false);
                        }
                    }
                }
            }
        }
    }

    /** {@inheritDoc} */
    @Nullable @Override public IgniteInternalFuture indexRebuildFuture(int cacheId) {
        return idxRebuildFuts.get(cacheId);
    }

    /** {@inheritDoc} */
    @Override public void onCacheGroupsStopped(
        Collection<IgniteBiTuple<CacheGroupContext, Boolean>> stoppedGrps
    ) {
        Map<PageMemoryEx, Collection<Integer>> destroyed = new HashMap<>();

        cctx.snapshotMgr().onCacheGroupsStopped(stoppedGrps.stream()
            .filter(IgniteBiTuple::get2)
            .map(t -> t.get1().groupId())
            .collect(Collectors.toList()));

        for (IgniteBiTuple<CacheGroupContext, Boolean> tup : stoppedGrps) {
            CacheGroupContext gctx = tup.get1();

            if (!gctx.persistenceEnabled())
                continue;

            snapshotMgr.onCacheGroupStop(gctx, tup.get2());

            PageMemoryEx pageMem = (PageMemoryEx)gctx.dataRegion().pageMemory();

            Collection<Integer> grpIds = destroyed.computeIfAbsent(pageMem, k -> new HashSet<>());

            grpIds.add(tup.get1().groupId());

            pageMem.onCacheGroupDestroyed(tup.get1().groupId());

            if (tup.get2())
                cctx.kernalContext().encryption().onCacheGroupDestroyed(gctx.groupId());
        }

        Collection<IgniteInternalFuture<Void>> clearFuts = new ArrayList<>(destroyed.size());

        for (Map.Entry<PageMemoryEx, Collection<Integer>> entry : destroyed.entrySet()) {
            final Collection<Integer> grpIds = entry.getValue();

            clearFuts.add(entry.getKey().clearAsync((grpId, pageIdg) -> grpIds.contains(grpId), false));
        }

        for (IgniteInternalFuture<Void> clearFut : clearFuts) {
            try {
                clearFut.get();
            }
            catch (IgniteCheckedException e) {
                log.error("Failed to clear page memory", e);
            }
        }

        if (cctx.pageStore() != null) {
            for (IgniteBiTuple<CacheGroupContext, Boolean> tup : stoppedGrps) {
                CacheGroupContext grp = tup.get1();

                try {
                    cctx.pageStore().shutdownForCacheGroup(grp, tup.get2());
                }
                catch (IgniteCheckedException e) {
                    U.error(log, "Failed to gracefully clean page store resources for destroyed cache " +
                        "[cache=" + grp.cacheOrGroupName() + "]", e);
                }
            }
        }
    }

    /**
     * Gets the checkpoint read lock. While this lock is held, checkpoint thread will not acquireSnapshotWorker memory
     * state.
     * @throws IgniteException If failed.
     */
    @Override public void checkpointReadLock() {
        if (checkpointLock.writeLock().isHeldByCurrentThread())
            return;

        long timeout = checkpointReadLockTimeout;

        long start = U.currentTimeMillis();

        boolean interruped = false;

        try {
            for (; ; ) {
                try {
                    if (timeout > 0 && (U.currentTimeMillis() - start) >= timeout)
                        failCheckpointReadLock();

                    try {
                        if (timeout > 0) {
                            if (!checkpointLock.readLock().tryLock(timeout - (U.currentTimeMillis() - start),
                                TimeUnit.MILLISECONDS))
                                failCheckpointReadLock();
                        }
                        else
                            checkpointLock.readLock().lock();
                    }
                    catch (InterruptedException e) {
                        interruped = true;

                        continue;
                    }

                    if (stopping) {
                        checkpointLock.readLock().unlock();

                        throw new IgniteException(new NodeStoppingException("Failed to perform cache update: node is stopping."));
                    }

                    if (checkpointLock.getReadHoldCount() > 1 || safeToUpdatePageMemories() || checkpointerThread == null)
                        break;
                    else {
                        checkpointLock.readLock().unlock();

                        if (timeout > 0 && U.currentTimeMillis() - start >= timeout)
                            failCheckpointReadLock();

                        try {
                            checkpointer.wakeupForCheckpoint(0, "too many dirty pages")
                                .futureFor(LOCK_RELEASED)
                                .getUninterruptibly();
                        }
                        catch (IgniteFutureTimeoutCheckedException e) {
                            failCheckpointReadLock();
                        }
                        catch (IgniteCheckedException e) {
                            throw new IgniteException("Failed to wait for checkpoint begin.", e);
                        }
                    }
                }
                catch (CheckpointReadLockTimeoutException e) {
                    log.error(e.getMessage(), e);

                    timeout = 0;
                }
            }
        }
        finally {
            if (interruped)
                Thread.currentThread().interrupt();
        }

        if (ASSERTION_ENABLED)
            CHECKPOINT_LOCK_HOLD_COUNT.set(CHECKPOINT_LOCK_HOLD_COUNT.get() + 1);
    }

    /**
     * Invokes critical failure processing. Always throws.
     *
     * @throws CheckpointReadLockTimeoutException If node was not invalidated as result of handling.
     * @throws IgniteException If node was invalidated as result of handling.
     */
    private void failCheckpointReadLock() throws CheckpointReadLockTimeoutException, IgniteException {
        String msg = "Checkpoint read lock acquisition has been timed out.";

        IgniteException e = new IgniteException(msg);

        if (cctx.kernalContext().failure().process(new FailureContext(SYSTEM_CRITICAL_OPERATION_TIMEOUT, e)))
            throw e;

        throw new CheckpointReadLockTimeoutException(msg);
    }

    /** {@inheritDoc} */
    @Override public boolean checkpointLockIsHeldByThread() {
        return !ASSERTION_ENABLED ||
            checkpointLock.isWriteLockedByCurrentThread() ||
            CHECKPOINT_LOCK_HOLD_COUNT.get() > 0 ||
            Thread.currentThread().getName().startsWith(CHECKPOINT_RUNNER_THREAD_PREFIX);
    }

    /**
     * @return {@code true} if all PageMemory instances are safe to update.
     */
    private boolean safeToUpdatePageMemories() {
        Collection<DataRegion> memPlcs = context().database().dataRegions();

        if (memPlcs == null)
            return true;

        for (DataRegion memPlc : memPlcs) {
            if (!memPlc.config().isPersistenceEnabled())
                continue;

            PageMemoryEx pageMemEx = (PageMemoryEx)memPlc.pageMemory();

            if (!pageMemEx.safeToUpdate())
                return false;
        }

        return true;
    }

    /**
     * Releases the checkpoint read lock.
     */
    @Override public void checkpointReadUnlock() {
        if (checkpointLock.writeLock().isHeldByCurrentThread())
            return;

        checkpointLock.readLock().unlock();

        if (ASSERTION_ENABLED)
            CHECKPOINT_LOCK_HOLD_COUNT.set(CHECKPOINT_LOCK_HOLD_COUNT.get() - 1);
    }

    /** {@inheritDoc} */
    @Override public synchronized Map<Integer, Map<Integer, Long>> reserveHistoryForExchange() {
        assert reservedForExchange == null : reservedForExchange;

        reservedForExchange = new HashMap<>();

        Map</*grpId*/Integer, Set</*partId*/Integer>> applicableGroupsAndPartitions = partitionsApplicableForWalOrFileRebalance();

        Map</*grpId*/Integer, Map</*partId*/Integer, CheckpointEntry>> earliestValidCheckpoints;

        checkpointReadLock();

        try {
            earliestValidCheckpoints = cpHistory.searchAndReserveCheckpoints(applicableGroupsAndPartitions);
        }
        finally {
            checkpointReadUnlock();
        }

        Map</*grpId*/Integer, Map</*partId*/Integer, /*updCntr*/Long>> grpPartsWithCnts = new HashMap<>();

        for (Map.Entry<Integer, Map<Integer, CheckpointEntry>> e : earliestValidCheckpoints.entrySet()) {
            int grpId = e.getKey();

            for (Map.Entry<Integer, CheckpointEntry> e0 : e.getValue().entrySet()) {
                CheckpointEntry cpEntry = e0.getValue();

                int partId = e0.getKey();

                assert cctx.wal().reserved(cpEntry.checkpointMark())
                    : "WAL segment for checkpoint " + cpEntry + " has not reserved";

                Long updCntr = cpEntry.partitionCounter(cctx, grpId, partId);

                if (updCntr != null) {
                    reservedForExchange.computeIfAbsent(grpId, k -> new HashMap<>())
                        .put(partId, new T2<>(updCntr, cpEntry.checkpointMark()));

                    grpPartsWithCnts.computeIfAbsent(grpId, k -> new HashMap<>()).put(partId, updCntr);
                }
            }
        }

        return grpPartsWithCnts;
    }

    /**
     * @return Map of group id -> Set of partitions which can be used as suppliers for WAL rebalance.
     */
    private Map<Integer, Set<Integer>> partitionsApplicableForWalOrFileRebalance() {
        Map<Integer, Set<Integer>> res = new HashMap<>();

        for (CacheGroupContext grp : cctx.cache().cacheGroups()) {
            if (grp.isLocal())
                continue;

            boolean fileRebalanceSupported = cctx.preloader().supports(grp);

            for (GridDhtLocalPartition locPart : grp.topology().currentLocalPartitions()) {
                if (locPart.state() == GridDhtPartitionState.OWNING && (locPart.fullSize() > walRebalanceThreshold ||
                    (fileRebalanceSupported && locPart.fullSize() > fileRebalanceThreshold)))
                    res.computeIfAbsent(grp.groupId(), k -> new HashSet<>()).add(locPart.id());
            }
        }

        return res;
    }

    /** {@inheritDoc} */
    @Override public synchronized void releaseHistoryForExchange() {
        if (reservedForExchange == null)
            return;

        FileWALPointer earliestPtr = null;

        for (Map.Entry<Integer, Map<Integer, T2<Long, WALPointer>>> e : reservedForExchange.entrySet()) {
            for (Map.Entry<Integer, T2<Long, WALPointer>> e0 : e.getValue().entrySet()) {
                FileWALPointer ptr = (FileWALPointer) e0.getValue().get2();

                if (earliestPtr == null || ptr.index() < earliestPtr.index())
                    earliestPtr = ptr;
            }
        }

        reservedForExchange = null;

        if (earliestPtr == null)
            return;

        assert cctx.wal().reserved(earliestPtr)
            : "Earliest checkpoint WAL pointer is not reserved for exchange: " + earliestPtr;

        try {
            cctx.wal().release(earliestPtr);
        }
        catch (IgniteCheckedException e) {
            log.error("Failed to release earliest checkpoint WAL pointer: " + earliestPtr, e);
        }
    }

    /** {@inheritDoc} */
    @Override public boolean reserveHistoryForPreloading(int grpId, int partId, long cntr) {
        T2<Long, WALPointer> saved = reservedForPreloading.get(new T2<>(grpId, partId));

        if (saved != null && saved.get1() <= cntr)
            return true;

        if (log.isDebugEnabled()) {
            log.debug("Reserve history for preloading [grp=" +
                cctx.cache().cacheGroup(grpId).cacheOrGroupName() + ", p=" + partId + ", cntr=" + cntr + "]");
        }

        CheckpointEntry cpEntry = cpHistory.searchCheckpointEntry(grpId, partId, cntr);

        if (cpEntry == null) {
            log.error("Unable to reserve history for preloading, checkpoint not found [grp=" +
                cctx.cache().cacheGroup(grpId).cacheOrGroupName() + ", p=" + partId + ", cntr=" + cntr + "]");

            return false;
        }

        WALPointer ptr = cpEntry.checkpointMark();

        if (ptr == null) {
            log.error("Unable to reserve history for preloading, checkpoint end mark is undefined [grp=" +
                cctx.cache().cacheGroup(grpId).cacheOrGroupName() + ", p=" + partId + ", cntr=" + cntr + "]");

            return false;
        }

        boolean reserved = cctx.wal().reserve(ptr);

        if (reserved) {
            try {
                if (saved != null)
                    cctx.wal().release(saved.get2());
            }
            catch (IgniteCheckedException e) {
                U.error(log, "Could not release WAL reservation", e);

                throw new IgniteException(e);
            }

            reservedForPreloading.put(new T2<>(grpId, partId), new T2<>(cntr, ptr));
        }

        return reserved;
    }

    /** {@inheritDoc} */
    @Override public void releaseHistoryForPreloading() {
<<<<<<< HEAD
        if (log.isDebugEnabled())
            log.debug("Release history for preloading");

        for (Map.Entry<T2<Integer, Integer>, T2<Long, WALPointer>> e : reservedForPreloading.entrySet()) {
            try {
                cctx.wal().release(e.getValue().get2());
            }
            catch (IgniteCheckedException ex) {
                U.error(log, "Could not release WAL reservation", ex);
=======
        releaseHistForPreloadingLock.lock();

        try {
            for (Map.Entry<T2<Integer, Integer>, T2<Long, WALPointer>> e : reservedForPreloading.entrySet()) {
                try {
                    cctx.wal().release(e.getValue().get2());
                }
                catch (IgniteCheckedException ex) {
                    U.error(log, "Could not release WAL reservation", ex);
>>>>>>> 100101cc

                    throw new IgniteException(ex);
                }
            }

            reservedForPreloading.clear();
        }
        finally {
            releaseHistForPreloadingLock.unlock();
        }
    }

    /**
     * Get reserved WAL pointer for preloading.
     *
     * @param grpId Group ID.
     * @param partId Part ID.
     * @param initCntr Initial update counter.
     * @return Reserved WAL pointer for preloading.
     */
    public FileWALPointer searchWALPointer(int grpId, int partId, long initCntr) {
        assert reservedForPreloading != null;

        T2<Long, WALPointer> reserved = reservedForPreloading.get(new T2<>(grpId, partId));

        if (reserved == null)
            return (FileWALPointer)checkpointHistory().searchPartitionCounter(grpId, partId, initCntr);

        long cntr = reserved.get1();

        assert cntr <= initCntr : "reserved=" + cntr + ", init=" + initCntr;

        return (FileWALPointer)reserved.get2();
    }

    /**
     *
     */
    @Nullable @Override public IgniteInternalFuture wakeupForCheckpoint(String reason) {
        Checkpointer cp = checkpointer;

        if (cp != null)
            return cp.wakeupForCheckpoint(0, reason).futureFor(LOCK_RELEASED);

        return null;
    }

    /** {@inheritDoc} */
    @Override public <R> void waitForCheckpoint(String reason, IgniteInClosure<? super IgniteInternalFuture<R>> lsnr)
        throws IgniteCheckedException {
        Checkpointer cp = checkpointer;

        if (cp == null)
            return;

        cp.wakeupForCheckpoint(0, reason, lsnr).futureFor(FINISHED).get();
    }

    /** {@inheritDoc} */
    @Override public CheckpointProgress forceCheckpoint(String reason) {
        Checkpointer cp = checkpointer;

        if (cp == null)
            return null;

        return cp.wakeupForCheckpoint(0, reason);
    }

    /** {@inheritDoc} */
    @Override public WALPointer lastCheckpointMarkWalPointer() {
        CheckpointEntry lastCheckpointEntry = cpHistory == null ? null : cpHistory.lastCheckpoint();

        return lastCheckpointEntry == null ? null : lastCheckpointEntry.checkpointMark();
    }

    /**
     * @return Checkpoint directory.
     */
    public File checkpointDirectory() {
        return cpDir;
    }

    /**
     * @param lsnr Listener.
     */
    public void addCheckpointListener(DbCheckpointListener lsnr) {
        lsnrs.add(lsnr);
    }

    /**
     * @param lsnr Listener.
     */
    public void removeCheckpointListener(DbCheckpointListener lsnr) {
        lsnrs.remove(lsnr);
    }

    /**
     * @return Read checkpoint status.
     * @throws IgniteCheckedException If failed to read checkpoint status page.
     */
    @SuppressWarnings("TooBroadScope")
    private CheckpointStatus readCheckpointStatus() throws IgniteCheckedException {
        long lastStartTs = 0;
        long lastEndTs = 0;

        UUID startId = CheckpointStatus.NULL_UUID;
        UUID endId = CheckpointStatus.NULL_UUID;

        File startFile = null;
        File endFile = null;

        WALPointer startPtr = CheckpointStatus.NULL_PTR;
        WALPointer endPtr = CheckpointStatus.NULL_PTR;

        File dir = cpDir;

        if (!dir.exists()) {
            log.warning("Read checkpoint status: checkpoint directory is not found.");

            return new CheckpointStatus(0, startId, startPtr, endId, endPtr);
        }

        File[] files = dir.listFiles();

        for (File file : files) {
            Matcher matcher = CP_FILE_NAME_PATTERN.matcher(file.getName());

            if (matcher.matches()) {
                long ts = Long.parseLong(matcher.group(1));
                UUID id = UUID.fromString(matcher.group(2));
                CheckpointEntryType type = CheckpointEntryType.valueOf(matcher.group(3));

                if (type == CheckpointEntryType.START && ts > lastStartTs) {
                    lastStartTs = ts;
                    startId = id;
                    startFile = file;
                }
                else if (type == CheckpointEntryType.END && ts > lastEndTs) {
                    lastEndTs = ts;
                    endId = id;
                    endFile = file;
                }
            }
        }

        ByteBuffer buf = ByteBuffer.allocate(FileWALPointer.POINTER_SIZE);
        buf.order(ByteOrder.nativeOrder());

        if (startFile != null)
            startPtr = readPointer(startFile, buf);

        if (endFile != null)
            endPtr = readPointer(endFile, buf);

        if (log.isInfoEnabled())
            log.info("Read checkpoint status [startMarker=" + startFile + ", endMarker=" + endFile + ']');

        return new CheckpointStatus(lastStartTs, startId, startPtr, endId, endPtr);
    }

    /**
     * Loads WAL pointer from CP file
     *
     * @param cpMarkerFile Checkpoint mark file.
     * @return WAL pointer.
     * @throws IgniteCheckedException If failed to read mark file.
     */
    private WALPointer readPointer(File cpMarkerFile, ByteBuffer buf) throws IgniteCheckedException {
        buf.position(0);

        try (FileIO io = ioFactory.create(cpMarkerFile, READ)) {
            io.readFully(buf);

            buf.flip();

            return new FileWALPointer(buf.getLong(), buf.getInt(), buf.getInt());
        }
        catch (IOException e) {
            throw new IgniteCheckedException(
                "Failed to read checkpoint pointer from marker file: " + cpMarkerFile.getAbsolutePath(), e);
        }
    }

    /** {@inheritDoc} */
    @Override public void startMemoryRestore(GridKernalContext kctx, TimeBag startTimer) throws IgniteCheckedException {
        if (kctx.clientNode())
            return;

        checkpointReadLock();

        try {
            // Preform early regions startup before restoring state.
            initAndStartRegions(kctx.config().getDataStorageConfiguration());

            startTimer.finishGlobalStage("Init and start regions");

            // Restore binary memory for all not WAL disabled cache groups.
            restoreBinaryMemory(
                groupsWithEnabledWal(),
                physicalRecords()
            );

            if (recoveryVerboseLogging && log.isInfoEnabled()) {
                log.info("Partition states information after BINARY RECOVERY phase:");

                dumpPartitionsInfo(cctx, log);
            }

            startTimer.finishGlobalStage("Restore binary memory");

            CheckpointStatus status = readCheckpointStatus();

            RestoreLogicalState logicalState = applyLogicalUpdates(
                status,
                groupsWithEnabledWal(),
                logicalRecords(),
                true
            );

            if (recoveryVerboseLogging && log.isInfoEnabled()) {
                log.info("Partition states information after LOGICAL RECOVERY phase:");

                dumpPartitionsInfo(cctx, log);
            }

            startTimer.finishGlobalStage("Restore logical state");

            walTail = tailPointer(logicalState);

            cctx.wal().onDeActivate(kctx);
        }
        catch (IgniteCheckedException e) {
            releaseFileLock();

            throw e;
        }
        finally {
            checkpointReadUnlock();
        }
    }

    /**
     * @param f Consumer.
     * @return Accumulated result for all page stores.
     */
    public long forAllPageStores(ToLongFunction<PageStore> f) {
        long res = 0;

        for (CacheGroupContext gctx : cctx.cache().cacheGroups())
            res += forGroupPageStores(gctx, f);

        return res;
    }

    /**
     * @param grpId Cache group id.
     * @param partId Partition ID.
     * @return Page store.
     * @throws IgniteCheckedException If failed.
     */
    public PageStore getPageStore(int grpId, int partId) throws IgniteCheckedException {
        return storeMgr.getStore(grpId, partId);
    }

    /**
     * @param gctx Group context.
     * @param f Consumer.
     * @return Accumulated result for all page stores.
     */
    public long forGroupPageStores(CacheGroupContext gctx, ToLongFunction<PageStore> f) {
        int groupId = gctx.groupId();

        long res = 0;

        try {
            Collection<PageStore> stores = storeMgr.getStores(groupId);

            if (stores != null) {
                for (PageStore store : stores)
                    res += f.applyAsLong(store);
            }
        }
        catch (IgniteCheckedException e) {
            throw new IgniteException(e);
        }

        return res;
    }

    /**
     * Calculates tail pointer for WAL at the end of logical recovery.
     *
     * @param logicalState State after logical recovery.
     * @return Tail pointer.
     * @throws IgniteCheckedException If failed.
     */
    private WALPointer tailPointer(RestoreLogicalState logicalState) throws IgniteCheckedException {
        // Should flush all data in buffers before read last WAL pointer.
        // Iterator read records only from files.
        WALPointer lastFlushPtr = cctx.wal().flush(null, true);

        // We must return null for NULL_PTR record, because FileWriteAheadLogManager.resumeLogging
        // can't write header without that condition.
        WALPointer lastReadPtr = logicalState.lastReadRecordPointer();

        if (lastFlushPtr != null && lastReadPtr == null)
            return lastFlushPtr;

        if (lastFlushPtr == null && lastReadPtr != null)
            return lastReadPtr;

        if (lastFlushPtr != null && lastReadPtr != null) {
            FileWALPointer lastFlushPtr0 = (FileWALPointer)lastFlushPtr;
            FileWALPointer lastReadPtr0 = (FileWALPointer)lastReadPtr;

            return lastReadPtr0.compareTo(lastFlushPtr0) >= 0 ? lastReadPtr : lastFlushPtr0;
        }

        return null;
    }

    /**
     * Called when all partitions have been fully restored and pre-created on node start.
     *
     * Starts checkpointing process and initiates first checkpoint.
     *
     * @throws IgniteCheckedException If first checkpoint has failed.
     */
    @Override public void onStateRestored(AffinityTopologyVersion topVer) throws IgniteCheckedException {
        IgniteThread cpThread = new IgniteThread(cctx.igniteInstanceName(), "db-checkpoint-thread", checkpointer);

        cpThread.start();

        checkpointerThread = cpThread;

        CheckpointProgress chp = checkpointer.wakeupForCheckpoint(0, "node started");

        if (chp != null)
            chp.futureFor(LOCK_RELEASED).get();
    }

    /**
     * @param status Checkpoint status.
     * @param cacheGroupsPredicate Cache groups to restore.
     * @throws IgniteCheckedException If failed.
     * @throws StorageException In case I/O error occurred during operations with storage.
     */
    private RestoreBinaryState performBinaryMemoryRestore(
        CheckpointStatus status,
        IgnitePredicate<Integer> cacheGroupsPredicate,
        IgniteBiPredicate<WALRecord.RecordType, WALPointer> recordTypePredicate,
        boolean finalizeState
    ) throws IgniteCheckedException {
        if (log.isInfoEnabled())
            log.info("Checking memory state [lastValidPos=" + status.endPtr + ", lastMarked="
                + status.startPtr + ", lastCheckpointId=" + status.cpStartId + ']');

        WALPointer recPtr = status.endPtr;

        boolean apply = status.needRestoreMemory();

        try {
            WALRecord startRec = !CheckpointStatus.NULL_PTR.equals(status.startPtr) || apply ? cctx.wal().read(status.startPtr) : null;

            if (apply) {
                if (finalizeState)
                    U.quietAndWarn(log, "Ignite node stopped in the middle of checkpoint. Will restore memory state and " +
                        "finish checkpoint on node start.");

            cctx.cache().cacheGroupDescriptors().forEach((grpId, desc) -> {
                if (!cacheGroupsPredicate.apply(grpId))
                    return;

                try {
                    DataRegion region = cctx.database().dataRegion(desc.config().getDataRegionName());

                    if (region == null || !cctx.isLazyMemoryAllocation(region))
                        return;

                    region.pageMemory().start();
                }
                catch (IgniteCheckedException e) {
                    throw new IgniteException(e);
                }
            });

            cctx.pageStore().beginRecover();

                if (!(startRec instanceof CheckpointRecord))
                    throw new StorageException("Checkpoint marker doesn't point to checkpoint record " +
                        "[ptr=" + status.startPtr + ", rec=" + startRec + "]");

                WALPointer cpMark = ((CheckpointRecord)startRec).checkpointMark();

                if (cpMark != null) {
                    log.info("Restoring checkpoint after logical recovery, will start physical recovery from " +
                        "back pointer: " + cpMark);

                    recPtr = cpMark;
                }
            }
            else
                cctx.wal().notchLastCheckpointPtr(status.startPtr);
        }
        catch (NoSuchElementException e) {
            throw new StorageException("Failed to read checkpoint record from WAL, persistence consistency " +
                "cannot be guaranteed. Make sure configuration points to correct WAL folders and WAL folder is " +
                "properly mounted [ptr=" + status.startPtr + ", walPath=" + persistenceCfg.getWalPath() +
                ", walArchive=" + persistenceCfg.getWalArchivePath() + "]");
        }

        AtomicReference<IgniteCheckedException> applyError = new AtomicReference<>();

        StripedExecutor exec = cctx.kernalContext().getStripedExecutorService();

        Semaphore semaphore = new Semaphore(semaphorePertmits(exec));

        long start = U.currentTimeMillis();

        long lastArchivedSegment = cctx.wal().lastArchivedSegment();

        WALIterator it = cctx.wal().replay(recPtr, true, recordTypePredicate);

        RestoreBinaryState restoreBinaryState = new RestoreBinaryState(status, it, lastArchivedSegment, cacheGroupsPredicate);

        AtomicLong applied = new AtomicLong();

        try {
            while (it.hasNextX()) {
                if (applyError.get() != null)
                    break;

                WALRecord rec = restoreBinaryState.next();

                if (rec == null)
                    break;

                switch (rec.type()) {
                    case PAGE_RECORD:
                        if (restoreBinaryState.needApplyBinaryUpdate()) {
                            PageSnapshot pageSnapshot = (PageSnapshot)rec;

                            // Here we do not require tag check because we may be applying memory changes after
                            // several repetitive restarts and the same pages may have changed several times.
                            int groupId = pageSnapshot.fullPageId().groupId();
                            int partId = partId(pageSnapshot.fullPageId().pageId());

                            if (skipRemovedIndexUpdates(groupId, partId))
                                break;

                            stripedApplyPage((pageMem) -> {
                                    try {
                                        applyPageSnapshot(pageMem, pageSnapshot);

                                        applied.incrementAndGet();
                                    }
                                    catch (Throwable t) {
                                        U.error(log, "Failed to apply page snapshot. rec=[" + pageSnapshot + ']');

                                        applyError.compareAndSet(
                                            null,
                                            (t instanceof IgniteCheckedException)?
                                                (IgniteCheckedException)t:
                                                new IgniteCheckedException("Failed to apply page snapshot", t));
                                    }
                                }, groupId, partId, exec, semaphore
                            );
                        }

                        break;

                    case PART_META_UPDATE_STATE:
                        PartitionMetaStateRecord metaStateRecord = (PartitionMetaStateRecord)rec;

                    {
                        int groupId = metaStateRecord.groupId();
                        int partId = metaStateRecord.partitionId();

                        stripedApplyPage((pageMem) -> {
                            GridDhtPartitionState state = fromOrdinal(metaStateRecord.state());

                            if (state == null || state == GridDhtPartitionState.EVICTED)
                                schedulePartitionDestroy(groupId, partId);
                            else {
                                try {
                                    cancelOrWaitPartitionDestroy(groupId, partId);
                                }
                                catch (Throwable t) {
                                    U.error(log, "Failed to cancel or wait partition destroy. rec=[" + metaStateRecord + ']');

                                    applyError.compareAndSet(
                                        null,
                                        (t instanceof IgniteCheckedException) ?
                                            (IgniteCheckedException)t :
                                            new IgniteCheckedException("Failed to cancel or wait partition destroy", t));
                                }
                            }
                        }, groupId, partId, exec, semaphore);
                    }

                    break;

                    case PARTITION_DESTROY:
                        PartitionDestroyRecord destroyRecord = (PartitionDestroyRecord)rec;

                    {
                        int groupId = destroyRecord.groupId();
                        int partId = destroyRecord.partitionId();

                        stripedApplyPage((pageMem) -> {
                            pageMem.invalidate(groupId, partId);

                            schedulePartitionDestroy(groupId, partId);
                        }, groupId, partId, exec, semaphore);

                    }
                    break;

                    default:
                        if (restoreBinaryState.needApplyBinaryUpdate() && rec instanceof PageDeltaRecord) {
                            PageDeltaRecord pageDelta = (PageDeltaRecord)rec;

                            int groupId = pageDelta.groupId();
                            int partId = partId(pageDelta.pageId());

                            if (skipRemovedIndexUpdates(groupId, partId))
                                break;

                            stripedApplyPage((pageMem) -> {
                                try {
                                    applyPageDelta(pageMem, pageDelta, true);

                                    applied.incrementAndGet();
                                }
                                catch (Throwable t) {
                                    U.error(log, "Failed to apply page delta. rec=[" + pageDelta + ']');

                                    applyError.compareAndSet(
                                        null,
                                        (t instanceof IgniteCheckedException) ?
                                            (IgniteCheckedException)t :
                                            new IgniteCheckedException("Failed to apply page delta", t));
                                }
                            }, groupId, partId, exec, semaphore);
                        }
                }
            }
        }
        finally {
            it.close();

            awaitApplyComplete(exec, applyError);
        }

        if (!finalizeState)
            return null;

        FileWALPointer lastReadPtr = restoreBinaryState.lastReadRecordPointer();

        if (status.needRestoreMemory()) {
            if (restoreBinaryState.needApplyBinaryUpdate())
                throw new StorageException("Failed to restore memory state (checkpoint marker is present " +
                    "on disk, but checkpoint record is missed in WAL) " +
                    "[cpStatus=" + status + ", lastRead=" + lastReadPtr + "]");

            log.info("Finished applying memory changes [changesApplied=" + applied +
                ", time=" + (U.currentTimeMillis() - start) + " ms]");

            finalizeCheckpointOnRecovery(status.cpStartTs, status.cpStartId, status.startPtr, exec);
        }

        cpHistory.initialize(retreiveHistory());

        return restoreBinaryState;
    }

    /**
     * Calculate the maximum number of concurrent tasks for apply through the striped executor.
     *
     * @param exec Striped executor.
     * @return Number of permits.
     */
    private int semaphorePertmits(StripedExecutor exec) {
        // 4 task per-stripe by default.
        int permits = exec.stripesCount() * 4;

        long maxMemory = Runtime.getRuntime().maxMemory();

        // Heuristic calculation part of heap size as a maximum number of concurrent tasks.
        int permits0 = (int)((maxMemory * 0.2) / (4096 * 2));

        // May be for small heap. Get a low number of permits.
        if (permits0 < permits)
            permits = permits0;

        // Property for override any calculation.
        return getInteger(IGNITE_RECOVERY_SEMAPHORE_PERMITS, permits);
    }

    /**
     * @param exec Striped executor.
     * @param applyError Check error reference.
     */
    private void awaitApplyComplete(
        StripedExecutor exec,
        AtomicReference<IgniteCheckedException> applyError
    ) throws IgniteCheckedException {
        try {
            // Await completion apply tasks in all stripes.
            exec.awaitComplete();
        }
        catch (InterruptedException e) {
            throw new IgniteInterruptedException(e);
        }

        // Checking error after all task applied.
        if (applyError.get() != null)
            throw applyError.get();
    }

    /**
     * @param consumer Runnable task.
     * @param grpId Group Id.
     * @param partId Partition Id.
     * @param exec Striped executor.
     */
    public void stripedApplyPage(
        Consumer<PageMemoryEx> consumer,
        int grpId,
        int partId,
        StripedExecutor exec,
        Semaphore semaphore
    ) throws IgniteCheckedException {
        assert consumer != null;
        assert exec != null;
        assert semaphore != null;

        PageMemoryEx pageMem = getPageMemoryForCacheGroup(grpId);

        if (pageMem == null)
            return;

        stripedApply(() -> consumer.accept(pageMem), grpId, partId, exec, semaphore);
    }

    /**
     * @param run Runnable task.
     * @param grpId Group Id.
     * @param partId Partition Id.
     * @param exec Striped executor.
     */
    public void stripedApply(
        Runnable run,
        int grpId,
        int partId,
        StripedExecutor exec,
        Semaphore semaphore
    ) {
        assert run != null;
        assert exec != null;
        assert semaphore != null;

        int stripes = exec.stripesCount();

        int stripe = U.stripeIdx(stripes, grpId, partId);

        assert stripe >= 0 && stripe <= stripes : "idx=" + stripe + ", stripes=" + stripes;

        try {
            semaphore.acquire();
        }
        catch (InterruptedException e) {
            throw new IgniteInterruptedException(e);
        }

        exec.execute(stripe, () -> {
            // WA for avoid assert check in PageMemory, that current thread hold chpLock.
            CHECKPOINT_LOCK_HOLD_COUNT.set(1);

            try {
                run.run();
            }
            finally {
                CHECKPOINT_LOCK_HOLD_COUNT.set(0);

                semaphore.release();
            }
        });
    }

    /**
     * @param pageMem Page memory.
     * @param pageSnapshotRecord Page snapshot record.
     * @throws IgniteCheckedException If failed.
     */
    public void applyPageSnapshot(PageMemoryEx pageMem, PageSnapshot pageSnapshotRecord) throws IgniteCheckedException {
        int grpId = pageSnapshotRecord.fullPageId().groupId();
        long pageId = pageSnapshotRecord.fullPageId().pageId();

        long page = pageMem.acquirePage(grpId, pageId, IoStatisticsHolderNoOp.INSTANCE, true);

        try {
            long pageAddr = pageMem.writeLock(grpId, pageId, page, true);

            try {
                PageUtils.putBytes(pageAddr, 0, pageSnapshotRecord.pageData());

                if (PageIO.getCompressionType(pageAddr) != CompressionProcessor.UNCOMPRESSED_PAGE) {
                    int realPageSize = pageMem.realPageSize(pageSnapshotRecord.groupId());

                    assert pageSnapshotRecord.pageDataSize() < realPageSize : pageSnapshotRecord.pageDataSize();

                    cctx.kernalContext().compress().decompressPage(pageMem.pageBuffer(pageAddr), realPageSize);
                }
            }
            finally {
                pageMem.writeUnlock(grpId, pageId, page, null, true, true);
            }
        }
        finally {
            pageMem.releasePage(grpId, pageId, page);
        }
    }

    /**
     * @param pageMem Page memory.
     * @param pageDeltaRecord Page delta record.
     * @param restore Get page for restore.
     * @throws IgniteCheckedException If failed.
     */
    private void applyPageDelta(PageMemoryEx pageMem, PageDeltaRecord pageDeltaRecord, boolean restore) throws IgniteCheckedException {
        int grpId = pageDeltaRecord.groupId();
        long pageId = pageDeltaRecord.pageId();

        // Here we do not require tag check because we may be applying memory changes after
        // several repetitive restarts and the same pages may have changed several times.
        long page = pageMem.acquirePage(grpId, pageId, IoStatisticsHolderNoOp.INSTANCE, restore);

        try {
            long pageAddr = pageMem.writeLock(grpId, pageId, page, restore);

            try {
                pageDeltaRecord.applyDelta(pageMem, pageAddr);
            }
            finally {
                pageMem.writeUnlock(grpId, pageId, page, null, true, restore);
            }
        }
        finally {
            pageMem.releasePage(grpId, pageId, page);
        }
    }

    /**
     * @param grpId Group id.
     * @param partId Partition id.
     */
    private boolean skipRemovedIndexUpdates(int grpId, int partId) {
        return (partId == PageIdAllocator.INDEX_PARTITION) && !storeMgr.hasIndexStore(grpId);
    }

    /**
     * Obtains PageMemory reference from cache descriptor instead of cache context.
     *
     * @param grpId Cache group id.
     * @return PageMemoryEx instance.
     * @throws IgniteCheckedException if no DataRegion is configured for a name obtained from cache descriptor.
     */
    private PageMemoryEx getPageMemoryForCacheGroup(int grpId) throws IgniteCheckedException {
        if (grpId == MetaStorage.METASTORAGE_CACHE_ID)
            return (PageMemoryEx)dataRegion(METASTORE_DATA_REGION_NAME).pageMemory();

        // TODO IGNITE-7792 add generic mapping.
        if (grpId == TxLog.TX_LOG_CACHE_ID)
            return (PageMemoryEx)dataRegion(TxLog.TX_LOG_CACHE_NAME).pageMemory();

        // TODO IGNITE-5075: cache descriptor can be removed.
        GridCacheSharedContext sharedCtx = context();

        CacheGroupDescriptor desc = sharedCtx.cache().cacheGroupDescriptors().get(grpId);

        if (desc == null)
            return null;

        String memPlcName = desc.config().getDataRegionName();

        return (PageMemoryEx)sharedCtx.database().dataRegion(memPlcName).pageMemory();
    }

    /**
     * Apply update from some iterator and with specific filters.
     *
     * @param it WalIterator.
     * @param recPredicate Wal record filter.
     * @param entryPredicate Entry filter.
     */
    public void applyUpdatesOnRecovery(
        @Nullable WALIterator it,
        IgniteBiPredicate<WALPointer, WALRecord> recPredicate,
        IgnitePredicate<DataEntry> entryPredicate
    ) throws IgniteCheckedException {
        if (it == null)
            return;

        cctx.walState().runWithOutWAL(() -> {
            while (it.hasNext()) {
                IgniteBiTuple<WALPointer, WALRecord> next = it.next();

                WALRecord rec = next.get2();

                if (!recPredicate.apply(next.get1(), rec))
                    break;

                switch (rec.type()) {
                    case MVCC_DATA_RECORD:
                    case DATA_RECORD:
                        checkpointReadLock();

                        try {
                            DataRecord dataRec = (DataRecord)rec;

                            for (DataEntry dataEntry : dataRec.writeEntries()) {
                                if (entryPredicate.apply(dataEntry)) {
                                    checkpointReadLock();

                                    try {
                                        int cacheId = dataEntry.cacheId();

                                        GridCacheContext cacheCtx = cctx.cacheContext(cacheId);

                                        if (cacheCtx != null)
                                            applyUpdate(cacheCtx, dataEntry);
                                        else if (log != null)
                                            log.warning("Cache is not started. Updates cannot be applied " +
                                                "[cacheId=" + cacheId + ']');
                                    }
                                    finally {
                                        checkpointReadUnlock();
                                    }
                                }
                            }
                        }
                        catch (IgniteCheckedException e) {
                            throw new IgniteException(e);
                        }
                        finally {
                            checkpointReadUnlock();
                        }

                        break;

                    case MVCC_TX_RECORD:
                        checkpointReadLock();

                        try {
                            MvccTxRecord txRecord = (MvccTxRecord)rec;

                            byte txState = convertToTxState(txRecord.state());

                            cctx.coordinators().updateState(txRecord.mvccVersion(), txState, true);
                        }
                        finally {
                            checkpointReadUnlock();
                        }

                        break;

                    default:
                        // Skip other records.
                }
            }
        });
    }

    /**
     * @param status Last registered checkpoint status.
     * @throws IgniteCheckedException If failed to apply updates.
     * @throws StorageException If IO exception occurred while reading write-ahead log.
     */
    private RestoreLogicalState applyLogicalUpdates(
        CheckpointStatus status,
        IgnitePredicate<Integer> cacheGroupsPredicate,
        IgniteBiPredicate<WALRecord.RecordType, WALPointer> recordTypePredicate,
        boolean skipFieldLookup
    ) throws IgniteCheckedException {
        if (log.isInfoEnabled())
            log.info("Applying lost cache updates since last checkpoint record [lastMarked="
                + status.startPtr + ", lastCheckpointId=" + status.cpStartId + ']');

        if (skipFieldLookup)
            cctx.kernalContext().query().skipFieldLookup(true);

        long start = U.currentTimeMillis();

        AtomicReference<IgniteCheckedException> applyError = new AtomicReference<>();

        AtomicLong applied = new AtomicLong();

        long lastArchivedSegment = cctx.wal().lastArchivedSegment();

        StripedExecutor exec = cctx.kernalContext().getStripedExecutorService();

        Semaphore semaphore = new Semaphore(semaphorePertmits(exec));

        Map<GroupPartitionId, Integer> partitionRecoveryStates = new HashMap<>();

        WALIterator it = cctx.wal().replay(status.startPtr, true, recordTypePredicate);

        RestoreLogicalState restoreLogicalState =
            new RestoreLogicalState(status, it, lastArchivedSegment, cacheGroupsPredicate, partitionRecoveryStates);

        try {
            while (it.hasNextX()) {
                WALRecord rec = restoreLogicalState.next();

                if (rec == null)
                    break;

                switch (rec.type()) {
                    case CHECKPOINT_RECORD: // Calculate initial partition states
                        CheckpointRecord cpRec = (CheckpointRecord)rec;

                        for (Map.Entry<Integer, CacheState> entry : cpRec.cacheGroupStates().entrySet()) {
                            CacheState cacheState = entry.getValue();

                            for (int i = 0; i < cacheState.size(); i++) {
                                int partId = cacheState.partitionByIndex(i);
                                byte state = cacheState.stateByIndex(i);

                                // Ignore undefined state.
                                if (state != -1) {
                                    partitionRecoveryStates.put(new GroupPartitionId(entry.getKey(), partId),
                                        (int)state);
                                }
                            }
                        }

                        break;

                    case ROLLBACK_TX_RECORD:
                        RollbackRecord rbRec = (RollbackRecord)rec;

                        CacheGroupContext ctx = cctx.cache().cacheGroup(rbRec.groupId());

                        if (ctx != null && !ctx.isLocal()) {
                            ctx.topology().forceCreatePartition(rbRec.partitionId());

                            ctx.offheap().onPartitionInitialCounterUpdated(rbRec.partitionId(), rbRec.start(),
                                rbRec.range());
                        }

                        break;

                    case MVCC_DATA_RECORD:
                    case DATA_RECORD:
                    case ENCRYPTED_DATA_RECORD:
                        DataRecord dataRec = (DataRecord)rec;

                        for (DataEntry dataEntry : dataRec.writeEntries()) {
                            int cacheId = dataEntry.cacheId();

                            DynamicCacheDescriptor cacheDesc = cctx.cache().cacheDescriptor(cacheId);

                            // Can empty in case recovery node on blt changed.
                            if (cacheDesc == null)
                                continue;

                            stripedApply(() -> {
                                GridCacheContext cacheCtx = cctx.cacheContext(cacheId);

                                if (skipRemovedIndexUpdates(cacheCtx.groupId(), PageIdAllocator.INDEX_PARTITION))
                                    cctx.kernalContext().query().markAsRebuildNeeded(cacheCtx);

                                try {
                                    applyUpdate(cacheCtx, dataEntry);
                                }
                                catch (IgniteCheckedException e) {
                                    U.error(log, "Failed to apply data entry, dataEntry=" + dataEntry +
                                        ", ptr=" + dataRec.position());

                                    applyError.compareAndSet(null, e);
                                }

                                applied.incrementAndGet();
                            }, cacheDesc.groupId(), dataEntry.partitionId(), exec, semaphore);
                        }

                        break;

                    case MVCC_TX_RECORD:
                        MvccTxRecord txRecord = (MvccTxRecord)rec;

                        byte txState = convertToTxState(txRecord.state());

                        cctx.coordinators().updateState(txRecord.mvccVersion(), txState, true);

                        break;

                    case PART_META_UPDATE_STATE:
                        PartitionMetaStateRecord metaStateRecord = (PartitionMetaStateRecord)rec;

                        GroupPartitionId groupPartitionId = new GroupPartitionId(
                            metaStateRecord.groupId(), metaStateRecord.partitionId()
                        );

                        restoreLogicalState.partitionRecoveryStates.put(groupPartitionId, (int)metaStateRecord.state());

                        break;

                    case METASTORE_DATA_RECORD:
                        MetastoreDataRecord metastoreDataRecord = (MetastoreDataRecord)rec;

                        metaStorage.applyUpdate(metastoreDataRecord.key(), metastoreDataRecord.value());

                        break;

                    case META_PAGE_UPDATE_NEXT_SNAPSHOT_ID:
                    case META_PAGE_UPDATE_LAST_SUCCESSFUL_SNAPSHOT_ID:
                    case META_PAGE_UPDATE_LAST_SUCCESSFUL_FULL_SNAPSHOT_ID:
                    case META_PAGE_UPDATE_LAST_ALLOCATED_INDEX:
                        PageDeltaRecord pageDelta = (PageDeltaRecord)rec;

                        stripedApplyPage((pageMem) -> {
                            try {
                                applyPageDelta(pageMem, pageDelta, false);
                            }
                            catch (IgniteCheckedException e) {
                                U.error(log, "Failed to apply page delta, " + pageDelta);

                                applyError.compareAndSet(null, e);
                            }

                        }, pageDelta.groupId(), partId(pageDelta.pageId()), exec, semaphore);

                        break;

                    case MASTER_KEY_CHANGE_RECORD:
                        cctx.kernalContext().encryption().applyKeys((MasterKeyChangeRecord)rec);

                        break;

                    default:
                        // Skip other records.
                }
            }
        }
        finally {
            it.close();

            if (skipFieldLookup)
                cctx.kernalContext().query().skipFieldLookup(false);
        }

        awaitApplyComplete(exec, applyError);

        if (log.isInfoEnabled())
            log.info("Finished applying WAL changes [updatesApplied=" + applied +
                ", time=" + (U.currentTimeMillis() - start) + " ms]");

        for (DatabaseLifecycleListener lsnr : getDatabaseListeners(cctx.kernalContext()))
            lsnr.afterLogicalUpdatesApplied(this, restoreLogicalState);

        return restoreLogicalState;
    }

    /**
     * Convert {@link TransactionState} to Mvcc {@link TxState}.
     *
     * @param state TransactionState.
     * @return TxState.
     */
    private byte convertToTxState(TransactionState state) {
        switch (state) {
            case PREPARED:
                return TxState.PREPARED;

            case COMMITTED:
                return TxState.COMMITTED;

            case ROLLED_BACK:
                return TxState.ABORTED;

            default:
                throw new IllegalStateException("Unsupported TxState.");
        }
    }

    /**
     * Wal truncate callBack.
     *
     * @param highBound WALPointer.
     */
    public void onWalTruncated(WALPointer highBound) throws IgniteCheckedException {
        List<CheckpointEntry> removedFromHistory = cpHistory.onWalTruncated(highBound);

        for (CheckpointEntry cp : removedFromHistory)
            removeCheckpointFiles(cp);
    }

    /**
     * @param cacheCtx Cache context to apply an update.
     * @param dataEntry Data entry to apply.
     * @throws IgniteCheckedException If failed to restore.
     */
    private void applyUpdate(GridCacheContext cacheCtx, DataEntry dataEntry) throws IgniteCheckedException {
        int partId = dataEntry.partitionId();

        if (partId == -1)
            partId = cacheCtx.affinity().partition(dataEntry.key());

        GridDhtLocalPartition locPart = cacheCtx.isLocal() ? null : cacheCtx.topology().forceCreatePartition(partId);

        switch (dataEntry.op()) {
            case CREATE:
            case UPDATE:
                if (dataEntry instanceof MvccDataEntry) {
                    cacheCtx.offheap().mvccApplyUpdate(
                        cacheCtx,
                        dataEntry.key(),
                        dataEntry.value(),
                        dataEntry.writeVersion(),
                        dataEntry.expireTime(),
                        locPart,
                        ((MvccDataEntry)dataEntry).mvccVer());
                }
                else {
                    cacheCtx.offheap().update(
                        cacheCtx,
                        dataEntry.key(),
                        dataEntry.value(),
                        dataEntry.writeVersion(),
                        dataEntry.expireTime(),
                        locPart,
                        null);
                }

                if (dataEntry.partitionCounter() != 0)
                    cacheCtx.offheap().onPartitionInitialCounterUpdated(partId, dataEntry.partitionCounter() - 1, 1);

                break;

            case DELETE:
                if (dataEntry instanceof MvccDataEntry) {
                    cacheCtx.offheap().mvccApplyUpdate(
                        cacheCtx,
                        dataEntry.key(),
                        null,
                        dataEntry.writeVersion(),
                        0L,
                        locPart,
                        ((MvccDataEntry)dataEntry).mvccVer());
                }
                else
                    cacheCtx.offheap().remove(cacheCtx, dataEntry.key(), partId, locPart);

                if (dataEntry.partitionCounter() != 0)
                    cacheCtx.offheap().onPartitionInitialCounterUpdated(partId, dataEntry.partitionCounter() - 1, 1);

                break;

            case READ:
                // do nothing
                break;

            default:
                throw new IgniteCheckedException("Invalid operation for WAL entry update: " + dataEntry.op());
        }
    }

    /**
     * @throws IgniteCheckedException If failed.
     */
    private void finalizeCheckpointOnRecovery(
        long cpTs,
        UUID cpId,
        WALPointer walPtr,
        StripedExecutor exec
    ) throws IgniteCheckedException {
        assert cpTs != 0;

        long start = System.currentTimeMillis();

        Collection<DataRegion> regions = dataRegions();

        Collection<GridMultiCollectionWrapper<FullPageId>> res = new ArrayList(regions.size());

        int pagesNum = 0;

        GridFinishedFuture finishedFuture = new GridFinishedFuture();

        // Collect collection of dirty pages from all regions.
        for (DataRegion memPlc : regions) {
            if (memPlc.config().isPersistenceEnabled()){
                GridMultiCollectionWrapper<FullPageId> nextCpPagesCol =
                    ((PageMemoryEx)memPlc.pageMemory()).beginCheckpoint(finishedFuture);

                pagesNum += nextCpPagesCol.size();

                res.add(nextCpPagesCol);
            }
        }

        // Sort and split all dirty pages set to several stripes.
        GridMultiCollectionWrapper<FullPageId> pages = splitAndSortCpPagesIfNeeded(
            new IgniteBiTuple<>(res, pagesNum), exec.stripesCount());

        // Identity stores set for future fsync.
        Collection<PageStore> updStores = new GridConcurrentHashSet<>();

        AtomicInteger cpPagesCnt = new AtomicInteger();

        // Shared refernce for tracking exception during write pages.
        AtomicReference<IgniteCheckedException> writePagesError = new AtomicReference<>();

        for (int i = 0; i < pages.collectionsSize(); i++) {
            // Calculate stripe index.
            int stripeIdx = i % exec.stripesCount();

            // Inner collection index.
            int innerIdx = i;

            exec.execute(stripeIdx, () -> {
                PageStoreWriter pageStoreWriter = (fullPageId, buf, tag) -> {
                    assert tag != PageMemoryImpl.TRY_AGAIN_TAG : "Lock is held by other thread for page " + fullPageId;

                    int groupId = fullPageId.groupId();
                    long pageId = fullPageId.pageId();

                    // Write buf to page store.
                    PageStore store = storeMgr.writeInternal(groupId, pageId, buf, tag, true);

                    // Save store for future fsync.
                    updStores.add(store);
                };

                // Local buffer for write pages.
                ByteBuffer writePageBuf = ByteBuffer.allocateDirect(pageSize());

                writePageBuf.order(ByteOrder.nativeOrder());

                Collection<FullPageId> pages0 = pages.innerCollection(innerIdx);

                FullPageId fullPageId = null;

                try {
                    for (FullPageId fullId : pages0) {
                        // Fail-fast break if some exception occurred.
                        if (writePagesError.get() != null)
                            break;

                        // Save pageId to local variable for future using if exception occurred.
                        fullPageId = fullId;

                        PageMemoryEx pageMem = getPageMemoryForCacheGroup(fullId.groupId());

                        // Write page content to page store via pageStoreWriter.
                        // Tracker is null, because no need to track checkpoint metrics on recovery.
                        pageMem.checkpointWritePage(fullId, writePageBuf, pageStoreWriter, null);
                    }

                    // Add number of handled pages.
                    cpPagesCnt.addAndGet(pages0.size());
                }
                catch (IgniteCheckedException e) {
                    U.error(log, "Failed to write page to pageStore, pageId=" + fullPageId);

                    writePagesError.compareAndSet(null, e);
                }
            });
        }

        // Await completion all write tasks.
        awaitApplyComplete(exec, writePagesError);

        long written = U.currentTimeMillis();

        // Fsync all touched stores.
        for (PageStore updStore : updStores)
            updStore.sync();

        long fsync = U.currentTimeMillis();

        for (DataRegion memPlc : regions) {
            if (memPlc.config().isPersistenceEnabled())
                ((PageMemoryEx)memPlc.pageMemory()).finishCheckpoint();
        }

        ByteBuffer tmpWriteBuf = ByteBuffer.allocateDirect(pageSize());

        tmpWriteBuf.order(ByteOrder.nativeOrder());

        CheckpointEntry cp = prepareCheckpointEntry(
            tmpWriteBuf,
            cpTs,
            cpId,
            walPtr,
            null,
            CheckpointEntryType.END);

        writeCheckpointEntry(tmpWriteBuf, cp, CheckpointEntryType.END);

        cctx.pageStore().finishRecover();

        if (log.isInfoEnabled())
            log.info(String.format("Checkpoint finished [cpId=%s, pages=%d, markPos=%s, " +
                    "pagesWrite=%dms, fsync=%dms, total=%dms]",
                cpId,
                cpPagesCnt.get(),
                walPtr,
                written - start,
                fsync - written,
                fsync - start));
    }

    /**
     * Prepares checkpoint entry containing WAL pointer to checkpoint record.
     * Writes into given {@code ptrBuf} WAL pointer content.
     *
     * @param entryBuf Buffer to fill
     * @param cpTs Checkpoint timestamp.
     * @param cpId Checkpoint id.
     * @param ptr WAL pointer containing record.
     * @param rec Checkpoint WAL record.
     * @param type Checkpoint type.
     * @return Checkpoint entry.
     */
    private CheckpointEntry prepareCheckpointEntry(
        ByteBuffer entryBuf,
        long cpTs,
        UUID cpId,
        WALPointer ptr,
        @Nullable CheckpointRecord rec,
        CheckpointEntryType type
    ) {
        assert ptr instanceof FileWALPointer;

        FileWALPointer filePtr = (FileWALPointer)ptr;

        entryBuf.rewind();

        entryBuf.putLong(filePtr.index());

        entryBuf.putInt(filePtr.fileOffset());

        entryBuf.putInt(filePtr.length());

        entryBuf.flip();

        return createCheckPointEntry(cpTs, ptr, cpId, rec, type);
    }

    /**
     * Writes checkpoint entry buffer {@code entryBuf} to specified checkpoint file with 2-phase protocol.
     *
     * @param entryBuf Checkpoint entry buffer to write.
     * @param cp Checkpoint entry.
     * @param type Checkpoint entry type.
     * @throws StorageException If failed to write checkpoint entry.
     */
    public void writeCheckpointEntry(ByteBuffer entryBuf, CheckpointEntry cp, CheckpointEntryType type) throws StorageException {
        String fileName = checkpointFileName(cp, type);
        String tmpFileName = fileName + FilePageStoreManager.TMP_SUFFIX;

        try {
            try (FileIO io = ioFactory.create(Paths.get(cpDir.getAbsolutePath(), skipSync ? fileName : tmpFileName).toFile(),
                StandardOpenOption.CREATE_NEW, StandardOpenOption.WRITE)) {

                io.writeFully(entryBuf);

                entryBuf.clear();

                if (!skipSync)
                    io.force(true);
            }

            if (!skipSync)
                Files.move(Paths.get(cpDir.getAbsolutePath(), tmpFileName), Paths.get(cpDir.getAbsolutePath(), fileName));
        }
        catch (IOException e) {
            throw new StorageException("Failed to write checkpoint entry [ptr=" + cp.checkpointMark()
                + ", cpTs=" + cp.timestamp()
                + ", cpId=" + cp.checkpointId()
                + ", type=" + type + "]", e);
        }
    }

    /** {@inheritDoc} */
    @Override public AtomicInteger writtenPagesCounter() {
        return writtenPagesCntr;
    }

    /** {@inheritDoc} */
    @Override public AtomicInteger syncedPagesCounter() {
        return syncedPagesCntr;
    }

    /** {@inheritDoc} */
    @Override public AtomicInteger evictedPagesCntr() {
        return evictedPagesCntr;
    }

    /** {@inheritDoc} */
    @Override public int currentCheckpointPagesCount() {
        return currCheckpointPagesCnt;
    }

    /**
     * @param cpTs Checkpoint timestamp.
     * @param cpId Checkpoint ID.
     * @param type Checkpoint type.
     * @return Checkpoint file name.
     */
    private static String checkpointFileName(long cpTs, UUID cpId, CheckpointEntryType type) {
        return cpTs + "-" + cpId + "-" + type + ".bin";
    }

    /**
     * @param cp Checkpoint entry.
     * @param type Checkpoint type.
     * @return Checkpoint file name.
     */
    public static String checkpointFileName(CheckpointEntry cp, CheckpointEntryType type) {
        return checkpointFileName(cp.timestamp(), cp.checkpointId(), type);
    }

    /**
     * Replace thread local with buffers. Thread local should provide direct buffer with one page in length.
     *
     * @param threadBuf new thread-local with buffers for the checkpoint threads.
     */
    public void setThreadBuf(final ThreadLocal<ByteBuffer> threadBuf) {
        this.threadBuf = threadBuf;
    }

    /**
     * @param cpTs Checkpoint timestamp.
     * @param ptr Wal pointer of checkpoint.
     * @param cpId Checkpoint ID.
     * @param rec Checkpoint record.
     * @param type Checkpoint type.
     *
     * @return Checkpoint entry.
     */
    public CheckpointEntry createCheckPointEntry(
        long cpTs,
        WALPointer ptr,
        UUID cpId,
        @Nullable CheckpointRecord rec,
        CheckpointEntryType type
    ) {
        assert cpTs > 0;
        assert ptr != null;
        assert cpId != null;
        assert type != null;

        Map<Integer, CacheState> cacheGrpStates = null;

        // Do not hold groups state in-memory if there is no space in the checkpoint history to prevent possible OOM.
        // In this case the actual group states will be readed from WAL by demand.
        if (rec != null && cpHistory.hasSpace())
            cacheGrpStates = rec.cacheGroupStates();

        return new CheckpointEntry(cpTs, ptr, cpId, cacheGrpStates);
    }

    /**
     * @return Checkpoint history.
     */
    @Nullable public CheckpointHistory checkpointHistory() {
        return cpHistory;
    }

    /**
     * Adds given partition to checkpointer destroy queue.
     *
     * @param grpId Group ID.
     * @param partId Partition ID.
     */
    public void schedulePartitionDestroy(int grpId, int partId) {
        Checkpointer cp = checkpointer;

        if (cp != null)
            cp.schedulePartitionDestroy(cctx.cache().cacheGroup(grpId), grpId, partId);
    }

    /**
     * Cancels or wait for partition destroy.
     *
     * @param grpId Group ID.
     * @param partId Partition ID.
     * @throws IgniteCheckedException If failed.
     */
    public void cancelOrWaitPartitionDestroy(int grpId, int partId) throws IgniteCheckedException {
        Checkpointer cp = checkpointer;

        if (cp != null)
            cp.cancelOrWaitPartitionDestroy(grpId, partId);
    }

    /**
     * Timeout for checkpoint read lock acquisition.
     *
     * @return Timeout for checkpoint read lock acquisition in milliseconds.
     */
    @Override public long checkpointReadLockTimeout() {
        return checkpointReadLockTimeout;
    }

    /**
     * Sets timeout for checkpoint read lock acquisition.
     *
     * @param val New timeout in milliseconds, non-positive value denotes infinite timeout.
     */
    @Override public void checkpointReadLockTimeout(long val) {
        checkpointReadLockTimeout = val;
    }

    /**
     * @return Holder for page list cache limit for given data region.
     */
    public AtomicLong pageListCacheLimitHolder(DataRegion dataRegion) {
        if (dataRegion.config().isPersistenceEnabled()) {
            return pageListCacheLimits.computeIfAbsent(dataRegion.config().getName(), name -> new AtomicLong(
                (long)(((PageMemoryEx)dataRegion.pageMemory()).totalPages() * PAGE_LIST_CACHE_LIMIT_THRESHOLD)));
        }

        return null;
    }

    /**
     * Partition destroy queue.
     */
    private static class PartitionDestroyQueue {
        /** */
        private final ConcurrentMap<T2<Integer, Integer>, PartitionDestroyRequest> pendingReqs =
            new ConcurrentHashMap<>();

        /**
         * @param grpCtx Group context.
         * @param partId Partition ID to destroy.
         */
        private void addDestroyRequest(@Nullable CacheGroupContext grpCtx, int grpId, int partId) {
            PartitionDestroyRequest req = new PartitionDestroyRequest(grpId, partId);

            PartitionDestroyRequest old = pendingReqs.putIfAbsent(new T2<>(grpId, partId), req);

            assert old == null || grpCtx == null : "Must wait for old destroy request to finish before adding a new one "
                + "[grpId=" + grpId
                + ", grpName=" + grpCtx.cacheOrGroupName()
                + ", partId=" + partId + ']';
        }

        /**
         * @param destroyId Destroy ID.
         * @return Destroy request to complete if was not concurrently cancelled.
         */
        private PartitionDestroyRequest beginDestroy(T2<Integer, Integer> destroyId) {
            PartitionDestroyRequest rmvd = pendingReqs.remove(destroyId);

            return rmvd == null ? null : rmvd.beginDestroy() ? rmvd : null;
        }

        /**
         * @param grpId Group ID.
         * @param partId Partition ID.
         * @return Destroy request to wait for if destroy has begun.
         */
        private PartitionDestroyRequest cancelDestroy(int grpId, int partId) {
            PartitionDestroyRequest rmvd = pendingReqs.remove(new T2<>(grpId, partId));

            return rmvd == null ? null : !rmvd.cancel() ? rmvd : null;
        }
    }

    /**
     * Partition destroy request.
     */
    private static class PartitionDestroyRequest {
        /** */
        private final int grpId;

        /** */
        private final int partId;

        /** Destroy cancelled flag. */
        private boolean cancelled;

        /** Destroy future. Not null if partition destroy has begun. */
        private GridFutureAdapter<Void> destroyFut;

        /**
         * @param grpId Group ID.
         * @param partId Partition ID.
         */
        private PartitionDestroyRequest(int grpId, int partId) {
            this.grpId = grpId;
            this.partId = partId;
        }

        /**
         * Cancels partition destroy request.
         *
         * @return {@code False} if this request needs to be waited for.
         */
        private synchronized boolean cancel() {
            if (destroyFut != null) {
                assert !cancelled;

                return false;
            }

            cancelled = true;

            return true;
        }

        /**
         * Initiates partition destroy.
         *
         * @return {@code True} if destroy request should be executed, {@code false} otherwise.
         */
        private synchronized boolean beginDestroy() {
            if (cancelled) {
                assert destroyFut == null;

                return false;
            }

            if (destroyFut != null)
                return false;

            destroyFut = new GridFutureAdapter<>();

            return true;
        }

        /**
         *
         */
        private synchronized void onDone(Throwable err) {
            assert destroyFut != null;

            destroyFut.onDone(err);
        }

        /**
         *
         */
        private void waitCompleted() throws IgniteCheckedException {
            GridFutureAdapter<Void> fut;

            synchronized (this) {
                assert destroyFut != null;

                fut = destroyFut;
            }

            fut.get();
        }

        /** {@inheritDoc} */
        @Override public String toString() {
            return "PartitionDestroyRequest [grpId=" + grpId + ", partId=" + partId + ']';
        }
    }

    /**
     * Checkpointer object is used for notification on checkpoint begin, predicate is {@link #scheduledCp}<code>.nextCpTs - now
     * > 0 </code>. Method {@link #wakeupForCheckpoint} uses notify, {@link #waitCheckpointEvent} uses wait
     */
    @SuppressWarnings("NakedNotify")
    public class Checkpointer extends GridWorker {
        /** Checkpoint started log message format. */
        private static final String CHECKPOINT_STARTED_LOG_FORMAT = "Checkpoint started [" +
            "checkpointId=%s, " +
            "startPtr=%s, " +
            "checkpointBeforeLockTime=%dms, " +
            "checkpointLockWait=%dms, " +
            "checkpointListenersExecuteTime=%dms, " +
            "checkpointLockHoldTime=%dms, " +
            "walCpRecordFsyncDuration=%dms, " +
            "writeCheckpointEntryDuration=%dms, " +
            "splitAndSortCpPagesDuration=%dms, " +
            "%s pages=%d, " +
            "reason='%s']";

        /** Temporary write buffer. */
        private final ByteBuffer tmpWriteBuf;

        /** Next scheduled checkpoint progress. */
        private volatile CheckpointProgressImpl scheduledCp;

        /** Current checkpoint. This field is updated only by checkpoint thread. */
        @Nullable private volatile CheckpointProgressImpl curCpProgress;

        /** Shutdown now. */
        private volatile boolean shutdownNow;

        /** */
        private long lastCpTs;

        /** Pause detector. */
        private final LongJVMPauseDetector pauseDetector;

        /** Long JVM pause threshold. */
        private final int longJvmPauseThreshold =
            getInteger(IGNITE_JVM_PAUSE_DETECTOR_THRESHOLD, DEFAULT_JVM_PAUSE_DETECTOR_THRESHOLD);

        /**
         * @param gridName Grid name.
         * @param name Thread name.
         * @param log Logger.
         */
        protected Checkpointer(@Nullable String gridName, String name, IgniteLogger log) {
            super(gridName, name, log, cctx.kernalContext().workersRegistry());

            scheduledCp = new CheckpointProgressImpl(checkpointFreq);

            tmpWriteBuf = ByteBuffer.allocateDirect(pageSize());

            tmpWriteBuf.order(ByteOrder.nativeOrder());

            pauseDetector = cctx.kernalContext().longJvmPauseDetector();
        }

        /**
         * @return Progress of current chekpoint or {@code null}, if isn't checkpoint at this moment.
         */
        public @Nullable CheckpointProgress currentProgress(){
            return curCpProgress;
        }

        /** {@inheritDoc} */
        @Override protected void body() {
            Throwable err = null;

            try {
                while (!isCancelled()) {
                    waitCheckpointEvent();

                    if (skipCheckpointOnNodeStop && (isCancelled() || shutdownNow)) {
                        if (log.isInfoEnabled())
                            log.warning("Skipping last checkpoint because node is stopping.");

                        return;
                    }

                    GridFutureAdapter<Void> enableChangeApplied = GridCacheDatabaseSharedManager.this.enableChangeApplied;

                    if (enableChangeApplied != null) {
                        enableChangeApplied.onDone();

                        GridCacheDatabaseSharedManager.this.enableChangeApplied = null;
                    }

                    if (checkpointsEnabled)
                        doCheckpoint();
                    else {
                        synchronized (this) {
                            scheduledCp.nextCpNanos = System.nanoTime() + U.millisToNanos(checkpointFreq);
                        }
                    }
                }

                // Final run after the cancellation.
                if (checkpointsEnabled && !shutdownNow)
                    doCheckpoint();
            }
            catch (Throwable t) {
                err = t;

                scheduledCp.fail(t);

                throw t;
            }
            finally {
                if (err == null && !(stopping && isCancelled))
                    err = new IllegalStateException("Thread is terminated unexpectedly: " + name());

                if (err instanceof OutOfMemoryError)
                    cctx.kernalContext().failure().process(new FailureContext(CRITICAL_ERROR, err));
                else if (err != null)
                    cctx.kernalContext().failure().process(new FailureContext(SYSTEM_WORKER_TERMINATION, err));

                scheduledCp.fail(new NodeStoppingException("Node is stopping."));
            }
        }

        /**
         *
         */
        private CheckpointProgress wakeupForCheckpoint(long delayFromNow, String reason) {
            return wakeupForCheckpoint(delayFromNow, reason, null);
        }

        /**
         *
         */
        private <R> CheckpointProgress wakeupForCheckpoint(
            long delayFromNow,
            String reason,
            IgniteInClosure<? super IgniteInternalFuture<R>> lsnr
        ) {
            if (lsnr != null) {
                //To be sure lsnr always will be executed in checkpoint thread.
                synchronized (this) {
                    CheckpointProgressImpl sched = scheduledCp;

                    sched.futureFor(FINISHED).listen(lsnr);
                }
            }

            CheckpointProgressImpl sched = scheduledCp;

            long nextNanos = System.nanoTime() + U.millisToNanos(delayFromNow);

            if (sched.nextCpNanos - nextNanos <= 0)
                return sched;

            synchronized (this) {
                sched = scheduledCp;

                if (sched.nextCpNanos - nextNanos > 0) {
                    sched.reason = reason;

                    sched.nextCpNanos = nextNanos;
                }

                notifyAll();
            }

            return sched;
        }

        /**
         * @param snapshotOperation Snapshot operation.
         */
        public IgniteInternalFuture wakeupForSnapshotCreation(SnapshotOperation snapshotOperation) {
            GridFutureAdapter<Object> ret;

            synchronized (this) {
                scheduledCp.nextCpNanos = System.nanoTime();

                scheduledCp.reason = "snapshot";

                scheduledCp.nextSnapshot = true;

                scheduledCp.snapshotOperation = snapshotOperation;

                ret = scheduledCp.futureFor(LOCK_RELEASED);

                notifyAll();
            }

            return ret;
        }

        /**
         *
         */
        private void doCheckpoint() {
            Checkpoint chp = null;

            try {
                CheckpointMetricsTracker tracker = new CheckpointMetricsTracker();

                try {
                    chp = markCheckpointBegin(tracker);
                }
                catch (Exception e) {
                    if (curCpProgress != null)
                        curCpProgress.fail(e);

                    // In case of checkpoint initialization error node should be invalidated and stopped.
                    cctx.kernalContext().failure().process(new FailureContext(FailureType.CRITICAL_ERROR, e));

                    throw new IgniteException(e); // Re-throw as unchecked exception to force stopping checkpoint thread.
                }

                updateHeartbeat();

                currCheckpointPagesCnt = chp.pagesSize;

                writtenPagesCntr = new AtomicInteger();
                syncedPagesCntr = new AtomicInteger();
                evictedPagesCntr = new AtomicInteger();

                boolean success = false;

                int destroyedPartitionsCnt;

                try {
                    if (chp.hasDelta()) {
                        // Identity stores set.
                        ConcurrentLinkedHashMap<PageStore, LongAdder> updStores = new ConcurrentLinkedHashMap<>();

                        CountDownFuture doneWriteFut = new CountDownFuture(
                            asyncRunner == null ? 1 : chp.cpPages.collectionsSize());

                        tracker.onPagesWriteStart();

                        final int totalPagesToWriteCnt = chp.cpPages.size();

                        if (asyncRunner != null) {
                            for (int i = 0; i < chp.cpPages.collectionsSize(); i++) {
                                Runnable write = new WriteCheckpointPages(
                                    tracker,
                                    chp.cpPages.innerCollection(i),
                                    updStores,
                                    doneWriteFut,
                                    totalPagesToWriteCnt,
                                    new Runnable() {
                                        @Override public void run() {
                                            updateHeartbeat();
                                        }
                                    },
                                    asyncRunner
                                );

                                try {
                                    asyncRunner.execute(write);
                                }
                                catch (RejectedExecutionException ignore) {
                                    // Run the task synchronously.
                                    updateHeartbeat();

                                    write.run();
                                }
                            }
                        }
                        else {
                            // Single-threaded checkpoint.
                            updateHeartbeat();

                            Runnable write = new WriteCheckpointPages(
                                tracker,
                                chp.cpPages,
                                updStores,
                                doneWriteFut,
                                totalPagesToWriteCnt,
                                new Runnable() {
                                    @Override public void run() {
                                        updateHeartbeat();
                                    }
                                },
                                null);

                            write.run();
                        }

                        updateHeartbeat();

                        // Wait and check for errors.
                        doneWriteFut.get();

                        // Must re-check shutdown flag here because threads may have skipped some pages.
                        // If so, we should not put finish checkpoint mark.
                        if (shutdownNow) {
                            chp.progress.fail(new NodeStoppingException("Node is stopping."));

                            return;
                        }

                        tracker.onFsyncStart();

                        if (!skipSync) {
                            for (Map.Entry<PageStore, LongAdder> updStoreEntry : updStores.entrySet()) {
                                if (shutdownNow) {
                                    chp.progress.fail(new NodeStoppingException("Node is stopping."));

                                    return;
                                }

                                blockingSectionBegin();

                                try {
                                    updStoreEntry.getKey().sync();
                                }
                                finally {
                                    blockingSectionEnd();
                                }

                                syncedPagesCntr.addAndGet(updStoreEntry.getValue().intValue());
                            }
                        }
                    }
                    else {
                        tracker.onPagesWriteStart();
                        tracker.onFsyncStart();
                    }

                    snapshotMgr.afterCheckpointPageWritten();

                    destroyedPartitionsCnt = destroyEvictedPartitions();

                    // Must mark successful checkpoint only if there are no exceptions or interrupts.
                    success = true;
                }
                finally {
                    if (success)
                        markCheckpointEnd(chp);
                }

                tracker.onEnd();

                if (chp.hasDelta() || destroyedPartitionsCnt > 0) {
                    if (printCheckpointStats) {
                        if (log.isInfoEnabled()) {
                            String walSegsCoveredMsg = prepareWalSegsCoveredMsg(chp.walSegsCoveredRange);

                            log.info(String.format("Checkpoint finished [cpId=%s, pages=%d, markPos=%s, " +
                                    "walSegmentsCleared=%d, walSegmentsCovered=%s, markDuration=%dms, pagesWrite=%dms, fsync=%dms, " +
                                    "total=%dms]",
                                chp.cpEntry != null ? chp.cpEntry.checkpointId() : "",
                                chp.pagesSize,
                                chp.cpEntry != null ? chp.cpEntry.checkpointMark() : "",
                                chp.walFilesDeleted,
                                walSegsCoveredMsg,
                                tracker.markDuration(),
                                tracker.pagesWriteDuration(),
                                tracker.fsyncDuration(),
                                tracker.totalDuration()));
                        }
                    }
                }

                updateMetrics(chp, tracker);
            }
            catch (IgniteCheckedException e) {
                if (chp != null)
                    chp.progress.fail(e);

                cctx.kernalContext().failure().process(new FailureContext(FailureType.CRITICAL_ERROR, e));
            }
        }

        /**
         * @param chp Checkpoint.
         * @param tracker Tracker.
         */
        private void updateMetrics(Checkpoint chp, CheckpointMetricsTracker tracker) {
            if (persStoreMetrics.metricsEnabled()) {
                persStoreMetrics.onCheckpoint(
                    tracker.lockWaitDuration(),
                    tracker.markDuration(),
                    tracker.pagesWriteDuration(),
                    tracker.fsyncDuration(),
                    tracker.totalDuration(),
                    chp.pagesSize,
                    tracker.dataPagesWritten(),
                    tracker.cowPagesWritten(),
                    forAllPageStores(PageStore::size),
                    forAllPageStores(PageStore::getSparseSize));
            }
        }

        /** */
        private String prepareWalSegsCoveredMsg(IgniteBiTuple<Long, Long> walRange) {
            String res;

            long startIdx = walRange.get1();
            long endIdx = walRange.get2();

            if (endIdx < 0 || endIdx < startIdx)
                res = "[]";
            else if (endIdx == startIdx)
                res = "[" + endIdx + "]";
            else
                res = "[" + startIdx + " - " + endIdx + "]";

            return res;
        }

        /**
         * Processes all evicted partitions scheduled for destroy.
         *
         * @throws IgniteCheckedException If failed.
         *
         * @return The number of destroyed partition files.
         */
        private int destroyEvictedPartitions() throws IgniteCheckedException {
            PartitionDestroyQueue destroyQueue = curCpProgress.destroyQueue;

            if (destroyQueue.pendingReqs.isEmpty())
                return 0;

            List<PartitionDestroyRequest> reqs = null;

            for (final PartitionDestroyRequest req : destroyQueue.pendingReqs.values()) {
                if (!req.beginDestroy())
                    continue;

                final int grpId = req.grpId;
                final int partId = req.partId;

                CacheGroupContext grp = cctx.cache().cacheGroup(grpId);

                assert grp != null
                    : "Cache group is not initialized [grpId=" + grpId + "]";
                assert grp.offheap() instanceof GridCacheOffheapManager
                    : "Destroying partition files when persistence is off " + grp.offheap();

                final GridCacheOffheapManager offheap = (GridCacheOffheapManager) grp.offheap();

                Runnable destroyPartTask = () -> {
                    try {
                        offheap.destroyPartitionStore(grpId, partId);

                        req.onDone(null);

                        grp.metrics().decrementInitializedLocalPartitions();

                        if (log.isDebugEnabled())
                            log.debug("Partition file has destroyed [grpId=" + grpId + ", partId=" + partId + "]");
                    }
                    catch (Exception e) {
                        req.onDone(new IgniteCheckedException(
                            "Partition file destroy has failed [grpId=" + grpId + ", partId=" + partId + "]", e));
                    }
                };

                if (asyncRunner != null) {
                    try {
                        asyncRunner.execute(destroyPartTask);
                    }
                    catch (RejectedExecutionException ignore) {
                        // Run the task synchronously.
                        destroyPartTask.run();
                    }
                }
                else
                    destroyPartTask.run();

                if (reqs == null)
                    reqs = new ArrayList<>();

                reqs.add(req);
            }

            if (reqs != null)
                for (PartitionDestroyRequest req : reqs)
                    req.waitCompleted();

            destroyQueue.pendingReqs.clear();

            return reqs != null ? reqs.size() : 0;
        }

        /**
         * @param grpCtx Group context. Can be {@code null} in case of crash recovery.
         * @param grpId Group ID.
         * @param partId Partition ID.
         */
        private void schedulePartitionDestroy(@Nullable CacheGroupContext grpCtx, int grpId, int partId) {
            synchronized (this) {
                scheduledCp.destroyQueue.addDestroyRequest(grpCtx, grpId, partId);
            }

            if (log.isDebugEnabled())
                log.debug("Partition file has been scheduled to destroy [grpId=" + grpId + ", partId=" + partId + "]");

            if (grpCtx != null)
                wakeupForCheckpoint(PARTITION_DESTROY_CHECKPOINT_TIMEOUT, "partition destroy");
        }

        /**
         * @param grpId Group ID.
         * @param partId Partition ID.
         */
        private void cancelOrWaitPartitionDestroy(int grpId, int partId) throws IgniteCheckedException {
            PartitionDestroyRequest req;

            synchronized (this) {
                req = scheduledCp.destroyQueue.cancelDestroy(grpId, partId);
            }

            if (req != null)
                req.waitCompleted();

            CheckpointProgressImpl cur;

            synchronized (this) {
                cur = curCpProgress;

                if (cur != null)
                    req = cur.destroyQueue.cancelDestroy(grpId, partId);
            }

            if (req != null)
                req.waitCompleted();

            if (req != null && log.isDebugEnabled())
                log.debug("Partition file destroy has cancelled [grpId=" + grpId + ", partId=" + partId + "]");
        }

        /**
         *
         */
        private void waitCheckpointEvent() {
            boolean cancel = false;

            try {
                synchronized (this) {
                    long remaining = U.nanosToMillis(scheduledCp.nextCpNanos - System.nanoTime());

                    while (remaining > 0 && !isCancelled()) {
                        blockingSectionBegin();

                        try {
                            wait(remaining);

                            remaining = U.nanosToMillis(scheduledCp.nextCpNanos - System.nanoTime());
                        }
                        finally {
                            blockingSectionEnd();
                        }
                    }
                }
            }
            catch (InterruptedException ignored) {
                Thread.currentThread().interrupt();

                cancel = true;
            }

            if (cancel)
                isCancelled = true;
        }

        /**
         *
         */
        @SuppressWarnings("TooBroadScope")
        private Checkpoint markCheckpointBegin(CheckpointMetricsTracker tracker) throws IgniteCheckedException {
            long cpTs = updateLastCheckpointTime();

            CheckpointProgressImpl curr = scheduledCp;

            curr.dbLsnrs = new ArrayList<>(lsnrs);

            CheckpointRecord cpRec = new CheckpointRecord(memoryRecoveryRecordPtr);

            memoryRecoveryRecordPtr = null;

            CheckpointEntry cp = null;

            IgniteFuture snapFut = null;

            IgniteBiTuple<Collection<GridMultiCollectionWrapper<FullPageId>>, Integer> cpPagesTuple;

            boolean hasPages, hasPartitionsToDestroy;

            DbCheckpointContextImpl ctx0 = new DbCheckpointContextImpl(curr, new PartitionAllocationMap());

            internalReadLock();

            try {
                for (DbCheckpointListener lsnr : curr.dbLsnrs)
                    lsnr.beforeCheckpointBegin(ctx0);

                ctx0.awaitPendingTasksFinished();
            }
            finally {
                internalReadUnlock();
            }

            tracker.onLockWaitStart();

            checkpointLock.writeLock().lock();

            try {
                updateCurrentCheckpointProgress();

                assert curCpProgress == curr : "Concurrent checkpoint begin should not be happened";

                tracker.onMarkStart();

                // Listeners must be invoked before we write checkpoint record to WAL.
                for (DbCheckpointListener lsnr : curr.dbLsnrs)
                    lsnr.onMarkCheckpointBegin(ctx0);

                ctx0.awaitPendingTasksFinished();

                tracker.onListenersExecuteEnd();

                if (curr.nextSnapshot)
                    snapFut = snapshotMgr.onMarkCheckPointBegin(curr.snapshotOperation, ctx0.partitionStatMap());

                fillCacheGroupState(cpRec);

                //There are allowable to replace pages only after checkpoint entry was stored to disk.
                cpPagesTuple = beginAllCheckpoints(curr.futureFor(MARKER_STORED_TO_DISK));

                hasPages = hasPageForWrite(cpPagesTuple.get1());

                hasPartitionsToDestroy = !curr.destroyQueue.pendingReqs.isEmpty();

                WALPointer cpPtr = null;

                if (hasPages || curr.nextSnapshot || hasPartitionsToDestroy) {
                    // No page updates for this checkpoint are allowed from now on.
                    cpPtr = cctx.wal().log(cpRec);

                    if (cpPtr == null)
                        cpPtr = CheckpointStatus.NULL_PTR;
                }

                if (hasPages || hasPartitionsToDestroy) {
                    cp = prepareCheckpointEntry(
                        tmpWriteBuf,
                        cpTs,
                        cpRec.checkpointId(),
                        cpPtr,
                        cpRec,
                        CheckpointEntryType.START);

                    cpHistory.addCheckpoint(cp);
                }

                for (DbCheckpointListener lsnr : curr.dbLsnrs)
                    lsnr.onMarkCheckpointEnd(ctx0);
            }
            finally {
                checkpointLock.writeLock().unlock();

                tracker.onLockRelease();
            }

            DbCheckpointListener.Context ctx = createOnCheckpointBeginContext(ctx0, hasPages);

            curr.transitTo(LOCK_RELEASED);

            for (DbCheckpointListener lsnr : curr.dbLsnrs)
                lsnr.onCheckpointBegin(ctx);

            if (snapFut != null) {
                try {
                    snapFut.get();
                }
                catch (IgniteException e) {
                    U.error(log, "Failed to wait for snapshot operation initialization: " +
                        curr.snapshotOperation, e);
                }
            }

            if (hasPages || hasPartitionsToDestroy) {
                assert cp != null;
                assert cp.checkpointMark() != null;

                tracker.onWalCpRecordFsyncStart();

                // Sync log outside the checkpoint write lock.
                cctx.wal().flush(cp.checkpointMark(), true);

                tracker.onWalCpRecordFsyncEnd();

                writeCheckpointEntry(tmpWriteBuf, cp, CheckpointEntryType.START);

                curr.transitTo(MARKER_STORED_TO_DISK);

                tracker.onSplitAndSortCpPagesStart();

                GridMultiCollectionWrapper<FullPageId> cpPages = splitAndSortCpPagesIfNeeded(
                    cpPagesTuple, persistenceCfg.getCheckpointThreads());

                tracker.onSplitAndSortCpPagesEnd();

                if (printCheckpointStats && log.isInfoEnabled()) {
                    long possibleJvmPauseDur = possibleLongJvmPauseDuration(tracker);

                    log.info(
                        String.format(
                            CHECKPOINT_STARTED_LOG_FORMAT,
                            cpRec.checkpointId(),
                            cp.checkpointMark(),
                            tracker.beforeLockDuration(),
                            tracker.lockWaitDuration(),
                            tracker.listenersExecuteDuration(),
                            tracker.lockHoldDuration(),
                            tracker.walCpRecordFsyncDuration(),
                            tracker.writeCheckpointEntryDuration(),
                            tracker.splitAndSortCpPagesDuration(),
                            possibleJvmPauseDur > 0 ? "possibleJvmPauseDuration=" + possibleJvmPauseDur + "ms," : "",
                            cpPages.size(),
                            curr.reason
                        )
                    );
                }

                return new Checkpoint(cp, cpPages, curr);
            }
            else {
                if (curr.nextSnapshot)
                    cctx.wal().flush(null, true);

                if (printCheckpointStats) {
                    if (log.isInfoEnabled())
                        LT.info(log, String.format("Skipping checkpoint (no pages were modified) [" +
                                "checkpointBeforeLockTime=%dms, checkpointLockWait=%dms, " +
                                "checkpointListenersExecuteTime=%dms, checkpointLockHoldTime=%dms, reason='%s']",
                            tracker.beforeLockDuration(),
                            tracker.lockWaitDuration(),
                            tracker.listenersExecuteDuration(),
                            tracker.lockHoldDuration(),
                            curr.reason));
                }

                return new Checkpoint(null, new GridMultiCollectionWrapper<>(new Collection[0]), curr);
            }
        }

        /**
         * @param tracker Checkpoint metrics tracker.
         * @return Duration of possible JVM pause, if it was detected, or {@code -1} otherwise.
         */
        private long possibleLongJvmPauseDuration(CheckpointMetricsTracker tracker) {
            if (LongJVMPauseDetector.enabled()) {
                if (tracker.lockWaitDuration() + tracker.lockHoldDuration() > longJvmPauseThreshold) {
                    long now = System.currentTimeMillis();

                    // We must get last wake up time before search possible pause in events map.
                    long wakeUpTime = pauseDetector.getLastWakeUpTime();

                    IgniteBiTuple<Long, Long> lastLongPause = pauseDetector.getLastLongPause();

                    if (lastLongPause != null && tracker.checkpointStartTime() < lastLongPause.get1())
                        return lastLongPause.get2();

                    if (now - wakeUpTime > longJvmPauseThreshold)
                        return now - wakeUpTime;
                }
            }

            return -1L;
        }

        /**
         * Take read lock for internal use.
         */
        private void internalReadUnlock() {
            checkpointLock.readLock().unlock();

            if (ASSERTION_ENABLED)
                CHECKPOINT_LOCK_HOLD_COUNT.set(CHECKPOINT_LOCK_HOLD_COUNT.get() - 1);
        }

        /**
         * Release read lock.
         */
        private void internalReadLock() {
            checkpointLock.readLock().lock();

            if (ASSERTION_ENABLED)
                CHECKPOINT_LOCK_HOLD_COUNT.set(CHECKPOINT_LOCK_HOLD_COUNT.get() + 1);
        }

        /**
         * Fill cache group state in checkpoint record.
         *
         * @param cpRec Checkpoint record for filling.
         * @throws IgniteCheckedException if fail.
         */
        private void fillCacheGroupState(CheckpointRecord cpRec) throws IgniteCheckedException {
            GridCompoundFuture grpHandleFut = asyncRunner == null ? null : new GridCompoundFuture();

            for (CacheGroupContext grp : cctx.cache().cacheGroups()) {
                if (grp.isLocal() || !grp.walEnabled())
                    continue;

                Runnable r = () -> {
                    ArrayList<GridDhtLocalPartition> parts = new ArrayList<>(grp.topology().localPartitions().size());

                    for (GridDhtLocalPartition part : grp.topology().currentLocalPartitions())
                        parts.add(part);

                    CacheState state = new CacheState(parts.size());

                    for (GridDhtLocalPartition part : parts) {
                        state.addPartitionState(
                            part.id(),
                            part.dataStore().fullSize(),
                            part.updateCounter(),
                            (byte)part.state().ordinal()
                        );
                    }

                    synchronized (cpRec) {
                        cpRec.addCacheGroupState(grp.groupId(), state);
                    }
                };

                if (asyncRunner == null)
                    r.run();
                else
                    try {
                        GridFutureAdapter<?> res = new GridFutureAdapter<>();

                        asyncRunner.execute(U.wrapIgniteFuture(r, res));

                        grpHandleFut.add(res);
                    }
                    catch (RejectedExecutionException e) {
                        assert false : "Task should never be rejected by async runner";

                        throw new IgniteException(e); //to protect from disabled asserts and call to failure handler
                    }
            }

            if (grpHandleFut != null) {
                grpHandleFut.markInitialized();

                grpHandleFut.get();
            }
        }

        /**
         * @return Last checkpoint time.
         */
        private long updateLastCheckpointTime() {
            long cpTs = System.currentTimeMillis();

            // This can happen in an unlikely event of two checkpoints happening
            // within a currentTimeMillis() granularity window.
            if (cpTs == lastCpTs)
                cpTs++;

            lastCpTs = cpTs;

            return cpTs;
        }

        /**
         * Update current checkpoint progress by scheduled.
         *
         * @return Current checkpoint progress.
         */
        @NotNull private CheckpointProgress updateCurrentCheckpointProgress() {
            final CheckpointProgressImpl curr;

            synchronized (this) {
                curr = scheduledCp;

                curr.transitTo(LOCK_TAKEN);

                if (curr.reason == null)
                    curr.reason = "timeout";

                // It is important that we assign a new progress object before checkpoint mark in page memory.
                scheduledCp = new CheckpointProgressImpl(checkpointFreq);

                curCpProgress = curr;
            }
            return curr;
        }

        /** */
        private DbCheckpointListener.Context createOnCheckpointBeginContext(
            DbCheckpointListener.Context delegate,
            boolean hasPages
        ) {
            return new DbCheckpointListener.Context() {
                /** {@inheritDoc} */
                @Override public boolean nextSnapshot() {
                    return delegate.nextSnapshot();
                }

                /** {@inheritDoc} */
                @Override public IgniteInternalFuture<?> finishedStateFut() {
                    return delegate.finishedStateFut();
                }

                /** {@inheritDoc} */
                @Override public Map<Integer, Set<Integer>> collectPartStat() {
                    assert delegate != null;

                    return delegate.collectPartStat();
                }

                /** {@inheritDoc} */
                @Override public void collectPartStat(List<GroupPartitionId> parts) {
                    delegate.collectPartStat(parts);
                }

                /** {@inheritDoc} */
                @Override public PartitionAllocationMap partitionStatMap() {
                    return delegate.partitionStatMap();
                }

                /** {@inheritDoc} */
                @Override public boolean needToSnapshot(String cacheOrGrpName) {
                    return delegate.needToSnapshot(cacheOrGrpName);
                }

                /** {@inheritDoc} */
                @Override public @Nullable Executor executor() {
                    return delegate.executor();
                }

                /** {@inheritDoc} */
                @Override public boolean hasPages() {
                    return hasPages;
                }
            };
        }

        /**
         * Check that at least one collection is not empty.
         *
         * @param cpPagesCollWrapper Collection of {@link GridMultiCollectionWrapper} checkpoint pages.
         */
        private boolean hasPageForWrite(Collection<GridMultiCollectionWrapper<FullPageId>> cpPagesCollWrapper) {
            boolean hasPages = false;

            for (Collection c : cpPagesCollWrapper)
                if (!c.isEmpty()) {
                    hasPages = true;

                    break;
                }

            return hasPages;
        }

        /**
         * @return tuple with collections of FullPageIds obtained from each PageMemory, overall number of dirty
         * pages, and flag defines at least one user page became a dirty since last checkpoint.
         * @param allowToReplace The sign which allows to replace pages from a checkpoint by page replacer.
         */
        private IgniteBiTuple<Collection<GridMultiCollectionWrapper<FullPageId>>, Integer> beginAllCheckpoints(
            IgniteInternalFuture allowToReplace
        ) {
            Collection<GridMultiCollectionWrapper<FullPageId>> res = new ArrayList(dataRegions().size());

            int pagesNum = 0;

            for (DataRegion memPlc : dataRegions()) {
                if (!memPlc.config().isPersistenceEnabled())
                    continue;

                GridMultiCollectionWrapper<FullPageId> nextCpPagesCol = ((PageMemoryEx)memPlc.pageMemory())
                    .beginCheckpoint(allowToReplace);

                pagesNum += nextCpPagesCol.size();

                res.add(nextCpPagesCol);
            }

            currCheckpointPagesCnt = pagesNum;

            return new IgniteBiTuple<>(res, pagesNum);
        }

        /**
         * @param chp Checkpoint snapshot.
         */
        private void markCheckpointEnd(Checkpoint chp) throws IgniteCheckedException {
            synchronized (this) {
                writtenPagesCntr = null;
                syncedPagesCntr = null;
                evictedPagesCntr = null;

                for (DataRegion memPlc : dataRegions()) {
                    if (!memPlc.config().isPersistenceEnabled())
                        continue;

                    ((PageMemoryEx)memPlc.pageMemory()).finishCheckpoint();
                }

                currCheckpointPagesCnt = 0;
            }

            if (chp.hasDelta()) {
                CheckpointEntry cp = prepareCheckpointEntry(
                    tmpWriteBuf,
                    chp.cpEntry.timestamp(),
                    chp.cpEntry.checkpointId(),
                    chp.cpEntry.checkpointMark(),
                    null,
                    CheckpointEntryType.END);

                writeCheckpointEntry(tmpWriteBuf, cp, CheckpointEntryType.END);

                cctx.wal().notchLastCheckpointPtr(chp.cpEntry.checkpointMark());
            }

            List<CheckpointEntry> removedFromHistory = cpHistory.onCheckpointFinished(chp, truncateWalOnCpFinish);

            for (CheckpointEntry cp : removedFromHistory)
                removeCheckpointFiles(cp);

            if (chp.progress != null)
                chp.progress.transitTo(FINISHED);
        }

        /** {@inheritDoc} */
        @Override public void cancel() {
            if (log.isDebugEnabled())
                log.debug("Cancelling grid runnable: " + this);

            // Do not interrupt runner thread.
            isCancelled = true;

            synchronized (this) {
                notifyAll();
            }
        }

        /**
         *
         */
        public void shutdownNow() {
            shutdownNow = true;

            if (!isCancelled)
                cancel();
        }

        /**
         * Context with information about current snapshots.
         */
        private class DbCheckpointContextImpl implements DbCheckpointListener.Context {
            /** Current checkpoint progress. */
            private final CheckpointProgressImpl curr;

            /** Partition map. */
            private final PartitionAllocationMap map;

            /** Collection of partitions to gather statistics. */
            private final Map<Integer, Set<Integer>> collectPartStat = new HashMap<>();

            /** Pending tasks from executor. */
            private GridCompoundFuture pendingTaskFuture;

            /**
             * @param curr Current checkpoint progress.
             * @param map Partition map.
             */
            private DbCheckpointContextImpl(CheckpointProgressImpl curr, PartitionAllocationMap map) {
                this.curr = curr;
                this.map = map;
                this.pendingTaskFuture = asyncRunner == null ? null : new GridCompoundFuture();
            }

            /** {@inheritDoc} */
            @Override public boolean nextSnapshot() {
                return curr.nextSnapshot;
            }

            /** {@inheritDoc} */
            @Override public IgniteInternalFuture<?> finishedStateFut() {
                return curr.futureFor(FINISHED);
            }

            /** {@inheritDoc} */
            @Override public Map<Integer, Set<Integer>> collectPartStat() {
                assert collectPartStat != null;

                return collectPartStat;
            }

            /** {@inheritDoc} */
            @Override public void collectPartStat(List<GroupPartitionId> parts) {
                for (GroupPartitionId part : parts) {
                    collectPartStat.computeIfAbsent(part.getGroupId(), g -> new HashSet<>())
                        .add(part.getPartitionId());
                }
            }

            /** {@inheritDoc} */
            @Override public PartitionAllocationMap partitionStatMap() {
                return map;
            }

            /** {@inheritDoc} */
            @Override public boolean needToSnapshot(String cacheOrGrpName) {
                return curr.snapshotOperation.cacheGroupIds().contains(CU.cacheId(cacheOrGrpName));
            }

            /** {@inheritDoc} */
            @Override public Executor executor() {
                return asyncRunner == null ? null : cmd -> {
                    try {
                        GridFutureAdapter<?> res = new GridFutureAdapter<>();

                        res.listen(fut -> updateHeartbeat());

                        asyncRunner.execute(U.wrapIgniteFuture(cmd, res));

                        pendingTaskFuture.add(res);
                    }
                    catch (RejectedExecutionException e) {
                        assert false : "A task should never be rejected by async runner";
                    }
                };
            }

            /** {@inheritDoc} */
            @Override public boolean hasPages() {
                throw new IllegalStateException(
                    "Property is unknown at this moment. You should use onCheckpointBegin() method."
                );
            }

            /**
             * Await all async tasks from executor was finished.
             *
             * @throws IgniteCheckedException if fail.
             */
            public void awaitPendingTasksFinished() throws IgniteCheckedException {
                GridCompoundFuture pendingFut = this.pendingTaskFuture;

                this.pendingTaskFuture = new GridCompoundFuture();

                if (pendingFut != null) {
                    pendingFut.markInitialized();

                    pendingFut.get();
                }
            }
        }
    }

    /**
     * Reorders list of checkpoint pages and splits them into needed number of sublists according to
     * {@link DataStorageConfiguration#getCheckpointThreads()} and
     * {@link DataStorageConfiguration#getCheckpointWriteOrder()}.
     *
     * @param cpPagesTuple Checkpoint pages tuple.
     * @param threads Checkpoint runner threads.
     */
    private GridMultiCollectionWrapper<FullPageId> splitAndSortCpPagesIfNeeded(
        IgniteBiTuple<Collection<GridMultiCollectionWrapper<FullPageId>>, Integer> cpPagesTuple,
        int threads
    ) throws IgniteCheckedException {
        FullPageId[] pagesArr = new FullPageId[cpPagesTuple.get2()];

        int realPagesArrSize = 0;

        for (GridMultiCollectionWrapper<FullPageId> colWrapper : cpPagesTuple.get1()) {
            for (int i = 0; i < colWrapper.collectionsSize(); i++)
                for (FullPageId page : colWrapper.innerCollection(i)) {
                    if (realPagesArrSize == pagesArr.length)
                        throw new AssertionError("Incorrect estimated dirty pages number: " + pagesArr.length);

                    pagesArr[realPagesArrSize++] = page;
                }
        }

        FullPageId fakeMaxFullPageId = new FullPageId(Long.MAX_VALUE, Integer.MAX_VALUE);

        // Some pages may have been replaced, need to fill end of array with fake ones to prevent NPE during sort.
        for (int i = realPagesArrSize; i < pagesArr.length; i++)
            pagesArr[i] = fakeMaxFullPageId;

        if (persistenceCfg.getCheckpointWriteOrder() == CheckpointWriteOrder.SEQUENTIAL) {
            Comparator<FullPageId> cmp = new Comparator<FullPageId>() {
                @Override public int compare(FullPageId o1, FullPageId o2) {
                    int cmp = Long.compare(o1.groupId(), o2.groupId());
                    if (cmp != 0)
                        return cmp;

                    return Long.compare(o1.effectivePageId(), o2.effectivePageId());
                }
            };

            if (pagesArr.length >= parallelSortThreshold)
                parallelSortInIsolatedPool(pagesArr, cmp);
            else
                Arrays.sort(pagesArr, cmp);
        }

        int pagesSubLists = threads == 1 ? 1 : threads * 4;
        // Splitting pages to (threads * 4) subtasks. If any thread will be faster, it will help slower threads.

        Collection[] pagesSubListArr = new Collection[pagesSubLists];

        for (int i = 0; i < pagesSubLists; i++) {
            int from = (int)((long)realPagesArrSize * i / pagesSubLists);

            int to = (int)((long)realPagesArrSize * (i + 1) / pagesSubLists);

            pagesSubListArr[i] = new GridReadOnlyArrayView(pagesArr, from, to);
        }

        return new GridMultiCollectionWrapper<FullPageId>(pagesSubListArr);
    }

    /**
     * Performs parallel sort in isolated fork join pool.
     *
     * @param pagesArr Pages array.
     * @param cmp Cmp.
     */
    private static void parallelSortInIsolatedPool(
        FullPageId[] pagesArr,
        Comparator<FullPageId> cmp
    ) throws IgniteCheckedException {
        ForkJoinPool.ForkJoinWorkerThreadFactory factory = new ForkJoinPool.ForkJoinWorkerThreadFactory() {
            @Override public ForkJoinWorkerThread newThread(ForkJoinPool pool) {
                ForkJoinWorkerThread worker = ForkJoinPool.defaultForkJoinWorkerThreadFactory.newThread(pool);

                worker.setName("checkpoint-pages-sorter-" + worker.getPoolIndex());

                return worker;
            }
        };

        ForkJoinPool forkJoinPool = new ForkJoinPool(PARALLEL_SORT_THREADS + 1, factory, null, false);

        ForkJoinTask sortTask = forkJoinPool.submit(() -> Arrays.parallelSort(pagesArr, cmp));

        try {
            sortTask.get();
        }
        catch (InterruptedException e) {
            throw new IgniteInterruptedCheckedException(e);
        }
        catch (ExecutionException e) {
            throw new IgniteCheckedException("Failed to perform pages array parallel sort", e.getCause());
        }

        forkJoinPool.shutdown();
    }

    /** Pages write task */
    private class WriteCheckpointPages implements Runnable {
        /** */
        private final CheckpointMetricsTracker tracker;

        /** Collection of page IDs to write under this task. Overall pages to write may be greater than this collection */
        private final Collection<FullPageId> writePageIds;

        /** */
        private final ConcurrentLinkedHashMap<PageStore, LongAdder> updStores;

        /** */
        private final CountDownFuture doneFut;

        /** Total pages to write, counter may be greater than {@link #writePageIds} size */
        private final int totalPagesToWrite;

        /** */
        private final Runnable beforePageWrite;

        /** If any pages were skipped, new task with remaining pages will be submitted here. */
        private final ExecutorService retryWriteExecutor;

        /**
         * Creates task for write pages
         *
         * @param tracker
         * @param writePageIds Collection of page IDs to write.
         * @param updStores
         * @param doneFut
         * @param totalPagesToWrite total pages to be written under this checkpoint
         * @param beforePageWrite Action to be performed before every page write.
         * @param retryWriteExecutor Retry write executor.
         */
        private WriteCheckpointPages(
            final CheckpointMetricsTracker tracker,
            final Collection<FullPageId> writePageIds,
            final ConcurrentLinkedHashMap<PageStore, LongAdder> updStores,
            final CountDownFuture doneFut,
            final int totalPagesToWrite,
            final Runnable beforePageWrite,
            final ExecutorService retryWriteExecutor
        ) {
            this.tracker = tracker;
            this.writePageIds = writePageIds;
            this.updStores = updStores;
            this.doneFut = doneFut;
            this.totalPagesToWrite = totalPagesToWrite;
            this.beforePageWrite = beforePageWrite;
            this.retryWriteExecutor = retryWriteExecutor;
        }

        /** {@inheritDoc} */
        @Override public void run() {
            snapshotMgr.beforeCheckpointPageWritten();

            Collection<FullPageId> writePageIds = this.writePageIds;

            try {
                List<FullPageId> pagesToRetry = writePages(writePageIds);

                if (pagesToRetry.isEmpty())
                    doneFut.onDone();
                else {
                    LT.warn(log, pagesToRetry.size() + " checkpoint pages were not written yet due to unsuccessful " +
                        "page write lock acquisition and will be retried");

                    while (!pagesToRetry.isEmpty())
                        pagesToRetry = writePages(pagesToRetry);

                    doneFut.onDone();
                }
            }
            catch (Throwable e) {
                doneFut.onDone(e);
            }
        }

        /**
         * @param writePageIds Collections of pages to write.
         * @return pagesToRetry Pages which should be retried.
         */
        private List<FullPageId> writePages(Collection<FullPageId> writePageIds) throws IgniteCheckedException {
            List<FullPageId> pagesToRetry = new ArrayList<>();

            CheckpointMetricsTracker tracker = persStoreMetrics.metricsEnabled() ? this.tracker : null;

            PageStoreWriter pageStoreWriter = createPageStoreWriter(pagesToRetry);

            ByteBuffer tmpWriteBuf = threadBuf.get();

            boolean throttlingEnabled = resolveThrottlingPolicy() != PageMemoryImpl.ThrottlingPolicy.DISABLED;

            for (FullPageId fullId : writePageIds) {
                if (checkpointer.shutdownNow)
                    break;

                beforePageWrite.run();

                int grpId = fullId.groupId();

                PageMemoryEx pageMem;

                // TODO IGNITE-7792 add generic mapping.
                if (grpId == MetaStorage.METASTORAGE_CACHE_ID)
                    pageMem = (PageMemoryEx)metaStorage.pageMemory();
                else if (grpId == TxLog.TX_LOG_CACHE_ID)
                    pageMem = (PageMemoryEx)dataRegion(TxLog.TX_LOG_CACHE_NAME).pageMemory();
                else {
                    CacheGroupContext grp = context().cache().cacheGroup(grpId);

                    DataRegion region = grp != null ? grp.dataRegion() : null;

                    if (region == null || !region.config().isPersistenceEnabled())
                        continue;

                    pageMem = (PageMemoryEx)region.pageMemory();
                }

                snapshotMgr.beforePageWrite(fullId);

                tmpWriteBuf.rewind();

                pageMem.checkpointWritePage(fullId, tmpWriteBuf, pageStoreWriter, tracker);

                if (throttlingEnabled) {
                    while (pageMem.shouldThrottle()) {
                        FullPageId cpPageId = pageMem.pullPageFromCpBuffer();

                        if (cpPageId.equals(FullPageId.NULL_PAGE))
                            break;

                        snapshotMgr.beforePageWrite(cpPageId);

                        tmpWriteBuf.rewind();

                        pageMem.checkpointWritePage(cpPageId, tmpWriteBuf, pageStoreWriter, tracker);
                    }
                }
            }

            return pagesToRetry;
        }

        /**
         * Factory method for create {@link PageStoreWriter}.
         *
         * @param pagesToRetry List pages for retry.
         * @return Checkpoint page write context.
         */
        private PageStoreWriter createPageStoreWriter(List<FullPageId> pagesToRetry) {
            return new PageStoreWriter() {
                /** {@inheritDoc} */
                @Override public void writePage(FullPageId fullPageId, ByteBuffer buf, int tag) throws IgniteCheckedException {
                    if (tag == PageMemoryImpl.TRY_AGAIN_TAG) {
                        pagesToRetry.add(fullPageId);

                        return;
                    }

                    int groupId = fullPageId.groupId();
                    long pageId = fullPageId.pageId();

                    assert getType(buf) != 0 : "Invalid state. Type is 0! pageId = " + hexLong(pageId);
                    assert getVersion(buf) != 0 : "Invalid state. Version is 0! pageId = " + hexLong(pageId);

                    if (persStoreMetrics.metricsEnabled()) {
                        int pageType = getType(buf);

                        if (PageIO.isDataPageType(pageType))
                            tracker.onDataPageWritten();
                    }

                    writtenPagesCntr.incrementAndGet();

                    PageStore store = storeMgr.writeInternal(groupId, pageId, buf, tag, true);

                    updStores.computeIfAbsent(store, k -> new LongAdder()).increment();
                }
            };
        }
    }

    /**
     *
     */
    public static class Checkpoint {
        /** Checkpoint entry. */
        @Nullable private final CheckpointEntry cpEntry;

        /** Checkpoint pages. */
        private final GridMultiCollectionWrapper<FullPageId> cpPages;

        /** */
        private final CheckpointProgressImpl progress;

        /** Number of deleted WAL files. */
        private int walFilesDeleted;

        /** WAL segments fully covered by this checkpoint. */
        private IgniteBiTuple<Long, Long> walSegsCoveredRange;

        /** */
        private final int pagesSize;

        /**
         * @param cpEntry Checkpoint entry.
         * @param cpPages Pages to write to the page store.
         * @param progress Checkpoint progress status.
         */
        private Checkpoint(
            @Nullable CheckpointEntry cpEntry,
            @NotNull GridMultiCollectionWrapper<FullPageId> cpPages,
            CheckpointProgressImpl progress
        ) {
            this.cpEntry = cpEntry;
            this.cpPages = cpPages;
            this.progress = progress;

            pagesSize = cpPages.size();
        }

        /**
         * @return {@code true} if this checkpoint contains at least one dirty page.
         */
        public boolean hasDelta() {
            return pagesSize != 0;
        }

        /**
         * @param walFilesDeleted Wal files deleted.
         */
        public void walFilesDeleted(int walFilesDeleted) {
            this.walFilesDeleted = walFilesDeleted;
        }

        /**
         * @param walSegsCoveredRange WAL segments fully covered by this checkpoint.
         */
        public void walSegsCoveredRange(final IgniteBiTuple<Long, Long> walSegsCoveredRange) {
            this.walSegsCoveredRange = walSegsCoveredRange;
        }
    }

    /**
     *
     */
    public static class CheckpointStatus {
        /** Null checkpoint UUID. */
        private static final UUID NULL_UUID = new UUID(0L, 0L);

        /** Null WAL pointer. */
        public static final WALPointer NULL_PTR = new FileWALPointer(0, 0, 0);

        /** */
        private long cpStartTs;

        /** */
        private UUID cpStartId;

        /** */
        @GridToStringInclude
        private WALPointer startPtr;

        /** */
        private UUID cpEndId;

        /** */
        @GridToStringInclude
        private WALPointer endPtr;

        /**
         * @param cpStartId Checkpoint start ID.
         * @param startPtr Checkpoint start pointer.
         * @param cpEndId Checkpoint end ID.
         * @param endPtr Checkpoint end pointer.
         */
        private CheckpointStatus(long cpStartTs, UUID cpStartId, WALPointer startPtr, UUID cpEndId, WALPointer endPtr) {
            this.cpStartTs = cpStartTs;
            this.cpStartId = cpStartId;
            this.startPtr = startPtr;
            this.cpEndId = cpEndId;
            this.endPtr = endPtr;
        }

        /**
         * @return {@code True} if need perform binary memory recovery. Only records {@link PageDeltaRecord}
         * and {@link PageSnapshot} needs to be applyed from {@link #cpStartId}.
         */
        public boolean needRestoreMemory() {
            return !F.eq(cpStartId, cpEndId) && !F.eq(NULL_UUID, cpStartId);
        }

        /** {@inheritDoc} */
        @Override public String toString() {
            return S.toString(CheckpointStatus.class, this);
        }
    }

    /**
     * Data class representing the state of running/scheduled checkpoint.
     */
    public static class CheckpointProgressImpl implements CheckpointProgress {
        /** Scheduled time of checkpoint. */
        private volatile long nextCpNanos;

        /** Current checkpoint state. */
        private volatile AtomicReference<CheckpointState> state = new AtomicReference(CheckpointState.SCHEDULED);

        /** Future which would be finished when corresponds state is set. */
        private final Map<CheckpointState, GridFutureAdapter> stateFutures = new ConcurrentHashMap<>();

        /** Cause of fail, which has happened during the checkpoint or null if checkpoint was successful. */
        private volatile Throwable failCause;

        /** Flag indicates that snapshot operation will be performed after checkpoint. */
        private volatile boolean nextSnapshot;

        /** Snapshot operation that should be performed if {@link #nextSnapshot} set to true. */
        private volatile SnapshotOperation snapshotOperation;

        /** Snapshot listeners of currenty snapshot execution. */
        private volatile Collection<DbCheckpointListener> dbLsnrs;

        /** Partitions destroy queue. */
        private final PartitionDestroyQueue destroyQueue = new PartitionDestroyQueue();

        /** Wakeup reason. */
        private String reason;

        /**
         * @param cpFreq Timeout until next checkpoint.
         */
        private CheckpointProgressImpl(long cpFreq) {
            this.nextCpNanos = System.nanoTime() + U.millisToNanos(cpFreq);
        }

        /**
         * @return {@code true} If checkpoint already started but have not finished yet.
         */
        @Override public boolean inProgress() {
            return greaterOrEqualTo(LOCK_RELEASED) && !greaterOrEqualTo(FINISHED);
        }

        /**
         * @param expectedState Expected state.
         * @return {@code true} if current state equal to given state.
         */
        public boolean greaterOrEqualTo(CheckpointState expectedState) {
            return state.get().ordinal() >= expectedState.ordinal();
        }

        /**
         * @param state State for which future should be returned.
         * @return Existed or new future which corresponds to the given state.
         */
        @Override public GridFutureAdapter futureFor(CheckpointState state) {
            GridFutureAdapter stateFut = stateFutures.computeIfAbsent(state, (k) -> new GridFutureAdapter());

            if (greaterOrEqualTo(state) && !stateFut.isDone())
                stateFut.onDone(failCause);

            return stateFut;
        }

        /**
         * Mark this checkpoint execution as failed.
         *
         * @param error Causal error of fail.
         */
        public void fail(Throwable error) {
            failCause = error;

            transitTo(FINISHED);
        }

        /**
         * Changing checkpoint state if order of state is correct.
         *
         * @param newState New checkpoint state.
         */
        public void transitTo(@NotNull CheckpointState newState) {
            CheckpointState state = this.state.get();

            if (state.ordinal() < newState.ordinal()) {
                this.state.compareAndSet(state, newState);

                doFinishFuturesWhichLessOrEqualTo(newState);
            }
        }

        /**
         * Finishing futures with correct result in direct state order until lastState(included).
         *
         * @param lastState State until which futures should be done.
         */
        private void doFinishFuturesWhichLessOrEqualTo(@NotNull CheckpointState lastState) {
            for (CheckpointState old : CheckpointState.values()) {
                GridFutureAdapter fut = stateFutures.get(old);

                if (fut != null && !fut.isDone())
                    fut.onDone(failCause);

                if (old == lastState)
                    return;
            }
        }
    }

    /**
     *
     */
    public static class FileLockHolder implements AutoCloseable {
        /** Lock file name. */
        private static final String lockFileName = "lock";

        /** File. */
        private File file;

        /** Channel. */
        private RandomAccessFile lockFile;

        /** Lock. */
        private volatile FileLock lock;

        /** Kernal context to generate Id of locked node in file. */
        @NotNull private GridKernalContext ctx;

        /** Logger. */
        private IgniteLogger log;

        /**
         * @param path Path.
         */
        public FileLockHolder(String path, @NotNull GridKernalContext ctx, IgniteLogger log) {
            try {
                file = Paths.get(path, lockFileName).toFile();

                lockFile = new RandomAccessFile(file, "rw");

                this.ctx = ctx;
                this.log = log;
            }
            catch (IOException e) {
                throw new IgniteException(e);
            }
        }

        /**
         * @param lockWaitTimeMillis During which time thread will try capture file lock.
         * @throws IgniteCheckedException If failed to capture file lock.
         */
        public void tryLock(long lockWaitTimeMillis) throws IgniteCheckedException {
            assert lockFile != null;

            FileChannel ch = lockFile.getChannel();

            SB sb = new SB();

            //write node id
            sb.a("[").a(ctx.localNodeId().toString()).a("]");

            //write ip addresses
            final GridDiscoveryManager discovery = ctx.discovery();

            if (discovery != null) { //discovery may be not up and running
                final ClusterNode node = discovery.localNode();

                if (node != null)
                    sb.a(node.addresses());
            }

            //write ports
            sb.a("[");
            Iterator<GridPortRecord> it = ctx.ports().records().iterator();

            while (it.hasNext()) {
                GridPortRecord rec = it.next();

                sb.a(rec.protocol()).a(":").a(rec.port());

                if (it.hasNext())
                    sb.a(", ");
            }

            sb.a("]");

            String failMsg;

            try {
                String content = null;

                // Try to get lock, if not available wait 1 sec and re-try.
                for (int i = 0; i < lockWaitTimeMillis; i += 1000) {
                    try {
                        lock = ch.tryLock(0, 1, false);

                        if (lock != null && lock.isValid()) {
                            writeContent(sb.toString());

                            return;
                        }
                    }
                    catch (OverlappingFileLockException ignore) {
                        if (content == null)
                            content = readContent();

                        log.warning("Failed to acquire file lock. Will try again in 1s " +
                            "[nodeId=" + ctx.localNodeId() + ", holder=" + content +
                            ", path=" + file.getAbsolutePath() + ']');
                    }

                    U.sleep(1000);
                }

                if (content == null)
                    content = readContent();

                failMsg = "Failed to acquire file lock [holder=" + content + ", time=" + (lockWaitTimeMillis / 1000) +
                    " sec, path=" + file.getAbsolutePath() + ']';
            }
            catch (Exception e) {
                throw new IgniteCheckedException(e);
            }

            if (failMsg != null)
                throw new IgniteCheckedException(failMsg);
        }

        /**
         * Write node id (who captured lock) into lock file.
         *
         * @param content Node id.
         * @throws IOException if some fail while write node it.
         */
        private void writeContent(String content) throws IOException {
            FileChannel ch = lockFile.getChannel();

            byte[] bytes = content.getBytes();

            ByteBuffer buf = ByteBuffer.allocate(bytes.length);
            buf.put(bytes);

            buf.flip();

            ch.write(buf, 1);

            ch.force(false);
        }

        /**
         *
         */
        private String readContent() throws IOException {
            FileChannel ch = lockFile.getChannel();

            ByteBuffer buf = ByteBuffer.allocate((int)(ch.size() - 1));

            ch.read(buf, 1);

            String content = new String(buf.array());

            buf.clear();

            return content;
        }

        /** Locked or not. */
        public boolean isLocked() {
            return lock != null && lock.isValid();
        }

        /** Releases file lock */
        public void release() {
            U.releaseQuiet(lock);
        }

        /** Closes file channel */
        @Override public void close() {
            release();

            U.closeQuiet(lockFile);
        }

        /**
         * @return Absolute path to lock file.
         */
        private String lockPath() {
            return file.getAbsolutePath();
        }
    }

    /** {@inheritDoc} */
    @Override public DataStorageMetrics persistentStoreMetrics() {
        return new DataStorageMetricsSnapshot(persStoreMetrics);
    }

    /**
     *
     */
    public DataStorageMetricsImpl persistentStoreMetricsImpl() {
        return persStoreMetrics;
    }

    /** {@inheritDoc} */
    @Override public MetaStorage metaStorage() {
        return metaStorage;
    }

    /** {@inheritDoc} */
    @Override public void notifyMetaStorageSubscribersOnReadyForRead() throws IgniteCheckedException {
        metastorageLifecycleLsnrs = cctx.kernalContext().internalSubscriptionProcessor().getMetastorageSubscribers();

        readMetastore();
    }

    /** {@inheritDoc} */
    @Override public boolean walEnabled(int grpId, boolean local) {
        if (local)
            return !initiallyLocalWalDisabledGrps.contains(grpId);
        else
            return !initiallyGlobalWalDisabledGrps.contains(grpId);
    }

    /** {@inheritDoc} */
    @Override public void walEnabled(int grpId, boolean enabled, boolean local) {
        String key = walGroupIdToKey(grpId, local);

        checkpointReadLock();

        try {
            if (enabled)
                metaStorage.remove(key);
            else {
                metaStorage.write(key, true);

                lastCheckpointInapplicableForWalRebalance(grpId);
            }
        }
        catch (IgniteCheckedException e) {
            throw new IgniteException("Failed to write cache group WAL state [grpId=" + grpId +
                ", enabled=" + enabled + ']', e);
        }
        finally {
            checkpointReadUnlock();
        }
    }

    /**
     * Checks that checkpoint with timestamp {@code cpTs} is inapplicable as start point for WAL rebalance for given group {@code grpId}.
     *
     * @param cpTs Checkpoint timestamp.
     * @param grpId Group ID.
     * @return {@code true} if checkpoint {@code cpTs} is inapplicable as start point for WAL rebalance for {@code grpId}.
     * @throws IgniteCheckedException If failed to check.
     */
    public boolean isCheckpointInapplicableForWalRebalance(Long cpTs, int grpId) throws IgniteCheckedException {
        return metaStorage.read(checkpointInapplicableCpAndGroupIdToKey(cpTs, grpId)) != null;
    }

    /**
     * Set last checkpoint as inapplicable for WAL rebalance for given group {@code grpId}.
     *
     * @param grpId Group ID.
     */
    @Override public void lastCheckpointInapplicableForWalRebalance(int grpId) {
        checkpointReadLock();

        try {
            CheckpointEntry lastCp = cpHistory.lastCheckpoint();
            long lastCpTs = lastCp != null ? lastCp.timestamp() : 0;

            if (lastCpTs != 0)
                metaStorage.write(checkpointInapplicableCpAndGroupIdToKey(lastCpTs, grpId), true);
        }
        catch (IgniteCheckedException e) {
            log.error("Failed to mark last checkpoint as inapplicable for WAL rebalance for group: " + grpId, e);
        }
        finally {
            checkpointReadUnlock();
        }
    }

    /**
     *
     */
    private void fillWalDisabledGroups() {
        assert metaStorage != null;

        try {
            metaStorage.iterate(WAL_KEY_PREFIX, (key, val) -> {
                T2<Integer, Boolean> t2 = walKeyToGroupIdAndLocalFlag(key);

                if (t2 != null) {
                    if (t2.get2())
                        initiallyLocalWalDisabledGrps.add(t2.get1());
                    else
                        initiallyGlobalWalDisabledGrps.add(t2.get1());
                }
            }, false);
        }
        catch (IgniteCheckedException e) {
            throw new IgniteException("Failed to read cache groups WAL state.", e);
        }
    }

    /**
     * Convert cache group ID to WAL state key.
     *
     * @param grpId Group ID.
     * @return Key.
     */
    private static String walGroupIdToKey(int grpId, boolean local) {
        if (local)
            return WAL_LOCAL_KEY_PREFIX + grpId;
        else
            return WAL_GLOBAL_KEY_PREFIX + grpId;
    }

    /**
     * Convert checkpoint timestamp and cache group ID to key for {@link #CHECKPOINT_INAPPLICABLE_FOR_REBALANCE} metastorage records.
     *
     * @param cpTs Checkpoint timestamp.
     * @param grpId Group ID.
     * @return Key.
     */
    private static String checkpointInapplicableCpAndGroupIdToKey(long cpTs, int grpId) {
        return CHECKPOINT_INAPPLICABLE_FOR_REBALANCE + cpTs + "-" + grpId;
    }

    /**
     * Convert WAL state key to cache group ID.
     *
     * @param key Key.
     * @return Group ID.
     */
    private static T2<Integer, Boolean> walKeyToGroupIdAndLocalFlag(String key) {
        if (key.startsWith(WAL_LOCAL_KEY_PREFIX))
            return new T2<>(Integer.parseInt(key.substring(WAL_LOCAL_KEY_PREFIX.length())), true);
        else if (key.startsWith(WAL_GLOBAL_KEY_PREFIX))
            return new T2<>(Integer.parseInt(key.substring(WAL_GLOBAL_KEY_PREFIX.length())), false);
        else
            return null;
    }

    /**
     * Method dumps partitions info see {@link #dumpPartitionsInfo(CacheGroupContext, IgniteLogger)}
     * for all persistent cache groups.
     *
     * @param cctx Shared context.
     * @param log Logger.
     * @throws IgniteCheckedException If failed.
     */
    private static void dumpPartitionsInfo(GridCacheSharedContext cctx, IgniteLogger log) throws IgniteCheckedException {
        for (CacheGroupContext grp : cctx.cache().cacheGroups()) {
            if (grp.isLocal() || !grp.persistenceEnabled())
                continue;

            dumpPartitionsInfo(grp, log);
        }
    }

    /**
     * Retrieves from page memory meta information about given {@code grp} group partitions
     * and dumps this information to log INFO level.
     *
     * @param grp Cache group.
     * @param log Logger.
     * @throws IgniteCheckedException If failed.
     */
    private static void dumpPartitionsInfo(CacheGroupContext grp, IgniteLogger log) throws IgniteCheckedException {
        PageMemoryEx pageMem = (PageMemoryEx)grp.dataRegion().pageMemory();

        IgnitePageStoreManager pageStore = grp.shared().pageStore();

        assert pageStore != null : "Persistent cache should have initialize page store manager.";

        for (int p = 0; p < grp.affinity().partitions(); p++) {
            GridDhtLocalPartition part = grp.topology().localPartition(p);

            if (part != null) {
                log.info("Partition [grp=" + grp.cacheOrGroupName()
                    + ", id=" + p
                    + ", state=" + part.state()
                    + ", counter=" + part.dataStore().partUpdateCounter()
                    + ", size=" + part.fullSize() + "]");

                continue;
            }

            if (!pageStore.exists(grp.groupId(), p))
                continue;

            pageStore.ensure(grp.groupId(), p);

            if (pageStore.pages(grp.groupId(), p) <= 1) {
                log.info("Partition [grp=" + grp.cacheOrGroupName() + ", id=" + p + ", state=N/A (only file header) ]");

                continue;
            }

            long partMetaId = pageMem.partitionMetaPageId(grp.groupId(), p);
            long partMetaPage = pageMem.acquirePage(grp.groupId(), partMetaId);

            try {
                long pageAddr = pageMem.readLock(grp.groupId(), partMetaId, partMetaPage);

                try {
                    PagePartitionMetaIO io = PagePartitionMetaIO.VERSIONS.forPage(pageAddr);

                    GridDhtPartitionState partState = fromOrdinal(io.getPartitionState(pageAddr));

                    String state = partState != null ? partState.toString() : "N/A";

                    long updateCntr = io.getUpdateCounter(pageAddr);
                    long size = io.getSize(pageAddr);

                    log.info("Partition [grp=" + grp.cacheOrGroupName()
                            + ", id=" + p
                            + ", state=" + state
                            + ", counter=" + updateCntr
                            + ", size=" + size + "]");
                }
                finally {
                    pageMem.readUnlock(grp.groupId(), partMetaId, partMetaPage);
                }
            }
            finally {
                pageMem.releasePage(grp.groupId(), partMetaId, partMetaPage);
            }
        }
    }

    /**
     * Recovery lifecycle for read-write metastorage.
     */
    private class MetastorageRecoveryLifecycle implements DatabaseLifecycleListener {
        /** {@inheritDoc} */
        @Override public void beforeBinaryMemoryRestore(IgniteCacheDatabaseSharedManager mgr) throws IgniteCheckedException {
            cctx.pageStore().initializeForMetastorage();
        }

        /** {@inheritDoc} */
        @Override public void afterBinaryMemoryRestore(
            IgniteCacheDatabaseSharedManager mgr,
            RestoreBinaryState restoreState
        ) throws IgniteCheckedException {
            assert metaStorage == null;

            metaStorage = createMetastorage(false);
        }
    }

    /**
     * @return Cache group predicate that passes only Metastorage cache group id.
     */
    private IgnitePredicate<Integer> onlyMetastorageGroup() {
        return groupId -> MetaStorage.METASTORAGE_CACHE_ID == groupId;
    }

    /**
     * @return Cache group predicate that passes only cache groups with enabled WAL.
     */
    private IgnitePredicate<Integer> groupsWithEnabledWal() {
        return groupId -> !initiallyGlobalWalDisabledGrps.contains(groupId)
            && !initiallyLocalWalDisabledGrps.contains(groupId);
    }

    /**
     * @return WAL records predicate that passes only Metastorage and encryption data records.
     */
    private IgniteBiPredicate<WALRecord.RecordType, WALPointer> onlyMetastorageAndEncryptionRecords() {
        return (type, ptr) -> type == METASTORE_DATA_RECORD || type == MASTER_KEY_CHANGE_RECORD;
    }

    /**
     * @return WAL records predicate that passes only physical and mixed WAL records.
     */
    private IgniteBiPredicate<WALRecord.RecordType, WALPointer> physicalRecords() {
        return (type, ptr) -> type.purpose() == WALRecord.RecordPurpose.PHYSICAL
            || type.purpose() == WALRecord.RecordPurpose.MIXED;
    }

    /**
     * @return WAL records predicate that passes only logical and mixed WAL records +
     * CP record (used for restoring initial partition states).
     */
    private IgniteBiPredicate<WALRecord.RecordType, WALPointer> logicalRecords() {
        return (type, ptr) -> type.purpose() == WALRecord.RecordPurpose.LOGICAL
            || type.purpose() == WALRecord.RecordPurpose.MIXED || type == CHECKPOINT_RECORD;
    }

    /**
     * Abstract class to create restore context.
     */
    private abstract class RestoreStateContext {
        /** Last archived segment. */
        protected final long lastArchivedSegment;

        /** Checkpoint status. */
        protected final CheckpointStatus status;

        /** WAL iterator. */
        private final WALIterator iterator;

        /** Only {@link WalRecordCacheGroupAware} records satisfied this predicate will be applied. */
        private final IgnitePredicate<Integer> cacheGroupPredicate;

        /**
         * @param status Checkpoint status.
         * @param iterator WAL iterator.
         * @param lastArchivedSegment Last archived segment index.
         * @param cacheGroupPredicate Cache groups predicate.
         */
        protected RestoreStateContext(
            CheckpointStatus status,
            WALIterator iterator,
            long lastArchivedSegment,
            IgnitePredicate<Integer> cacheGroupPredicate
        ) {
            this.status = status;
            this.iterator = iterator;
            this.lastArchivedSegment = lastArchivedSegment;
            this.cacheGroupPredicate = cacheGroupPredicate;
        }

        /**
         * Advance iterator to the next record.
         *
         * @return WALRecord entry.
         * @throws IgniteCheckedException If CRC check fail during binary recovery state or another exception occurring.
         */
        public WALRecord next() throws IgniteCheckedException {
            try {
                for (;;) {
                    if (!iterator.hasNextX())
                        return null;

                    IgniteBiTuple<WALPointer, WALRecord> tup = iterator.nextX();

                    if (tup == null)
                        return null;

                    WALRecord rec = tup.get2();

                    WALPointer ptr = tup.get1();

                    rec.position(ptr);

                    // Filter out records by group id.
                    if (rec instanceof WalRecordCacheGroupAware) {
                        WalRecordCacheGroupAware grpAwareRecord = (WalRecordCacheGroupAware) rec;

                        if (!cacheGroupPredicate.apply(grpAwareRecord.groupId()))
                            continue;
                    }

                    // Filter out data entries by group id.
                    if (rec instanceof DataRecord)
                        rec = filterEntriesByGroupId((DataRecord) rec);

                    return rec;
                }
            }
            catch (IgniteCheckedException e) {
                boolean throwsCRCError = throwsCRCError();

                if (X.hasCause(e, IgniteDataIntegrityViolationException.class)) {
                    if (throwsCRCError)
                        throw e;
                    else
                        return null;
                }

                log.error("There is an error during restore state [throwsCRCError=" + throwsCRCError + ']', e);

                throw e;
            }
        }

        /**
         * Filter outs data entries from given data record that not satisfy {@link #cacheGroupPredicate}.
         *
         * @param record Original data record.
         * @return Data record with filtered data entries.
         */
        private DataRecord filterEntriesByGroupId(DataRecord record) {
            List<DataEntry> filteredEntries = record.writeEntries().stream()
                .filter(entry -> {
                    int cacheId = entry.cacheId();

                    return cctx.cacheContext(cacheId) != null && cacheGroupPredicate.apply(cctx.cacheContext(cacheId).groupId());
                })
                .collect(Collectors.toList());

            return record.setWriteEntries(filteredEntries);
        }

        /**
         *
         * @return Last read WAL record pointer.
         */
        public FileWALPointer lastReadRecordPointer() {
            assert status.startPtr != null && status.startPtr instanceof FileWALPointer;

            return iterator.lastRead()
                .map(ptr -> (FileWALPointer)ptr)
                .orElseGet(() -> (FileWALPointer)status.startPtr);
        }

        /**
         *
         * @return Flag indicates need throws CRC exception or not.
         */
        public boolean throwsCRCError() {
            return lastReadRecordPointer().index() <= lastArchivedSegment;
        }
    }

    /**
     * Restore memory context. Tracks the safety of binary recovery.
     */
    public class RestoreBinaryState extends RestoreStateContext {

        /** The flag indicates need to apply the binary update or no needed. */
        private boolean needApplyBinaryUpdates;

        /**
         * @param status Checkpoint status.
         * @param iterator WAL iterator.
         * @param lastArchivedSegment Last archived segment index.
         * @param cacheGroupsPredicate Cache groups predicate.
         */
        public RestoreBinaryState(
            CheckpointStatus status,
            WALIterator iterator,
            long lastArchivedSegment,
            IgnitePredicate<Integer> cacheGroupsPredicate
        ) {
            super(status, iterator, lastArchivedSegment, cacheGroupsPredicate);

            this.needApplyBinaryUpdates = status.needRestoreMemory();
        }

        /**
         * Advance iterator to the next record.
         *
         * @return WALRecord entry.
         * @throws IgniteCheckedException If CRC check fail during binary recovery state or another exception occurring.
         */
        @Override public WALRecord next() throws IgniteCheckedException {
            WALRecord rec = super.next();

            if (rec == null)
                return null;

            if (rec.type() == CHECKPOINT_RECORD) {
                CheckpointRecord cpRec = (CheckpointRecord)rec;

                // We roll memory up until we find a checkpoint start record registered in the status.
                if (F.eq(cpRec.checkpointId(), status.cpStartId)) {
                    log.info("Found last checkpoint marker [cpId=" + cpRec.checkpointId() +
                        ", pos=" + rec.position() + ']');

                    needApplyBinaryUpdates = false;
                }
                else if (!F.eq(cpRec.checkpointId(), status.cpEndId))
                    U.warn(log, "Found unexpected checkpoint marker, skipping [cpId=" + cpRec.checkpointId() +
                        ", expCpId=" + status.cpStartId + ", pos=" + rec.position() + ']');
            }

            return rec;
        }

        /**
         *
         * @return Flag indicates need apply binary record or not.
         */
        public boolean needApplyBinaryUpdate() {
            return needApplyBinaryUpdates;
        }

        /**
         *
         * @return Flag indicates need throws CRC exception or not.
         */
        @Override public boolean throwsCRCError() {
            log.info("Throws CRC error check [needApplyBinaryUpdates=" + needApplyBinaryUpdates +
                ", lastArchivedSegment=" + lastArchivedSegment + ", lastRead=" + lastReadRecordPointer() + ']');

            if (needApplyBinaryUpdates)
                return true;

            return super.throwsCRCError();
        }
    }

    /**
     * Restore logical state context. Tracks the safety of logical recovery.
     */
    public class RestoreLogicalState extends RestoreStateContext {
        /** States of partitions recovered during applying logical updates. */
        private final Map<GroupPartitionId, Integer> partitionRecoveryStates;

        /**
         * @param lastArchivedSegment Last archived segment index.
         * @param partitionRecoveryStates Initial partition recovery states.
         */
        public RestoreLogicalState(CheckpointStatus status, WALIterator iterator, long lastArchivedSegment,
            IgnitePredicate<Integer> cacheGroupsPredicate, Map<GroupPartitionId, Integer> partitionRecoveryStates) {
            super(status, iterator, lastArchivedSegment, cacheGroupsPredicate);

            this.partitionRecoveryStates = partitionRecoveryStates;
        }

        /**
         * @return Map of restored partition states for cache groups.
         */
        public Map<GroupPartitionId, Integer> partitionRecoveryStates() {
            return Collections.unmodifiableMap(partitionRecoveryStates);
        }
    }

    /** Indicates checkpoint read lock acquisition failure which did not lead to node invalidation. */
    private static class CheckpointReadLockTimeoutException extends IgniteCheckedException {
        /** */
        private static final long serialVersionUID = 0L;

        /** */
        private CheckpointReadLockTimeoutException(String msg) {
            super(msg);
        }
    }
}<|MERGE_RESOLUTION|>--- conflicted
+++ resolved
@@ -1917,17 +1917,9 @@
 
     /** {@inheritDoc} */
     @Override public void releaseHistoryForPreloading() {
-<<<<<<< HEAD
         if (log.isDebugEnabled())
             log.debug("Release history for preloading");
 
-        for (Map.Entry<T2<Integer, Integer>, T2<Long, WALPointer>> e : reservedForPreloading.entrySet()) {
-            try {
-                cctx.wal().release(e.getValue().get2());
-            }
-            catch (IgniteCheckedException ex) {
-                U.error(log, "Could not release WAL reservation", ex);
-=======
         releaseHistForPreloadingLock.lock();
 
         try {
@@ -1937,7 +1929,6 @@
                 }
                 catch (IgniteCheckedException ex) {
                     U.error(log, "Could not release WAL reservation", ex);
->>>>>>> 100101cc
 
                     throw new IgniteException(ex);
                 }
