--- conflicted
+++ resolved
@@ -139,11 +139,7 @@
     }
 
     /**
-<<<<<<< HEAD
-     * @param ints The set of partitions.
-=======
      * @param ints A set of integer values.
->>>>>>> ea8c34b8
      * @return Representation as primitive list.
      */
     public static GridIntList valueOf(Set<Integer> ints) {
