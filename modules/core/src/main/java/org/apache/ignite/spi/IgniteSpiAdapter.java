/*
 * Licensed to the Apache Software Foundation (ASF) under one or more
 * contributor license agreements.  See the NOTICE file distributed with
 * this work for additional information regarding copyright ownership.
 * The ASF licenses this file to You under the Apache License, Version 2.0
 * (the "License"); you may not use this file except in compliance with
 * the License.  You may obtain a copy of the License at
 *
 *      http://www.apache.org/licenses/LICENSE-2.0
 *
 * Unless required by applicable law or agreed to in writing, software
 * distributed under the License is distributed on an "AS IS" BASIS,
 * WITHOUT WARRANTIES OR CONDITIONS OF ANY KIND, either express or implied.
 * See the License for the specific language governing permissions and
 * limitations under the License.
 */

package org.apache.ignite.spi;

import org.apache.ignite.*;
import org.apache.ignite.cluster.*;
import org.apache.ignite.events.*;
import org.apache.ignite.internal.*;
import org.apache.ignite.internal.managers.communication.*;
import org.apache.ignite.internal.managers.eventstorage.*;
import org.apache.ignite.internal.util.direct.*;
import org.apache.ignite.internal.util.typedef.*;
import org.apache.ignite.internal.util.typedef.internal.*;
import org.apache.ignite.plugin.security.*;
import org.apache.ignite.resources.*;
import org.apache.ignite.spi.authentication.*;
import org.apache.ignite.spi.securesession.*;
import org.apache.ignite.spi.swapspace.*;
import org.jetbrains.annotations.*;

import javax.management.*;
import java.io.*;
import java.nio.*;
import java.text.*;
import java.util.*;

import static org.apache.ignite.IgniteSystemProperties.*;
import static org.apache.ignite.events.IgniteEventType.*;

/**
 * This class provides convenient adapter for SPI implementations.
 */
public abstract class IgniteSpiAdapter implements IgniteSpi, IgniteSpiManagementMBean {
    /** */
    private ObjectName spiMBean;

    /** SPI start timestamp. */
    private long startTstamp;

    /** */
    @IgniteLoggerResource
    private IgniteLogger log;

    /** Ignite instance */
    @IgniteInstanceResource
    protected Ignite ignite;

    /** SPI name. */
    private String name;

    /** Grid SPI context. */
    private volatile IgniteSpiContext spiCtx = new GridDummySpiContext(null);

    /** Discovery listener. */
    private GridLocalEventListener paramsLsnr;

    /**
     * Creates new adapter and initializes it from the current (this) class.
     * SPI name will be initialized to the simple name of the class
     * (see {@link Class#getSimpleName()}).
     */
    protected IgniteSpiAdapter() {
        name = U.getSimpleName(getClass());
    }

    /**
     * Starts startup stopwatch.
     */
    protected void startStopwatch() {
        startTstamp = U.currentTimeMillis();
    }

    /** {@inheritDoc} */
    @Override public final String getStartTimestampFormatted() {
        return DateFormat.getDateTimeInstance().format(new Date(startTstamp));
    }

    /** {@inheritDoc} */
    @Override public final String getUpTimeFormatted() {
        return X.timeSpan2HMSM(getUpTime());
    }

    /** {@inheritDoc} */
    @Override public final long getStartTimestamp() {
        return startTstamp;
    }

    /** {@inheritDoc} */
    @Override public final long getUpTime() {
        return startTstamp == 0 ? 0 : U.currentTimeMillis() - startTstamp;
    }

    /** {@inheritDoc} */
    @Override public UUID getLocalNodeId() {
        return ignite.configuration().getNodeId();
    }

    /** {@inheritDoc} */
<<<<<<< HEAD
    @Override public final String getGridGainHome() {
=======
    @Override public final String getIgniteHome() {
>>>>>>> 22c8fea5
        return ignite.configuration().getIgniteHome();
    }

    /** {@inheritDoc} */
    @Override public String getName() {
        return name;
    }

    /**
     * Sets SPI name.
     *
     * @param name SPI name.
     */
    @IgniteSpiConfiguration(optional = true)
    public void setName(String name) {
        this.name = name;
    }

    /** {@inheritDoc} */
    @Override public final void onContextInitialized(final IgniteSpiContext spiCtx) throws IgniteSpiException {
        assert spiCtx != null;

        this.spiCtx = spiCtx;

        // Always run consistency check for security SPIs.
        final boolean secSpi = AuthenticationSpi.class.isAssignableFrom(getClass()) ||
            SecureSessionSpi.class.isAssignableFrom(getClass());

        final boolean check = secSpi || !Boolean.getBoolean(IGNITE_SKIP_CONFIGURATION_CONSISTENCY_CHECK);

        if (check) {
            spiCtx.addLocalEventListener(paramsLsnr = new GridLocalEventListener() {
                @Override public void onEvent(IgniteEvent evt) {
                    assert evt instanceof IgniteDiscoveryEvent : "Invalid event [expected=" + EVT_NODE_JOINED +
                        ", actual=" + evt.type() + ", evt=" + evt + ']';

                    ClusterNode node = spiCtx.node(((IgniteDiscoveryEvent)evt).eventNode().id());

                    if (node != null)
                        try {
                            checkConfigurationConsistency(spiCtx, node, false, !secSpi);
                            checkConfigurationConsistency0(spiCtx, node, false);
                        }
                        catch (IgniteSpiException e) {
                            U.error(log, "Spi consistency check failed [node=" + node.id() + ", spi=" + getName() + ']',
                                e);
                        }
                }
            }, EVT_NODE_JOINED);

            final Collection<ClusterNode> remotes = F.concat(false, spiCtx.remoteNodes(), spiCtx.remoteDaemonNodes());

            for (ClusterNode node : remotes) {
                checkConfigurationConsistency(spiCtx, node, true, !secSpi);
                checkConfigurationConsistency0(spiCtx, node, true);
            }
        }

        onContextInitialized0(spiCtx);
    }

    /**
     * Method to be called in the end of onContextInitialized method.
     *
     * @param spiCtx SPI context.
     * @throws IgniteSpiException In case of errors.
     */
    protected void onContextInitialized0(final IgniteSpiContext spiCtx) throws IgniteSpiException {
        // No-op.
    }

    /** {@inheritDoc} */
    @Override public final void onContextDestroyed() {
        onContextDestroyed0();

        if (spiCtx != null && paramsLsnr != null)
            spiCtx.removeLocalEventListener(paramsLsnr);

        ClusterNode locNode = spiCtx == null ? null : spiCtx.localNode();

        // Set dummy no-op context.
        spiCtx = new GridDummySpiContext(locNode);
    }

    /**
     * Method to be called in the beginning of onContextDestroyed() method.
     */
    protected void onContextDestroyed0() {
        // No-op.
    }

    /**
     * This method returns SPI internal instances that need to be injected as well.
     * Usually these will be instances provided to SPI externally by user, e.g. during
     * SPI configuration.
     *
     * @return Internal SPI objects that also need to be injected.
     */
    public Collection<Object> injectables() {
        return Collections.emptyList();
    }

    /**
     * Gets SPI context.
     *
     * @return SPI context.
     */
    public IgniteSpiContext getSpiContext() {
        return spiCtx;
    }

    /** {@inheritDoc} */
    @Override public Map<String, Object> getNodeAttributes() throws IgniteSpiException {
        return Collections.emptyMap();
    }

    /**
     * Throws exception with uniform error message if given parameter's assertion condition
     * is {@code false}.
     *
     * @param cond Assertion condition to check.
     * @param condDesc Description of failed condition. Note that this description should include
     *      JavaBean name of the property (<b>not</b> a variable name) as well condition in
     *      Java syntax like, for example:
     *      <pre name="code" class="java">
     *      ...
     *      assertParameter(dirPath != null, "dirPath != null");
     *      ...
     *      </pre>
     *      Note that in case when variable name is the same as JavaBean property you
     *      can just copy Java condition expression into description as a string.
     * @throws IgniteSpiException Thrown if given condition is {@code false}
     */
    protected final void assertParameter(boolean cond, String condDesc) throws IgniteSpiException {
        if (!cond)
            throw new IgniteSpiException("SPI parameter failed condition check: " + condDesc);
    }

    /**
     * Gets uniformly formatted message for SPI start.
     *
     * @return Uniformly formatted message for SPI start.
     */
    protected final String startInfo() {
        return "SPI started ok [startMs=" + getUpTime() + ", spiMBean=" + spiMBean + ']';
    }

    /**
     * Gets uniformly format message for SPI stop.
     *
     * @return Uniformly format message for SPI stop.
     */
    protected final String stopInfo() {
        return "SPI stopped ok.";
    }

    /**
     * Gets uniformed string for configuration parameter.
     *
     * @param name Parameter name.
     * @param val Parameter value.
     * @return Uniformed string for configuration parameter.
     */
    protected final String configInfo(String name, Object val) {
        assert name != null;

        return "Using parameter [" + name + '=' + val + ']';
    }

    /**
     * @param msg Error message.
     * @param locVal Local node value.
     * @return Error text.
     */
    private static String format(String msg, Object locVal) {
        return msg + U.nl() +
            ">>> => Local node:  " + locVal + U.nl();
    }

    /**
     * @param msg Error message.
     * @param locVal Local node value.
     * @param rmtVal Remote node value.
     * @return Error text.
     */
    private static String format(String msg, Object locVal, Object rmtVal) {
        return msg + U.nl() +
            ">>> => Local node:  " + locVal + U.nl() +
            ">>> => Remote node: " + rmtVal + U.nl();
    }

    /**
     * Registers SPI MBean. Note that SPI can only register one MBean.
     *
     * @param gridName Grid name. If null, then name will be empty.
     * @param impl MBean implementation.
     * @param mbeanItf MBean interface (if {@code null}, then standard JMX
     *    naming conventions are used.
     * @param <T> Type of the MBean
     * @throws IgniteSpiException If registration failed.
     */
    protected final <T extends IgniteSpiManagementMBean> void registerMBean(String gridName, T impl, Class<T> mbeanItf)
        throws IgniteSpiException {
        MBeanServer jmx = ignite.configuration().getMBeanServer();

        assert mbeanItf == null || mbeanItf.isInterface();
        assert jmx != null;

        try {
            spiMBean = U.registerMBean(jmx, gridName, "SPIs", getName(), impl, mbeanItf);

            if (log.isDebugEnabled())
                log.debug("Registered SPI MBean: " + spiMBean);
        }
        catch (JMException e) {
            throw new IgniteSpiException("Failed to register SPI MBean: " + spiMBean, e);
        }
    }

    /**
     * Unregisters MBean.
     *
     * @throws IgniteSpiException If bean could not be unregistered.
     */
    protected final void unregisterMBean() throws IgniteSpiException {
        // Unregister SPI MBean.
        if (spiMBean != null) {
            MBeanServer jmx = ignite.configuration().getMBeanServer();

            assert jmx != null;

            try {
                jmx.unregisterMBean(spiMBean);

                if (log.isDebugEnabled())
                    log.debug("Unregistered SPI MBean: " + spiMBean);
            }
            catch (JMException e) {
                throw new IgniteSpiException("Failed to unregister SPI MBean: " + spiMBean, e);
            }
        }
    }

    /**
     * @return {@code true} if this check is optional.
     */
    private boolean checkOptional() {
        IgniteSpiConsistencyChecked ann = U.getAnnotation(getClass(), IgniteSpiConsistencyChecked.class);

        return ann != null && ann.optional();
    }

    /**
     * @return {@code true} if this check is optional.
     */
    private boolean checkDaemon() {
        IgniteSpiConsistencyChecked ann = U.getAnnotation(getClass(), IgniteSpiConsistencyChecked.class);

        return ann != null && ann.checkDaemon();
    }

    /**
     * @return {@code true} if this check is enabled.
     */
    private boolean checkEnabled() {
        return U.getAnnotation(getClass(), IgniteSpiConsistencyChecked.class) != null;
    }

    /**
     * Method which is called in the end of checkConfigurationConsistency() method. May be overriden in SPIs.
     *
     * @param spiCtx SPI context.
     * @param node Remote node.
     * @param starting If this node is starting or not.
     * @throws IgniteSpiException in case of errors.
     */
    protected void checkConfigurationConsistency0(IgniteSpiContext spiCtx, ClusterNode node, boolean starting)
        throws IgniteSpiException {
        // No-op.
    }

    /**
     * Checks remote node SPI configuration and prints warnings if necessary.
     *
     * @param spiCtx SPI context.
     * @param node Remote node.
     * @param starting Flag indicating whether this method is called during SPI start or not.
     * @throws IgniteSpiException If check fatally failed.
     */
    @SuppressWarnings("IfMayBeConditional")
    private void checkConfigurationConsistency(IgniteSpiContext spiCtx, ClusterNode node, boolean starting, boolean tip)
        throws IgniteSpiException {
        assert spiCtx != null;
        assert node != null;

        if (node.isDaemon() && !checkDaemon()) {
            if (log.isDebugEnabled())
                log.debug("Skipping configuration consistency check for daemon node: " + node);

            return;
        }

        /*
         * Optional SPI means that we should not print warning if SPIs are different but
         * still need to compare attributes if SPIs are the same.
         */
        boolean optional = checkOptional();
        boolean enabled = checkEnabled();

        if (!enabled)
            return;

        String clsAttr = createSpiAttributeName(IgniteNodeAttributes.ATTR_SPI_CLASS);

        String name = getName();

        SB sb = new SB();

        /*
         * If there are any attributes do compare class and version
         * (do not print warning for the optional SPIs).
         */

        /* Check SPI class and version. */
        String locCls = spiCtx.localNode().attribute(clsAttr);
        String rmtCls = node.attribute(clsAttr);

        assert locCls != null : "Local SPI class name attribute not found: " + clsAttr;

        boolean isSpiConsistent = false;

        String tipStr = tip ? " (fix configuration or set " +
            "-D" + IGNITE_SKIP_CONFIGURATION_CONSISTENCY_CHECK + "=true system property)" : "";

        if (rmtCls == null) {
            if (!optional && starting)
                throw new IgniteSpiException("Remote SPI with the same name is not configured" + tipStr + " [name=" + name +
                    ", loc=" + locCls + ']');

            sb.a(format(">>> Remote SPI with the same name is not configured: " + name, locCls));
        }
        else if (!locCls.equals(rmtCls)) {
            if (!optional && starting)
                throw new IgniteSpiException("Remote SPI with the same name is of different type" + tipStr + " [name=" + name +
                    ", loc=" + locCls + ", rmt=" + rmtCls + ']');

            sb.a(format(">>> Remote SPI with the same name is of different type: " + name, locCls, rmtCls));
        }
        else
            isSpiConsistent = true;

        if (optional && !isSpiConsistent)
            return;

        // It makes no sense to compare inconsistent SPIs attributes.
        if (isSpiConsistent) {
            List<String> attrs = getConsistentAttributeNames();

            // Process all SPI specific attributes.
            for (String attr : attrs) {
                // Ignore class and version attributes processed above.
                if (!attr.equals(clsAttr)) {
                    // This check is considered as optional if no attributes
                    Object rmtVal = node.attribute(attr);
                    Object locVal = spiCtx.localNode().attribute(attr);

                    if (locVal == null && rmtVal == null)
                        continue;

                    if (locVal == null || rmtVal == null || !locVal.equals(rmtVal))
                        sb.a(format(">>> Remote node has different " + getName() + " SPI attribute " +
                            attr, locVal, rmtVal));
                }
            }
        }

        if (sb.length() > 0) {
            String msg;

            if (starting)
                msg = U.nl() + U.nl() +
                    ">>> +--------------------------------------------------------------------+" + U.nl() +
                    ">>> + Courtesy notice that starting node has inconsistent configuration. +" + U.nl() +
                    ">>> + Ignore this message if you are sure that this is done on purpose.  +" + U.nl() +
                    ">>> +--------------------------------------------------------------------+" + U.nl() +
                    ">>> Remote Node ID: " + node.id().toString().toUpperCase() + U.nl() + sb;
            else
                msg = U.nl() + U.nl() +
                    ">>> +-------------------------------------------------------------------+" + U.nl() +
                    ">>> + Courtesy notice that joining node has inconsistent configuration. +" + U.nl() +
                    ">>> + Ignore this message if you are sure that this is done on purpose. +" + U.nl() +
                    ">>> +-------------------------------------------------------------------+" + U.nl() +
                    ">>> Remote Node ID: " + node.id().toString().toUpperCase() + U.nl() + sb;

            U.courtesy(log, msg);
        }
    }

    /**
     * Returns back a list of attributes that should be consistent
     * for this SPI. Consistency means that remote node has to
     * have the same attribute with the same value.
     *
     * @return List or attribute names.
     */
    protected List<String> getConsistentAttributeNames() {
        return Collections.emptyList();
    }

    /**
     * Creates new name for the given attribute. Name contains
     * SPI name prefix.
     *
     * @param attrName SPI attribute name.
     * @return New name with SPI name prefix.
     */
    protected String createSpiAttributeName(String attrName) {
        return U.spiAttribute(this, attrName);
    }

    /**
     * Temporarily SPI context.
     */
    private static class GridDummySpiContext implements IgniteSpiContext {
        /** */
        private final ClusterNode locNode;

        /**
         * Create temp SPI context.
         *
         * @param locNode Local node.
         */
        GridDummySpiContext(ClusterNode locNode) {
            this.locNode = locNode;
        }

        /** {@inheritDoc} */
        @Override public void addLocalEventListener(GridLocalEventListener lsnr, int... types) {
            /* No-op. */
        }

        /** {@inheritDoc} */
        @Override public void addMessageListener(GridMessageListener lsnr, String topic) {
            /* No-op. */
        }

        /** {@inheritDoc} */
        @Override public void recordEvent(IgniteEvent evt) {
            /* No-op. */
        }

        /** {@inheritDoc} */
        @Override public void registerPort(int port, IgnitePortProtocol proto) {
            /* No-op. */
        }

        /** {@inheritDoc} */
        @Override public void deregisterPort(int port, IgnitePortProtocol proto) {
            /* No-op. */
        }

        /** {@inheritDoc} */
        @Override public void deregisterPorts() {
            /* No-op. */
        }

        /** {@inheritDoc} */
        @Override public <K, V> V get(String cacheName, K key) {
            return null;
        }

        /** {@inheritDoc} */
        @Override public <K, V> V put(String cacheName, K key, V val, long ttl) {
            return null;
        }

        /** {@inheritDoc} */
        @Override public <K, V> V putIfAbsent(String cacheName, K key, V val, long ttl) {
            return null;
        }

        /** {@inheritDoc} */
        @Override public <K, V> V remove(String cacheName, K key) {
            return null;
        }

        /** {@inheritDoc} */
        @Override public <K> boolean containsKey(String cacheName, K key) {
            return false;
        }

        /** {@inheritDoc} */
        @Override public void writeToSwap(String spaceName, Object key, @Nullable Object val,
            @Nullable ClassLoader ldr) {
            /* No-op. */
        }

        /** {@inheritDoc} */
        @Override public <T> T readFromSwap(String spaceName, SwapKey key, @Nullable ClassLoader ldr) {
            return null;
        }

        /** {@inheritDoc} */
        @Nullable @Override public <T> T readFromOffheap(String spaceName, int part, Object key, byte[] keyBytes,
            @Nullable ClassLoader ldr) {
            return null;
        }

        /** {@inheritDoc} */
        @Override public boolean removeFromOffheap(@Nullable String spaceName, int part, Object key,
            @Nullable byte[] keyBytes) {
            return false;
        }

        /** {@inheritDoc} */
        @Override public void writeToOffheap(@Nullable String spaceName, int part, Object key,
            @Nullable byte[] keyBytes, Object val, @Nullable byte[] valBytes, @Nullable ClassLoader ldr) {
            // No-op.
        }

        /** {@inheritDoc} */
        @Override public int partition(String cacheName, Object key) {
            return -1;
        }

        /** {@inheritDoc} */
        @Override public void removeFromSwap(String spaceName, Object key, @Nullable ClassLoader ldr) {
            // No-op.
        }

        /** {@inheritDoc} */
        @Override public Collection<ClusterNode> nodes() {
            return  locNode == null  ? Collections.<ClusterNode>emptyList() : Collections.singletonList(locNode);
        }

        /** {@inheritDoc} */
        @Override public ClusterNode localNode() {
            return locNode;
        }

        /** {@inheritDoc} */
        @Override public Collection<ClusterNode> remoteDaemonNodes() {
            return Collections.emptyList();
        }

        /** {@inheritDoc} */
        @Nullable @Override
        public ClusterNode node(UUID nodeId) {
            return null;
        }

        /** {@inheritDoc} */
        @Override public Collection<ClusterNode> remoteNodes() {
            return Collections.emptyList();
        }

        /** {@inheritDoc} */
        @Override public boolean pingNode(UUID nodeId) {
            return locNode != null && nodeId.equals(locNode.id());
        }

        /** {@inheritDoc} */
        @Override public boolean removeLocalEventListener(GridLocalEventListener lsnr) {
            return false;
        }

        /** {@inheritDoc} */
        @Override public boolean isEventRecordable(int... types) {
            return true;
        }

        /** {@inheritDoc} */
        @Override public boolean removeMessageListener(GridMessageListener lsnr, String topic) {
            return false;
        }

        /** {@inheritDoc} */
        @Override public void send(ClusterNode node, Serializable msg, String topic) {
            /* No-op. */
        }

        /** {@inheritDoc} */
        @Nullable @Override public IgniteSpiNodeValidationResult validateNode(ClusterNode node) {
            return null;
        }

        /** {@inheritDoc} */
        @Override public boolean writeDelta(UUID nodeId, Object msg, ByteBuffer buf) {
            return false;
        }

        /** {@inheritDoc} */
        @Override public boolean readDelta(UUID nodeId, Class<?> msgCls, ByteBuffer buf) {
            return false;
        }

        /** {@inheritDoc} */
        @Override public Collection<GridSecuritySubject> authenticatedSubjects() {
            return Collections.emptyList();
        }

        /** {@inheritDoc} */
        @Override public GridSecuritySubject authenticatedSubject(UUID subjId) {
            return null;
        }

        /** {@inheritDoc} */
        @Nullable @Override public <T> T readValueFromOffheapAndSwap(@Nullable String spaceName, Object key,
            @Nullable ClassLoader ldr) {
            return null;
        }

        /** {@inheritDoc} */
        @Override public GridTcpMessageFactory messageFactory() {
            return null;
        }
    }
}<|MERGE_RESOLUTION|>--- conflicted
+++ resolved
@@ -111,11 +111,7 @@
     }
 
     /** {@inheritDoc} */
-<<<<<<< HEAD
-    @Override public final String getGridGainHome() {
-=======
     @Override public final String getIgniteHome() {
->>>>>>> 22c8fea5
         return ignite.configuration().getIgniteHome();
     }
 
