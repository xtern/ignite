--- conflicted
+++ resolved
@@ -22,10 +22,7 @@
 import java.util.Map;
 import java.util.UUID;
 import org.apache.ignite.internal.managers.discovery.DiscoveryCustomMessage;
-<<<<<<< HEAD
-=======
 import org.apache.ignite.internal.util.typedef.internal.CU;
->>>>>>> c286f962
 import org.apache.ignite.internal.util.typedef.internal.S;
 import org.apache.ignite.internal.util.typedef.internal.U;
 import org.apache.ignite.lang.IgniteUuid;
@@ -74,10 +71,7 @@
         long globalSnapshotId,
         boolean fullSnapshot,
         Map<Integer, Long> lastFullSnapshotIdForCache,
-<<<<<<< HEAD
-=======
         Map<Integer, Long> lastSnapshotIdForCache,
->>>>>>> c286f962
         Collection<String> cacheNames,
         Exception err,
         UUID initiatorNodeId,
