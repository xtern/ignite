/*
 * Licensed to the Apache Software Foundation (ASF) under one or more
 * contributor license agreements.  See the NOTICE file distributed with
 * this work for additional information regarding copyright ownership.
 * The ASF licenses this file to You under the Apache License, Version 2.0
 * (the "License"); you may not use this file except in compliance with
 * the License.  You may obtain a copy of the License at
 *
 *      http://www.apache.org/licenses/LICENSE-2.0
 *
 * Unless required by applicable law or agreed to in writing, software
 * distributed under the License is distributed on an "AS IS" BASIS,
 * WITHOUT WARRANTIES OR CONDITIONS OF ANY KIND, either express or implied.
 * See the License for the specific language governing permissions and
 * limitations under the License.
 */

package org.apache.ignite.internal.processors.service;

import java.lang.Thread.UncaughtExceptionHandler;
import java.util.ArrayList;
import java.util.Arrays;
import java.util.Collection;
import java.util.Collections;
import java.util.Comparator;
import java.util.HashMap;
import java.util.HashSet;
import java.util.Iterator;
import java.util.List;
import java.util.Map;
import java.util.UUID;
import java.util.concurrent.ConcurrentHashMap;
import java.util.concurrent.ConcurrentLinkedQueue;
import java.util.concurrent.ConcurrentMap;
import java.util.concurrent.CountDownLatch;
import java.util.concurrent.ExecutorService;
import java.util.concurrent.Executors;
import java.util.concurrent.ThreadFactory;
import java.util.concurrent.TimeUnit;
import javax.cache.Cache;
import javax.cache.event.CacheEntryEvent;
import javax.cache.event.CacheEntryUpdatedListener;
import org.apache.ignite.IgniteCheckedException;
import org.apache.ignite.IgniteException;
import org.apache.ignite.IgniteLogger;
import org.apache.ignite.cluster.ClusterGroup;
import org.apache.ignite.cluster.ClusterNode;
import org.apache.ignite.compute.ComputeJobContext;
import org.apache.ignite.configuration.DeploymentMode;
import org.apache.ignite.configuration.IgniteConfiguration;
import org.apache.ignite.events.DiscoveryEvent;
import org.apache.ignite.events.EventType;
import org.apache.ignite.internal.GridClosureCallMode;
import org.apache.ignite.internal.GridKernalContext;
import org.apache.ignite.internal.IgniteClientDisconnectedCheckedException;
import org.apache.ignite.internal.IgniteEx;
import org.apache.ignite.internal.IgniteInternalFuture;
import org.apache.ignite.internal.IgniteInterruptedCheckedException;
import org.apache.ignite.internal.cluster.ClusterTopologyCheckedException;
import org.apache.ignite.internal.events.DiscoveryCustomEvent;
import org.apache.ignite.internal.managers.discovery.DiscoCache;
import org.apache.ignite.internal.managers.discovery.DiscoveryCustomMessage;
import org.apache.ignite.internal.managers.eventstorage.DiscoveryEventListener;
import org.apache.ignite.internal.processors.affinity.AffinityTopologyVersion;
import org.apache.ignite.internal.processors.cache.CacheAffinityChangeMessage;
import org.apache.ignite.internal.processors.cache.CacheIteratorConverter;
import org.apache.ignite.internal.processors.cache.DynamicCacheChangeBatch;
import org.apache.ignite.internal.processors.cache.IgniteInternalCache;
import org.apache.ignite.internal.processors.cache.binary.MetadataUpdateAcceptedMessage;
import org.apache.ignite.internal.processors.cache.binary.MetadataUpdateProposedMessage;
import org.apache.ignite.internal.processors.cache.distributed.near.GridNearTxLocal;
import org.apache.ignite.internal.processors.cache.query.CacheQuery;
import org.apache.ignite.internal.processors.cache.query.GridCacheQueryManager;
import org.apache.ignite.internal.processors.cluster.DiscoveryDataClusterState;
import org.apache.ignite.internal.processors.cluster.IgniteChangeGlobalStateSupport;
import org.apache.ignite.internal.processors.task.GridInternal;
import org.apache.ignite.internal.processors.timeout.GridTimeoutObject;
import org.apache.ignite.internal.util.GridEmptyIterator;
import org.apache.ignite.internal.util.GridSpinBusyLock;
import org.apache.ignite.internal.util.future.GridCompoundFuture;
import org.apache.ignite.internal.util.future.GridFinishedFuture;
import org.apache.ignite.internal.util.future.GridFutureAdapter;
import org.apache.ignite.internal.util.lang.GridCloseableIterator;
import org.apache.ignite.internal.util.typedef.F;
import org.apache.ignite.internal.util.typedef.X;
import org.apache.ignite.internal.util.typedef.internal.A;
import org.apache.ignite.internal.util.typedef.internal.CU;
import org.apache.ignite.internal.util.typedef.internal.LT;
import org.apache.ignite.internal.util.typedef.internal.S;
import org.apache.ignite.internal.util.typedef.internal.U;
import org.apache.ignite.lang.IgniteBiPredicate;
import org.apache.ignite.lang.IgniteCallable;
import org.apache.ignite.lang.IgniteFuture;
import org.apache.ignite.lang.IgnitePredicate;
import org.apache.ignite.lang.IgniteUuid;
import org.apache.ignite.marshaller.Marshaller;
import org.apache.ignite.plugin.security.SecurityException;
import org.apache.ignite.plugin.security.SecurityPermission;
import org.apache.ignite.resources.IgniteInstanceResource;
import org.apache.ignite.resources.JobContextResource;
import org.apache.ignite.resources.LoggerResource;
import org.apache.ignite.services.Service;
import org.apache.ignite.services.ServiceConfiguration;
import org.apache.ignite.services.ServiceDeploymentException;
import org.apache.ignite.services.ServiceDescriptor;
import org.apache.ignite.thread.IgniteThreadFactory;
import org.apache.ignite.thread.OomExceptionHandler;
import org.apache.ignite.transactions.Transaction;
import org.jetbrains.annotations.Nullable;

import static javax.cache.event.EventType.REMOVED;
import static org.apache.ignite.configuration.DeploymentMode.ISOLATED;
import static org.apache.ignite.configuration.DeploymentMode.PRIVATE;
import static org.apache.ignite.transactions.TransactionConcurrency.PESSIMISTIC;
import static org.apache.ignite.transactions.TransactionIsolation.READ_COMMITTED;
import static org.apache.ignite.transactions.TransactionIsolation.REPEATABLE_READ;

/**
 * Grid service processor.
 * <p/>
 * Obsolete implementation of service processor, based on replicated system cache.
 * <p/>
 * NOTE: if you fix a bug in this class, please take a look in {@link IgniteServiceProcessor}, perhaps the class
 * contains a similar block of code which also should be updated.
 *
 * @see IgniteServiceProcessor
 * @deprecated Here is improved, but uncompatible implementation {@link IgniteServiceProcessor}, see IEP-17 for details.
 */
@Deprecated
@SuppressWarnings({"SynchronizationOnLocalVariableOrMethodParameter", "ConstantConditions"})
public class GridServiceProcessor extends ServiceProcessorAdapter implements IgniteChangeGlobalStateSupport {
    /** Time to wait before reassignment retries. */
    private static final long RETRY_TIMEOUT = 1000;

    /** */
    private static final int[] EVTS = {
        EventType.EVT_NODE_JOINED,
        EventType.EVT_NODE_LEFT,
        EventType.EVT_NODE_FAILED,
        DiscoveryCustomEvent.EVT_DISCOVERY_CUSTOM_EVT
    };

    /** Local service instances. */
    private final Map<String, Collection<ServiceContextImpl>> locSvcs = new HashMap<>();

    /** Deployment futures. */
    private final ConcurrentMap<String, GridServiceDeploymentFuture<String>> depFuts = new ConcurrentHashMap<>();

    /** Deployment futures. */
    private final ConcurrentMap<String, GridFutureAdapter<?>> undepFuts = new ConcurrentHashMap<>();

    /** Pending compute job contexts that waiting for utility cache initialization. */
    private final List<ComputeJobContext> pendingJobCtxs = new ArrayList<>(0);

    /** Deployment executor service. */
    private volatile ExecutorService depExe;

    /** Busy lock. */
    private volatile GridSpinBusyLock busyLock = new GridSpinBusyLock();

    /** Uncaught exception handler for thread pools. */
    private final UncaughtExceptionHandler oomeHnd = new OomExceptionHandler(ctx);

    /** Thread factory. */
    private ThreadFactory threadFactory = new IgniteThreadFactory(ctx.igniteInstanceName(), "service",
        oomeHnd);

    /** Thread local for service name. */
    private ThreadLocal<String> svcName = new ThreadLocal<>();

    /** Service cache. */
    private volatile IgniteInternalCache<Object, Object> serviceCache;

    /** Topology listener. */
    private DiscoveryEventListener topLsnr = new TopologyListener();

    /** */
    private final CountDownLatch startLatch = new CountDownLatch(1);

    /**
     * @param ctx Kernal context.
     */
    public GridServiceProcessor(GridKernalContext ctx) {
        super(ctx);

        depExe = Executors.newSingleThreadExecutor(new IgniteThreadFactory(ctx.igniteInstanceName(),
            "srvc-deploy", oomeHnd));
    }

    /**
     * @param ctx Context.
     * @throws IgniteCheckedException If failed.
     */
    public void onContinuousProcessorStarted(GridKernalContext ctx) throws IgniteCheckedException {
        if (ctx.clientNode()) {
            assert !ctx.isDaemon();

            ctx.continuous().registerStaticRoutine(
                CU.UTILITY_CACHE_NAME, new ServiceEntriesListener(), null, null
            );
        }
    }

    /** {@inheritDoc} */
    @Override public void start() throws IgniteCheckedException {
        if (ctx.isDaemon())
            return;

        IgniteConfiguration cfg = ctx.config();

        DeploymentMode depMode = cfg.getDeploymentMode();

        if (cfg.isPeerClassLoadingEnabled() && (depMode == PRIVATE || depMode == ISOLATED) &&
            !F.isEmpty(cfg.getServiceConfiguration()))
            throw new IgniteCheckedException("Cannot deploy services in PRIVATE or ISOLATED deployment mode: " + depMode);
    }

    /** {@inheritDoc} */
    @Override public void onKernalStart(boolean active) throws IgniteCheckedException {
        if (ctx.isDaemon() || !active)
            return;

        onKernalStart0();
    }

    /**
     * Do kernal start.
     *
     * @throws IgniteCheckedException If failed.
     */
    private void onKernalStart0() throws IgniteCheckedException {
        if (!ctx.clientNode())
            ctx.event().addDiscoveryEventListener(topLsnr, EVTS);

        updateUtilityCache();

        startLatch.countDown();

        try {
            if (ctx.deploy().enabled())
                ctx.cache().context().deploy().ignoreOwnership(true);

            if (!ctx.clientNode()) {
                DiscoveryDataClusterState clusterState = ctx.state().clusterState();

                boolean isLocLsnr = !clusterState.hasBaselineTopology() ||
                    CU.baselineNode(ctx.cluster().get().localNode(), clusterState);

                // Register query listener and run it for local entries, if data is available locally.
                // It is also invoked on rebalancing.
                // Otherwise remote listener is registered.
                serviceCache.context().continuousQueries().executeInternalQuery(
                    new ServiceEntriesListener(), null, isLocLsnr, true, false, false
                );
            }
            else { // Listener for client nodes is registered in onContinuousProcessorStarted method.
                assert !ctx.isDaemon();

                ctx.closure().runLocalSafe(new Runnable() {
                    @Override public void run() {
                        try {
                            Iterable<CacheEntryEvent<?, ?>> entries =
                                serviceCache.context().continuousQueries().existingEntries(false, null);

                            onSystemCacheUpdated(entries);
                        }
                        catch (IgniteCheckedException e) {
                            U.error(log, "Failed to load service entries: " + e, e);
                        }
                    }
                });
            }
        }
        finally {
            if (ctx.deploy().enabled())
                ctx.cache().context().deploy().ignoreOwnership(false);
        }

        ServiceConfiguration[] cfgs = ctx.config().getServiceConfiguration();

        if (cfgs != null)
            deployAll(Arrays.asList(cfgs), ctx.cluster().get().forServers().predicate()).get();

        if (log.isDebugEnabled())
            log.debug("Started service processor.");
    }

    /**
     *
     */
    public void updateUtilityCache() {
        serviceCache = ctx.cache().utilityCache();
    }

    /**
     * @return Service cache.
     */
    private IgniteInternalCache<Object, Object> serviceCache() {
        if (serviceCache == null)
            U.awaitQuiet(startLatch);

        return serviceCache;
    }

    /** {@inheritDoc} */
    @Override public void onKernalStop(boolean cancel) {
        if (ctx.isDaemon())
            return;

        GridSpinBusyLock busyLock = this.busyLock;

        // Will not release it.
        if (busyLock != null) {
            busyLock.block();

            this.busyLock = null;
        }

        startLatch.countDown();

        U.shutdownNow(GridServiceProcessor.class, depExe, log);

        if (!ctx.clientNode())
            ctx.event().removeDiscoveryEventListener(topLsnr);

        Collection<ServiceContextImpl> ctxs = new ArrayList<>();

        synchronized (locSvcs) {
            for (Collection<ServiceContextImpl> ctxs0 : locSvcs.values())
                ctxs.addAll(ctxs0);

            locSvcs.clear();
        }

        for (ServiceContextImpl ctx : ctxs) {
            ctx.setCancelled(true);

            Service svc = ctx.service();

            if (svc != null)
                try {
                    svc.cancel(ctx);
                }
                catch (Throwable e) {
                    log.error("Failed to cancel service (ignoring) [name=" + ctx.name() +
                        ", execId=" + ctx.executionId() + ']', e);

                    if (e instanceof Error)
                        throw e;
                }

            ctx.executor().shutdownNow();
        }

        for (ServiceContextImpl ctx : ctxs) {
            try {
                if (log.isInfoEnabled() && !ctxs.isEmpty())
                    log.info("Shutting down distributed service [name=" + ctx.name() + ", execId8=" +
                        U.id8(ctx.executionId()) + ']');

                ctx.executor().awaitTermination(Long.MAX_VALUE, TimeUnit.MILLISECONDS);
            }
            catch (InterruptedException ignore) {
                Thread.currentThread().interrupt();

                U.error(log, "Got interrupted while waiting for service to shutdown (will continue stopping node): " +
                    ctx.name());
            }
        }

        Exception err = new IgniteCheckedException("Operation has been cancelled (node is stopping).");

        cancelFutures(depFuts, err);
        cancelFutures(undepFuts, err);

        if (log.isDebugEnabled())
            log.debug("Stopped service processor.");
    }

    /** {@inheritDoc} */
    @Override public void onActivate(GridKernalContext kctx) throws IgniteCheckedException {
        if (log.isDebugEnabled())
            log.debug("Activate service processor [nodeId=" + ctx.localNodeId() +
                " topVer=" + ctx.discovery().topologyVersionEx() + " ]");

        busyLock = new GridSpinBusyLock();

        depExe = Executors.newSingleThreadExecutor(new IgniteThreadFactory(ctx.igniteInstanceName(),
            "srvc-deploy", oomeHnd));

        start();

        onKernalStart0();
    }

    /** {@inheritDoc} */
    @Override public void onDeActivate(GridKernalContext kctx) {
        if (log.isDebugEnabled())
            log.debug("DeActivate service processor [nodeId=" + ctx.localNodeId() +
                " topVer=" + ctx.discovery().topologyVersionEx() + " ]");

        cancelFutures(depFuts, new IgniteCheckedException("Failed to deploy service, cluster in active."));

        cancelFutures(undepFuts, new IgniteCheckedException("Failed to undeploy service, cluster in active."));

        onKernalStop(true);
    }

    /** {@inheritDoc} */
    @Override public void onDisconnected(IgniteFuture<?> reconnectFut) throws IgniteCheckedException {
        cancelFutures(depFuts, new IgniteClientDisconnectedCheckedException(ctx.cluster().clientReconnectFuture(),
            "Failed to deploy service, client node disconnected."));

        cancelFutures(undepFuts, new IgniteClientDisconnectedCheckedException(ctx.cluster().clientReconnectFuture(),
            "Failed to undeploy service, client node disconnected."));
    }

    /**
     * @param futs Futs.
     * @param err Exception.
     */
    private void cancelFutures(ConcurrentMap<String, ? extends GridFutureAdapter<?>> futs, Exception err) {
        for (Map.Entry<String, ? extends GridFutureAdapter<?>> entry : futs.entrySet()) {
            GridFutureAdapter fut = entry.getValue();

            fut.onDone(err);

            futs.remove(entry.getKey(), fut);
        }
    }

    /**
     * Validates service configuration.
     *
     * @param c Service configuration.
     * @throws IgniteException If validation failed.
     */
    private void validate(ServiceConfiguration c) throws IgniteException {
        IgniteConfiguration cfg = ctx.config();

        DeploymentMode depMode = cfg.getDeploymentMode();

        if (cfg.isPeerClassLoadingEnabled() && (depMode == PRIVATE || depMode == ISOLATED))
            throw new IgniteException("Cannot deploy services in PRIVATE or ISOLATED deployment mode: " + depMode);

        ensure(c.getName() != null, "getName() != null", null);
        ensure(c.getTotalCount() >= 0, "getTotalCount() >= 0", c.getTotalCount());
        ensure(c.getMaxPerNodeCount() >= 0, "getMaxPerNodeCount() >= 0", c.getMaxPerNodeCount());
        ensure(c.getService() != null, "getService() != null", c.getService());
        ensure(c.getTotalCount() > 0 || c.getMaxPerNodeCount() > 0,
            "c.getTotalCount() > 0 || c.getMaxPerNodeCount() > 0", null);
    }

    /**
     * @param cond Condition.
     * @param desc Description.
     * @param v Value.
     */
    private void ensure(boolean cond, String desc, @Nullable Object v) {
        if (!cond)
            if (v != null)
                throw new IgniteException("Service configuration check failed (" + desc + "): " + v);
            else
                throw new IgniteException("Service configuration check failed (" + desc + ")");
    }

    /** {@inheritDoc} */
    @Override public IgniteInternalFuture<?> deployNodeSingleton(ClusterGroup prj, String name, Service srvc) {
        return deployMultiple(prj, name, srvc, 0, 1);
    }

    /** {@inheritDoc} */
    @Override public IgniteInternalFuture<?> deployClusterSingleton(ClusterGroup prj, String name, Service srvc) {
        return deployMultiple(prj, name, srvc, 1, 1);
    }

    /** {@inheritDoc} */
    @Override public IgniteInternalFuture<?> deployMultiple(ClusterGroup prj, String name, Service srvc, int totalCnt,
        int maxPerNodeCnt) {
        ServiceConfiguration cfg = new ServiceConfiguration();

        cfg.setName(name);
        cfg.setService(srvc);
        cfg.setTotalCount(totalCnt);
        cfg.setMaxPerNodeCount(maxPerNodeCnt);

        return deployAll(prj, Collections.singleton(cfg));
    }

    /** {@inheritDoc} */
    @Override public IgniteInternalFuture<?> deployKeyAffinitySingleton(String name, Service srvc, String cacheName,
        Object affKey) {
        A.notNull(affKey, "affKey");

        ServiceConfiguration cfg = new ServiceConfiguration();

        cfg.setName(name);
        cfg.setService(srvc);
        cfg.setCacheName(cacheName);
        cfg.setAffinityKey(affKey);
        cfg.setTotalCount(1);
        cfg.setMaxPerNodeCount(1);

        // Ignore projection here.
        return deployAll(Collections.singleton(cfg), null);
    }

    /**
     * @param cfgs Service configurations.
     * @param dfltNodeFilter Default NodeFilter.
     * @return Configurations to deploy.
     */
    private PreparedConfigurations<String> prepareServiceConfigurations(Collection<ServiceConfiguration> cfgs,
        IgnitePredicate<ClusterNode> dfltNodeFilter) {
        List<ServiceConfiguration> cfgsCp = new ArrayList<>(cfgs.size());

        Marshaller marsh = ctx.config().getMarshaller();

        List<GridServiceDeploymentFuture<String>> failedFuts = null;

        for (ServiceConfiguration cfg : cfgs) {
            Exception err = null;

            // Deploy to projection node by default
            // or only on server nodes if no projection .
            if (cfg.getNodeFilter() == null && dfltNodeFilter != null)
                cfg.setNodeFilter(dfltNodeFilter);

            try {
                validate(cfg);
            }
            catch (Exception e) {
                U.error(log, "Failed to validate service configuration [name=" + cfg.getName() +
                    ", srvc=" + cfg.getService() + ']', e);

                err = e;
            }

            if (err == null) {
                try {
                    ctx.security().authorize(cfg.getName(), SecurityPermission.SERVICE_DEPLOY);
                }
                catch (Exception e) {
                    U.error(log, "Failed to authorize service creation [name=" + cfg.getName() +
                        ", srvc=" + cfg.getService() + ']', e);

                    err = e;
                }
            }

            if (err == null) {
                try {
                    byte[] srvcBytes = U.marshal(marsh, cfg.getService());

                    cfgsCp.add(new LazyServiceConfiguration(cfg, srvcBytes));
                }
                catch (Exception e) {
                    U.error(log, "Failed to marshal service with configured marshaller [name=" + cfg.getName() +
                        ", srvc=" + cfg.getService() + ", marsh=" + marsh + "]", e);

                    err = e;
                }
            }

            if (err != null) {
                if (failedFuts == null)
                    failedFuts = new ArrayList<>();

                GridServiceDeploymentFuture<String> fut = new GridServiceDeploymentFuture<>(cfg);

                fut.onDone(err);

                failedFuts.add(fut);
            }
        }

        return new PreparedConfigurations<>(cfgsCp, failedFuts);
    }

    /** {@inheritDoc} */
    @Override public IgniteInternalFuture<?> deployAll(ClusterGroup prj, Collection<ServiceConfiguration> cfgs) {
        if (prj == null)
            // Deploy to servers by default if no projection specified.
            return deployAll(cfgs,  ctx.cluster().get().forServers().predicate());
        else if (prj.predicate() == F.<ClusterNode>alwaysTrue())
            return deployAll(cfgs,  null);
        else
            // Deploy to predicate nodes by default.
            return deployAll(cfgs,  prj.predicate());
    }

    /**
     * @param cfgs Service configurations.
     * @param dfltNodeFilter Default NodeFilter.
     * @return Future for deployment.
     */
    private IgniteInternalFuture<?> deployAll(Collection<ServiceConfiguration> cfgs,
        @Nullable IgnitePredicate<ClusterNode> dfltNodeFilter) {
        assert cfgs != null;

        PreparedConfigurations<String> srvCfg = prepareServiceConfigurations(cfgs, dfltNodeFilter);

        List<ServiceConfiguration> cfgsCp = srvCfg.cfgs;

        List<GridServiceDeploymentFuture<String>> failedFuts = srvCfg.failedFuts;

        Collections.sort(cfgsCp, new Comparator<ServiceConfiguration>() {
            @Override public int compare(ServiceConfiguration cfg1, ServiceConfiguration cfg2) {
                return cfg1.getName().compareTo(cfg2.getName());
            }
        });

        GridServiceDeploymentCompoundFuture<String> res;

        while (true) {
            res = new GridServiceDeploymentCompoundFuture<>();

            if (ctx.deploy().enabled())
                ctx.cache().context().deploy().ignoreOwnership(true);

            try {
                if (cfgsCp.size() == 1)
                    writeServiceToCache(res, cfgsCp.get(0));
                else if (cfgsCp.size() > 1) {
                    try (Transaction tx = serviceCache().txStart(PESSIMISTIC, READ_COMMITTED)) {
                        for (ServiceConfiguration cfg : cfgsCp) {
                            try {
                                writeServiceToCache(res, cfg);
                            }
                            catch (IgniteCheckedException e) {
                                if (X.hasCause(e, ClusterTopologyCheckedException.class))
                                    throw e; // Retry.
                                else
                                    U.error(log, e.getMessage());
                            }
                        }

                        tx.commit();
                    }
                }

                break;
            }
            catch (IgniteException | IgniteCheckedException e) {
                for (String name : res.servicesToRollback()) {
                    GridServiceDeploymentFuture<String> fut;

                    if ((fut = depFuts.remove(name)) != null)
                        fut.onDone(e);
                }

                if (X.hasCause(e, ClusterTopologyCheckedException.class)) {
                    if (log.isDebugEnabled())
                        log.debug("Topology changed while deploying services (will retry): " + e.getMessage());
                }
                else {
                    res.onDone(new IgniteCheckedException(
                        new ServiceDeploymentException("Failed to deploy provided services.", e, cfgs)));

                    return res;
                }
            }
            finally {
                if (ctx.deploy().enabled())
                    ctx.cache().context().deploy().ignoreOwnership(false);
            }
        }

        if (ctx.clientDisconnected()) {
            IgniteClientDisconnectedCheckedException err =
                new IgniteClientDisconnectedCheckedException(ctx.cluster().clientReconnectFuture(),
                    "Failed to deploy services, client node disconnected: " + cfgs);

            for (String name : res.servicesToRollback()) {
                GridServiceDeploymentFuture<String> fut = depFuts.remove(name);

                if (fut != null)
                    fut.onDone(err);
            }

            return new GridFinishedFuture<>(err);
        }

        if (failedFuts != null) {
            for (GridServiceDeploymentFuture<String> fut : failedFuts)
                res.add(fut, false);
        }

        res.markInitialized();

        return res;
    }

    /**
     * @param res Resulting compound future.
     * @param cfg Service configuration.
     * @throws IgniteCheckedException If operation failed.
     */
    private void writeServiceToCache(GridServiceDeploymentCompoundFuture<String> res, ServiceConfiguration cfg)
        throws IgniteCheckedException {
        String name = cfg.getName();

        GridServiceDeploymentFuture<String> fut = new GridServiceDeploymentFuture<>(cfg);

        GridServiceDeploymentFuture<String> old = depFuts.putIfAbsent(name, fut);

        try {
            if (old != null) {
                if (!old.configuration().equalsIgnoreNodeFilter(cfg))
                    throw new IgniteCheckedException("Failed to deploy service (service already exists with different " +
                        "configuration) [deployed=" + old.configuration() + ", new=" + cfg + ']');
                else {
                    res.add(old, false);

                    return;
                }
            }

            GridServiceDeploymentKey key = new GridServiceDeploymentKey(name);

            GridServiceDeployment dep = (GridServiceDeployment)serviceCache().getAndPutIfAbsent(key,
                new GridServiceDeployment(ctx.localNodeId(), cfg));

            if (dep != null) {
                if (!dep.configuration().equalsIgnoreNodeFilter(cfg)) {
                    throw new IgniteCheckedException("Failed to deploy service (service already exists with " +
                        "different configuration) [deployed=" + dep.configuration() + ", new=" + cfg + ']');
                }
                else {
                    res.add(fut, false);

                    Iterator<Cache.Entry<Object, Object>> it = serviceEntries(ServiceAssignmentsPredicate.INSTANCE);

                    while (it.hasNext()) {
                        Cache.Entry<Object, Object> e = it.next();

                        GridServiceAssignments assigns = (GridServiceAssignments)e.getValue();

                        if (assigns.name().equals(name)) {
                            fut.onDone();

                            depFuts.remove(name, fut);

                            break;
                        }
                    }
                }
            }
            else
                res.add(fut, true);
        }
        catch (IgniteCheckedException e) {
            fut.onDone(e);

            res.add(fut, false);

            depFuts.remove(name, fut);

            throw e;
        }
    }

    /** {@inheritDoc} */
    @Override public IgniteInternalFuture<?> cancel(String name) {
        while (true) {
            try {
                return removeServiceFromCache(name).fut;
            }
            catch (IgniteException | IgniteCheckedException e) {
                if (X.hasCause(e, ClusterTopologyCheckedException.class)) {
                    if (log.isDebugEnabled())
                        log.debug("Topology changed while cancelling service (will retry): " + e.getMessage());
                }
                else {
                    U.error(log, "Failed to undeploy service: " + name, e);

                    return new GridFinishedFuture<>(e);
                }
            }
        }
    }

    /** {@inheritDoc} */
    @Override public IgniteInternalFuture<?> cancelAll() {
        Iterator<Cache.Entry<Object, Object>> it = serviceEntries(ServiceDeploymentPredicate.INSTANCE);

        List<String> svcNames = new ArrayList<>();

        while (it.hasNext()) {
            GridServiceDeployment dep = (GridServiceDeployment)it.next().getValue();

            svcNames.add(dep.configuration().getName());
        }

        return cancelAll(svcNames);
    }

    /** {@inheritDoc} */
    @SuppressWarnings("unchecked")
    @Override public IgniteInternalFuture<?> cancelAll(Collection<String> servicesNames) {
        List<String> svcNamesCp = new ArrayList<>(servicesNames);

        Collections.sort(svcNamesCp);

        GridCompoundFuture res;

        while (true) {
            res = null;

            List<String> toRollback = new ArrayList<>();

            try (Transaction tx = serviceCache().txStart(PESSIMISTIC, READ_COMMITTED)) {
                for (String name : servicesNames) {
                    if (res == null)
                        res = new GridCompoundFuture<>();

                    try {
                        CancelResult cr = removeServiceFromCache(name);

                        if (cr.rollback)
                            toRollback.add(name);

                        res.add(cr.fut);
                    }
                    catch (IgniteException | IgniteCheckedException e) {
                        if (X.hasCause(e, ClusterTopologyCheckedException.class))
                            throw e; // Retry.
                        else {
                            U.error(log, "Failed to undeploy service: " + name, e);

                            res.add(new GridFinishedFuture<>(e));
                        }
                    }
                }

                tx.commit();

                break;
            }
            catch (IgniteException | IgniteCheckedException e) {
                for (String name : toRollback)
                    undepFuts.remove(name).onDone(e);

                if (X.hasCause(e, ClusterTopologyCheckedException.class)) {
                    if (log.isDebugEnabled())
                        log.debug("Topology changed while cancelling service (will retry): " + e.getMessage());
                }
                else
                    return new GridFinishedFuture<>(e);
            }
        }

        if (res != null) {
            res.markInitialized();

            return res;
        }
        else
            return new GridFinishedFuture<>();
    }

    /**
     * @param name Name of service to remove from internal cache.
     * @return Cancellation future and a flag whether it should be completed and removed on error.
     * @throws IgniteCheckedException If operation failed.
     */
    private CancelResult removeServiceFromCache(String name) throws IgniteCheckedException {
        try {
            ctx.security().authorize(name, SecurityPermission.SERVICE_CANCEL);
        }
        catch (SecurityException e) {
            return new CancelResult(new GridFinishedFuture<>(e), false);
        }

        GridFutureAdapter<?> fut = new GridFutureAdapter<>();

        GridFutureAdapter<?> old = undepFuts.putIfAbsent(name, fut);

        if (old != null)
            return new CancelResult(old, false);
        else {
            GridServiceDeploymentKey key = new GridServiceDeploymentKey(name);

            try {
                if (serviceCache().getAndRemove(key) == null) {
                    // Remove future from local map if service was not deployed.
                    undepFuts.remove(name, fut);

                    fut.onDone();

                    return new CancelResult(fut, false);
                }
                else
                    return new CancelResult(fut, true);
            }
            catch (IgniteCheckedException e) {
                undepFuts.remove(name, fut);

                fut.onDone(e);

                throw e;
            }
        }
    }

    /** {@inheritDoc} */
    @Override public Map<UUID, Integer> serviceTopology(String name, long timeout) throws IgniteCheckedException {
        IgniteInternalCache<Object, Object> cache = serviceCache();

        ClusterNode node = cache.affinity().mapKeyToNode(name);

        final ServiceTopologyCallable call = new ServiceTopologyCallable(name);

        return ctx.closure().callAsyncNoFailover(
            GridClosureCallMode.BROADCAST,
            call,
            Collections.singletonList(node),
            false,
            timeout,
            true).get();
    }

    /**
     * @param cache Utility cache.
     * @param svcName Service name.
     * @return Service topology.
     * @throws IgniteCheckedException In case of error.
     */
    private static Map<UUID, Integer> serviceTopology(IgniteInternalCache<Object, Object> cache, String svcName)
        throws IgniteCheckedException {
        GridServiceAssignments val = (GridServiceAssignments)cache.get(new GridServiceAssignmentsKey(svcName));

        return val != null ? val.assigns() : null;
    }

    /** {@inheritDoc} */
    @Override public Collection<ServiceDescriptor> serviceDescriptors() {
        Collection<ServiceDescriptor> descs = new ArrayList<>();

        Iterator<Cache.Entry<Object, Object>> it = serviceEntries(ServiceDeploymentPredicate.INSTANCE);

        while (it.hasNext()) {
            Cache.Entry<Object, Object> e = it.next();

            GridServiceDeployment dep = (GridServiceDeployment)e.getValue();

            ServiceDescriptorImpl desc = new ServiceDescriptorImpl(dep);

            try {
                GridServiceAssignments assigns = (GridServiceAssignments)serviceCache().getForcePrimary(
                    new GridServiceAssignmentsKey(dep.configuration().getName()));

                if (assigns != null) {
                    desc.topologySnapshot(assigns.assigns());

                    descs.add(desc);
                }
            }
            catch (IgniteCheckedException ex) {
                log.error("Failed to get assignments from replicated cache for service: " +
                    dep.configuration().getName(), ex);
            }
        }

        return descs;
    }

<<<<<<< HEAD
    /**
     * @param name Service name.
     * @param <T> Service type.
     * @return Service by specified service name.
     */
    public <T> T service(String name) {
        ctx.security().authorize(name, SecurityPermission.SERVICE_INVOKE);
=======
    /** {@inheritDoc} */
    @Override public <T> T service(String name) {
        ctx.security().authorize(name, SecurityPermission.SERVICE_INVOKE, null);
>>>>>>> 72fdb151

        Collection<ServiceContextImpl> ctxs;

        synchronized (locSvcs) {
            ctxs = locSvcs.get(name);
        }

        if (ctxs == null)
            return null;

        synchronized (ctxs) {
            if (ctxs.isEmpty())
                return null;

            for (ServiceContextImpl ctx : ctxs) {
                Service svc = ctx.service();

                if (svc != null)
                    return (T)svc;
            }

            return null;
        }
    }

    /** {@inheritDoc} */
    @Override public ServiceContextImpl serviceContext(String name) {
        Collection<ServiceContextImpl> ctxs;

        synchronized (locSvcs) {
            ctxs = locSvcs.get(name);
        }

        if (ctxs == null)
            return null;

        synchronized (ctxs) {
            if (ctxs.isEmpty())
                return null;

            for (ServiceContextImpl ctx : ctxs) {
                if (ctx.service() != null)
                    return ctx;
            }

            return null;
        }
    }

    /** {@inheritDoc} */
    @Override public <T> T serviceProxy(ClusterGroup prj, String name, Class<? super T> srvcCls, boolean sticky,
        long timeout)
        throws IgniteException {
        ctx.security().authorize(name, SecurityPermission.SERVICE_INVOKE);

        if (hasLocalNode(prj)) {
            ServiceContextImpl ctx = serviceContext(name);

            if (ctx != null) {
                Service svc = ctx.service();

                if (svc != null) {
                    if (!srvcCls.isAssignableFrom(svc.getClass()))
                        throw new IgniteException("Service does not implement specified interface [svcItf=" +
                            srvcCls.getName() + ", svcCls=" + svc.getClass().getName() + ']');

                    return (T)svc;
                }
            }
        }

        return new GridServiceProxy<T>(prj, name, srvcCls, sticky, timeout, ctx).proxy();
    }

    /**
     * @param prj Grid nodes projection.
     * @return Whether given projection contains any local node.
     */
    private boolean hasLocalNode(ClusterGroup prj) {
        for (ClusterNode n : prj.nodes()) {
            if (n.isLocal())
                return true;
        }

        return false;
    }

<<<<<<< HEAD
    /**
     * @param name Service name.
     * @param <T> Service type.
     * @return Services by specified service name.
     */
    public <T> Collection<T> services(String name) {
        ctx.security().authorize(name, SecurityPermission.SERVICE_INVOKE);
=======
    /** {@inheritDoc} */
    @Override public <T> Collection<T> services(String name) {
        ctx.security().authorize(name, SecurityPermission.SERVICE_INVOKE, null);
>>>>>>> 72fdb151

        Collection<ServiceContextImpl> ctxs;

        synchronized (locSvcs) {
            ctxs = locSvcs.get(name);
        }

        if (ctxs == null)
            return null;

        synchronized (ctxs) {
            Collection<T> res = new ArrayList<>(ctxs.size());

            for (ServiceContextImpl ctx : ctxs) {
                Service svc = ctx.service();

                if (svc != null)
                    res.add((T)svc);
            }

            return res;
        }
    }

    /**
     * Reassigns service to nodes.
     *
     * @param dep Service deployment.
     * @param topVer Topology version.
     * @throws IgniteCheckedException If failed.
     */
    private void reassign(GridServiceDeployment dep, AffinityTopologyVersion topVer) throws IgniteCheckedException {
        IgniteInternalCache<Object, Object> cache = serviceCache();

        ServiceConfiguration cfg = dep.configuration();
        Object nodeFilter = cfg.getNodeFilter();

        if (nodeFilter != null)
            ctx.resource().injectGeneric(nodeFilter);

        int totalCnt = cfg.getTotalCount();
        int maxPerNodeCnt = cfg.getMaxPerNodeCount();
        String cacheName = cfg.getCacheName();
        Object affKey = cfg.getAffinityKey();

        while (true) {
            GridServiceAssignments assigns = new GridServiceAssignments(cfg, dep.nodeId(), topVer.topologyVersion());

            Collection<ClusterNode> nodes;

            // Call node filter outside of transaction.
            if (affKey == null) {
                nodes = ctx.discovery().nodes(topVer);

                if (assigns.nodeFilter() != null) {
                    Collection<ClusterNode> nodes0 = new ArrayList<>();

                    for (ClusterNode node : nodes) {
                        if (assigns.nodeFilter().apply(node))
                            nodes0.add(node);
                    }

                    nodes = nodes0;
                }
            }
            else
                nodes = null;

            try (GridNearTxLocal tx = cache.txStartEx(PESSIMISTIC, REPEATABLE_READ)) {
                GridServiceAssignmentsKey key = new GridServiceAssignmentsKey(cfg.getName());

                GridServiceAssignments oldAssigns = (GridServiceAssignments)cache.get(key);

                Map<UUID, Integer> cnts = new HashMap<>();

                if (affKey != null) {
                    ClusterNode n = ctx.affinity().mapKeyToNode(cacheName, affKey, topVer);

                    if (n != null) {
                        int cnt = maxPerNodeCnt == 0 ? totalCnt == 0 ? 1 : totalCnt : maxPerNodeCnt;

                        cnts.put(n.id(), cnt);
                    }
                }
                else {
                    if (!nodes.isEmpty()) {
                        int size = nodes.size();

                        int perNodeCnt = totalCnt != 0 ? totalCnt / size : maxPerNodeCnt;
                        int remainder = totalCnt != 0 ? totalCnt % size : 0;

                        if (perNodeCnt >= maxPerNodeCnt && maxPerNodeCnt != 0) {
                            perNodeCnt = maxPerNodeCnt;
                            remainder = 0;
                        }

                        for (ClusterNode n : nodes)
                            cnts.put(n.id(), perNodeCnt);

                        assert perNodeCnt >= 0;
                        assert remainder >= 0;

                        if (remainder > 0) {
                            int cnt = perNodeCnt + 1;

                            if (oldAssigns != null) {
                                Collection<UUID> used = new HashSet<>();

                                // Avoid redundant moving of services.
                                for (Map.Entry<UUID, Integer> e : oldAssigns.assigns().entrySet()) {
                                    // Do not assign services to left nodes.
                                    if (ctx.discovery().node(e.getKey()) == null)
                                        continue;

                                    // If old count and new count match, then reuse the assignment.
                                    if (e.getValue() == cnt) {
                                        cnts.put(e.getKey(), cnt);

                                        used.add(e.getKey());

                                        if (--remainder == 0)
                                            break;
                                    }
                                }

                                if (remainder > 0) {
                                    List<Map.Entry<UUID, Integer>> entries = new ArrayList<>(cnts.entrySet());

                                    // Randomize.
                                    Collections.shuffle(entries);

                                    for (Map.Entry<UUID, Integer> e : entries) {
                                        // Assign only the ones that have not been reused from previous assignments.
                                        if (!used.contains(e.getKey())) {
                                            if (e.getValue() < maxPerNodeCnt || maxPerNodeCnt == 0) {
                                                e.setValue(e.getValue() + 1);

                                                if (--remainder == 0)
                                                    break;
                                            }
                                        }
                                    }
                                }
                            }
                            else {
                                List<Map.Entry<UUID, Integer>> entries = new ArrayList<>(cnts.entrySet());

                                // Randomize.
                                Collections.shuffle(entries);

                                for (Map.Entry<UUID, Integer> e : entries) {
                                    e.setValue(e.getValue() + 1);

                                    if (--remainder == 0)
                                        break;
                                }
                            }
                        }
                    }
                }

                assigns.assigns(cnts);

                cache.put(key, assigns);

                tx.commit();

                break;
            }
            catch (ClusterTopologyCheckedException e) {
                if (log.isDebugEnabled())
                    log.debug("Topology changed while reassigning (will retry): " + e.getMessage());

                U.sleep(10);
            }
        }
    }

    /**
     * Redeploys local services based on assignments.
     *
     * @param assigns Assignments.
     */
    private void redeploy(GridServiceAssignments assigns) {
        if (assigns.topologyVersion() < ctx.discovery().topologyVersion()) {
            if (log.isDebugEnabled())
                log.debug("Skip outdated assignment [assigns=" + assigns +
                    ", topVer=" + ctx.discovery().topologyVersion() + ']');

            return;
        }

        String svcName = assigns.name();

        Integer assignCnt = assigns.assigns().get(ctx.localNodeId());

        if (assignCnt == null)
            assignCnt = 0;

        Collection<ServiceContextImpl> ctxs;

        synchronized (locSvcs) {
            ctxs = locSvcs.get(svcName);

            if (ctxs == null)
                locSvcs.put(svcName, ctxs = new ArrayList<>());
        }

        Collection<ServiceContextImpl> toInit = new ArrayList<>();

        synchronized (ctxs) {
            if (ctxs.size() > assignCnt) {
                int cancelCnt = ctxs.size() - assignCnt;

                cancel(ctxs, cancelCnt);
            }
            else if (ctxs.size() < assignCnt) {
                int createCnt = assignCnt - ctxs.size();

                for (int i = 0; i < createCnt; i++) {
                    ServiceContextImpl svcCtx = new ServiceContextImpl(assigns.name(),
                        UUID.randomUUID(),
                        assigns.cacheName(),
                        assigns.affinityKey(),
                        Executors.newSingleThreadExecutor(threadFactory));

                    ctxs.add(svcCtx);

                    toInit.add(svcCtx);
                }
            }
        }

        for (final ServiceContextImpl svcCtx : toInit) {
            final Service svc;

            try {
                svc = copyAndInject(assigns.configuration());

                // Initialize service.
                svc.init(svcCtx);

                svcCtx.service(svc);
            }
            catch (Throwable e) {
                U.error(log, "Failed to initialize service (service will not be deployed): " + assigns.name(), e);

                synchronized (ctxs) {
                    ctxs.removeAll(toInit);
                }

                if (e instanceof Error)
                    throw (Error)e;

                if (e instanceof RuntimeException)
                    throw (RuntimeException)e;

                return;
            }

            if (log.isInfoEnabled())
                log.info("Starting service instance [name=" + svcCtx.name() + ", execId=" +
                    svcCtx.executionId() + ']');

            // Start service in its own thread.
            final ExecutorService exe = svcCtx.executor();

            exe.execute(new Runnable() {
                @Override public void run() {
                    try {
                        svc.execute(svcCtx);
                    }
                    catch (InterruptedException | IgniteInterruptedCheckedException ignore) {
                        if (log.isDebugEnabled())
                            log.debug("Service thread was interrupted [name=" + svcCtx.name() + ", execId=" +
                                svcCtx.executionId() + ']');
                    }
                    catch (IgniteException e) {
                        if (e.hasCause(InterruptedException.class) ||
                            e.hasCause(IgniteInterruptedCheckedException.class)) {
                            if (log.isDebugEnabled())
                                log.debug("Service thread was interrupted [name=" + svcCtx.name() +
                                    ", execId=" + svcCtx.executionId() + ']');
                        }
                        else {
                            U.error(log, "Service execution stopped with error [name=" + svcCtx.name() +
                                ", execId=" + svcCtx.executionId() + ']', e);
                        }
                    }
                    catch (Throwable e) {
                        log.error("Service execution stopped with error [name=" + svcCtx.name() +
                            ", execId=" + svcCtx.executionId() + ']', e);

                        if (e instanceof Error)
                            throw (Error)e;
                    }
                    finally {
                        // Suicide.
                        exe.shutdownNow();
                    }
                }
            });
        }
    }

    /**
     * @param cfg Service configuration.
     * @return Copy of service.
     * @throws IgniteCheckedException If failed.
     */
    private Service copyAndInject(ServiceConfiguration cfg) throws IgniteCheckedException {
        Marshaller m = ctx.config().getMarshaller();

        if (cfg instanceof LazyServiceConfiguration) {
            byte[] bytes = ((LazyServiceConfiguration)cfg).serviceBytes();

            Service srvc = U.unmarshal(m, bytes, U.resolveClassLoader(null, ctx.config()));

            ctx.resource().inject(srvc);

            return srvc;
        }
        else {
            Service svc = cfg.getService();

            try {
                byte[] bytes = U.marshal(m, svc);

                Service cp = U.unmarshal(m, bytes, U.resolveClassLoader(svc.getClass().getClassLoader(), ctx.config()));

                ctx.resource().inject(cp);

                return cp;
            }
            catch (IgniteCheckedException e) {
                U.error(log, "Failed to copy service (will reuse same instance): " + svc.getClass(), e);

                return svc;
            }
        }
    }

    /**
     * @param ctxs Contexts to cancel.
     * @param cancelCnt Number of contexts to cancel.
     */
    private void cancel(Iterable<ServiceContextImpl> ctxs, int cancelCnt) {
        for (Iterator<ServiceContextImpl> it = ctxs.iterator(); it.hasNext(); ) {
            ServiceContextImpl svcCtx = it.next();

            // Flip cancelled flag.
            svcCtx.setCancelled(true);

            // Notify service about cancellation.
            Service svc = svcCtx.service();

            if (svc != null) {
                try {
                    svc.cancel(svcCtx);
                }
                catch (Throwable e) {
                    log.error("Failed to cancel service (ignoring) [name=" + svcCtx.name() +
                        ", execId=" + svcCtx.executionId() + ']', e);

                    if (e instanceof Error)
                        throw e;
                }
                finally {
                    try {
                        ctx.resource().cleanup(svc);
                    }
                    catch (IgniteCheckedException e) {
                        U.error(log, "Failed to clean up service (will ignore): " + svcCtx.name(), e);
                    }
                }
            }

            // Close out executor thread for the service.
            // This will cause the thread to be interrupted.
            svcCtx.executor().shutdownNow();

            it.remove();

            if (log.isInfoEnabled())
                log.info("Cancelled service instance [name=" + svcCtx.name() + ", execId=" +
                    svcCtx.executionId() + ']');

            if (--cancelCnt == 0)
                break;
        }
    }

    /**
     * @param p Entry predicate used to execute query from client node.
     * @return Service deployment entries.
     */
    @SuppressWarnings("unchecked")
    private Iterator<Cache.Entry<Object, Object>> serviceEntries(IgniteBiPredicate<Object, Object> p) {
        try {
            IgniteInternalCache<Object, Object> cache = serviceCache();

            GridCacheQueryManager qryMgr = cache.context().queries();

            CacheQuery<Map.Entry<Object, Object>> qry = qryMgr.createScanQuery(p, null, false);

            DiscoveryDataClusterState clusterState = ctx.state().clusterState();

            if ((clusterState.hasBaselineTopology()
                && !CU.baselineNode(ctx.cluster().get().localNode(), clusterState))
                || !cache.context().affinityNode()) {
                ClusterNode oldestSrvNode =
                    ctx.discovery().oldestAliveServerNode(AffinityTopologyVersion.NONE);

                if (oldestSrvNode == null)
                    return new GridEmptyIterator<>();

                qry.projection(ctx.cluster().get().forNode(oldestSrvNode));
            }
            else
                qry.projection(ctx.cluster().get().forLocal());

            GridCloseableIterator<Map.Entry<Object, Object>> iter = qry.executeScanQuery();

            return cache.context().itHolder().iterator(iter,
                new CacheIteratorConverter<Cache.Entry<Object, Object>, Map.Entry<Object, Object>>() {
                    @Override protected Cache.Entry<Object, Object> convert(Map.Entry<Object, Object> e) {
                        // Actually Scan Query returns Iterator<CacheQueryEntry> by default,
                        // CacheQueryEntry implements both Map.Entry and Cache.Entry interfaces.
                        return (Cache.Entry<Object, Object>)e;
                    }

                    @Override protected void remove(Cache.Entry<Object, Object> item) {
                        throw new UnsupportedOperationException();
                    }
                });
        }
        catch (IgniteCheckedException e) {
            throw new IgniteException(e);
        }
    }

    /**
     * Called right after utility cache is started and ready for the usage.
     */
    public void onUtilityCacheStarted() {
        synchronized (pendingJobCtxs) {
            if (pendingJobCtxs.isEmpty())
                return;

            Iterator<ComputeJobContext> iter = pendingJobCtxs.iterator();

            while (iter.hasNext()) {
                iter.next().callcc();
                iter.remove();
            }
        }
    }

    /**
     * Service deployment listener.
     */
    private class ServiceEntriesListener implements CacheEntryUpdatedListener<Object, Object> {
        /** {@inheritDoc} */
        @Override public void onUpdated(final Iterable<CacheEntryEvent<?, ?>> deps) {
            GridSpinBusyLock busyLock = GridServiceProcessor.this.busyLock;

            if (busyLock == null || !busyLock.enterBusy())
                return;

            try {
                depExe.execute(new DepRunnable() {
                    @Override public void run0() {
                        onSystemCacheUpdated(deps);
                    }
                });
            }
            finally {
                busyLock.leaveBusy();
            }
        }
    }

    /**
     * @param evts Update events.
     */
    private void onSystemCacheUpdated(final Iterable<CacheEntryEvent<?, ?>> evts) {
        for (CacheEntryEvent<?, ?> e : evts) {
            if (e.getKey() instanceof GridServiceDeploymentKey)
                processDeployment((CacheEntryEvent)e);
            else if (e.getKey() instanceof GridServiceAssignmentsKey)
                processAssignment((CacheEntryEvent)e);
        }
    }

    /**
     * @param e Entry.
     */
    private void processDeployment(CacheEntryEvent<GridServiceDeploymentKey, GridServiceDeployment> e) {
        GridServiceDeployment dep;

        try {
            dep = e.getValue();
        }
        catch (IgniteException ex) {
            if (X.hasCause(ex, ClassNotFoundException.class))
                return;
            else
                throw ex;
        }

        if (e.getEventType() != REMOVED) {
            svcName.set(dep.configuration().getName());

            // Ignore other utility cache events.
            AffinityTopologyVersion topVer = ctx.discovery().topologyVersionEx();

            ClusterNode oldest = U.oldest(ctx.discovery().nodes(topVer), null);

            // Process deployment on coordinator only.
            if (oldest.isLocal())
                onDeployment(dep, topVer);
        }
        // Handle undeployment.
        else {
            String name = e.getKey().name();

            undeploy(name);

            // Finish deployment futures if undeployment happened.
            GridFutureAdapter<?> fut = depFuts.remove(name);

            if (fut != null)
                fut.onDone();

            // Complete undeployment future.
            fut = undepFuts.remove(name);

            if (fut != null)
                fut.onDone();

            GridServiceAssignmentsKey key = new GridServiceAssignmentsKey(name);

            // Remove assignment on primary node in case of undeploy.
            IgniteInternalCache<Object, Object> cache = serviceCache();

            if (cache.cache().affinity().isPrimary(ctx.discovery().localNode(), key)) {
                try {
                    cache.getAndRemove(key);
                }
                catch (IgniteCheckedException ex) {
                    U.error(log, "Failed to remove assignments for undeployed service: " + name, ex);
                }
            }
        }
    }

    /**
     * Deployment callback.
     *
     * @param dep Service deployment.
     * @param topVer Topology version.
     */
    private void onDeployment(final GridServiceDeployment dep, final AffinityTopologyVersion topVer) {
        // Retry forever.
        try {
            AffinityTopologyVersion newTopVer = ctx.discovery().topologyVersionEx();

            // If topology version changed, reassignment will happen from topology event.
            if (newTopVer.equals(topVer))
                reassign(dep, topVer);
        }
        catch (IgniteCheckedException e) {
            if (!(e instanceof ClusterTopologyCheckedException))
                log.error("Failed to do service reassignment (will retry): " + dep.configuration().getName(), e);

            AffinityTopologyVersion newTopVer = ctx.discovery().topologyVersionEx();

            if (!newTopVer.equals(topVer)) {
                assert newTopVer.compareTo(topVer) > 0;

                // Reassignment will happen from topology event.
                return;
            }

            ctx.timeout().addTimeoutObject(new GridTimeoutObject() {
                private IgniteUuid id = IgniteUuid.randomUuid();

                private long start = System.currentTimeMillis();

                @Override public IgniteUuid timeoutId() {
                    return id;
                }

                @Override public long endTime() {
                    return start + RETRY_TIMEOUT;
                }

                @Override public void onTimeout() {
                    depExe.execute(new DepRunnable() {
                        @Override public void run0() {
                            onDeployment(dep, topVer);
                        }
                    });
                }
            });
        }
    }

    /**
     * Topology listener.
     */
    private class TopologyListener implements DiscoveryEventListener {
        /** */
        private volatile AffinityTopologyVersion currTopVer = null;

        /**
         * Check that listening-in topology version is the latest and wait until exchange is finished.
         *
         * @param initTopVer listening-in topology version.
         * @return {@code True} if current event is not last and should be skipped.
         */
        private boolean skipExchange(final AffinityTopologyVersion initTopVer) {
            AffinityTopologyVersion pendingTopVer = null;
            AffinityTopologyVersion newTopVer;

            if (!initTopVer.equals(newTopVer = currTopVer))
                pendingTopVer = newTopVer;
            else {
                IgniteInternalFuture<?> affReadyFut = ctx.cache().context().exchange().affinityReadyFuture(initTopVer);

                if (affReadyFut != null) {
                    try {
                        affReadyFut.get();
                    }
                    catch (IgniteCheckedException e) {
                        U.warn(log, "Failed to wait for affinity ready future " +
                            "(the assignment will be recalculated anyway):" + e.toString());
                    }
                }

                // If exchange already moved forward - skip current version.
                if (!initTopVer.equals(newTopVer = currTopVer))
                    pendingTopVer = newTopVer;
            }

            boolean skipExchange = pendingTopVer != null;

            if (skipExchange && log.isInfoEnabled()) {
                log.info("Service processor detected a topology change during " +
                    "assignments calculation (will abort current iteration and " +
                    "re-calculate on the newer version): " +
                    "[topVer=" + initTopVer + ", newTopVer=" + pendingTopVer + ']');
            }

            return skipExchange;
        }

        /** {@inheritDoc} */
        @Override public void onEvent(final DiscoveryEvent evt, final DiscoCache discoCache) {
            GridSpinBusyLock busyLock = GridServiceProcessor.this.busyLock;

            if (busyLock == null || !busyLock.enterBusy())
                return;

            try {
                final AffinityTopologyVersion topVer;

                if (evt instanceof DiscoveryCustomEvent) {
                    DiscoveryCustomMessage msg = ((DiscoveryCustomEvent)evt).customMessage();

                    if (msg instanceof CacheAffinityChangeMessage) {
                        if (!((CacheAffinityChangeMessage)msg).exchangeNeeded())
                            return;
                    }
                    else if (msg instanceof DynamicCacheChangeBatch) {
                        if (!((DynamicCacheChangeBatch)msg).exchangeNeeded())
                            return;
                    }
                    else
                        return;

                    if (msg instanceof MetadataUpdateProposedMessage || msg instanceof MetadataUpdateAcceptedMessage)
                        return;

                    topVer = ((DiscoveryCustomEvent)evt).affinityTopologyVersion();
                }
                else
                    topVer = new AffinityTopologyVersion((evt).topologyVersion(), 0);

                currTopVer = topVer;

                depExe.execute(new DepRunnable() {
                    @Override public void run0() {
                        // In case the cache instance isn't tracked by DiscoveryManager anymore.
                        discoCache.updateAlives(ctx.discovery());

                        ClusterNode oldest = discoCache.oldestAliveServerNode();

                        if (oldest != null && oldest.isLocal()) {
                            final Collection<GridServiceDeployment> retries = new ConcurrentLinkedQueue<>();

                            if (ctx.deploy().enabled())
                                ctx.cache().context().deploy().ignoreOwnership(true);

                            try {
                                Iterator<Cache.Entry<Object, Object>> it = serviceEntries(
                                    ServiceDeploymentPredicate.INSTANCE);

                                while (it.hasNext()) {
                                    // If topology changed again, let next event handle it.
                                    if (skipExchange(topVer))
                                        return;

                                    Cache.Entry<Object, Object> e = it.next();

                                    GridServiceDeployment dep = (GridServiceDeployment)e.getValue();

                                    try {
                                        svcName.set(dep.configuration().getName());

                                        reassign(dep, topVer);
                                    }
                                    catch (IgniteCheckedException ex) {
                                        if (!(ex instanceof ClusterTopologyCheckedException))
                                            LT.error(log, ex, "Failed to do service reassignment (will retry): " +
                                                dep.configuration().getName());

                                        retries.add(dep);
                                    }
                                }
                            }
                            finally {
                                if (ctx.deploy().enabled())
                                    ctx.cache().context().deploy().ignoreOwnership(false);
                            }

                            if (!retries.isEmpty())
                                onReassignmentFailed(topVer, retries);
                        }

                        Iterator<Cache.Entry<Object, Object>> it = serviceEntries(ServiceAssignmentsPredicate.INSTANCE);

                        // Clean up zombie assignments.
                        IgniteInternalCache<Object, Object> cache = serviceCache();

                        while (it.hasNext()) {
                            // If topology changed again, let next event handle it.
                            if (skipExchange(topVer))
                                return;

                            Cache.Entry<Object, Object> e = it.next();

                            if (cache.context().affinity().primaryByKey(ctx.grid().localNode(), e.getKey(), topVer)) {
                                String name = ((GridServiceAssignmentsKey)e.getKey()).name();

                                try {
                                    if (cache.get(new GridServiceDeploymentKey(name)) == null) {
                                        if (log.isDebugEnabled())
                                            log.debug("Removed zombie assignments: " + e.getValue());

                                        cache.getAndRemove(e.getKey());
                                    }
                                }
                                catch (IgniteCheckedException ex) {
                                    U.error(log, "Failed to clean up zombie assignments for service: " + name, ex);
                                }
                            }
                        }
                    }
                });
            }
            finally {
                busyLock.leaveBusy();
            }
        }

        /**
         * Handler for reassignment failures.
         *
         * @param topVer Topology version.
         * @param retries Retries.
         */
        private void onReassignmentFailed(final AffinityTopologyVersion topVer,
            final Collection<GridServiceDeployment> retries) {
            GridSpinBusyLock busyLock = GridServiceProcessor.this.busyLock;

            if (busyLock == null || !busyLock.enterBusy())
                return;

            try {
                // If topology changed again, let next event handle it.
                if (ctx.discovery().topologyVersionEx().equals(topVer))
                    return;

                for (Iterator<GridServiceDeployment> it = retries.iterator(); it.hasNext(); ) {
                    GridServiceDeployment dep = it.next();

                    try {
                        svcName.set(dep.configuration().getName());

                        reassign(dep, topVer);

                        it.remove();
                    }
                    catch (IgniteCheckedException e) {
                        if (!(e instanceof ClusterTopologyCheckedException))
                            LT.error(log, e, "Failed to do service reassignment (will retry): " +
                                dep.configuration().getName());
                    }
                }

                if (!retries.isEmpty()) {
                    ctx.timeout().addTimeoutObject(new GridTimeoutObject() {
                        private IgniteUuid id = IgniteUuid.randomUuid();

                        private long start = System.currentTimeMillis();

                        @Override public IgniteUuid timeoutId() {
                            return id;
                        }

                        @Override public long endTime() {
                            return start + RETRY_TIMEOUT;
                        }

                        @Override public void onTimeout() {
                            depExe.execute(new Runnable() {
                                @Override public void run() {
                                    onReassignmentFailed(topVer, retries);
                                }
                            });
                        }
                    });
                }
            }
            finally {
                busyLock.leaveBusy();
            }
        }
    }

    /**
     * @param e Entry.
     */
    private void processAssignment(CacheEntryEvent<GridServiceAssignmentsKey, GridServiceAssignments> e) {
        GridServiceAssignments assigns;

        try {
            assigns = e.getValue();
        }
        catch (IgniteException ex) {
            if (X.hasCause(ex, ClassNotFoundException.class))
                return;
            else
                throw ex;
        }

        if (e.getEventType() != REMOVED) {
            svcName.set(assigns.name());

            Throwable t = null;

            try {
                redeploy(assigns);
            }
            catch (Error | RuntimeException th) {
                t = th;
            }

            GridServiceDeploymentFuture<String> fut = depFuts.get(assigns.name());

            if (fut != null && fut.configuration().equalsIgnoreNodeFilter(assigns.configuration())) {
                depFuts.remove(assigns.name(), fut);

                // Complete deployment futures once the assignments have been stored in cache.
                fut.onDone(null, t);
            }
        }
        // Handle undeployment.
        else
            undeploy(e.getKey().name());
    }

    /**
     * @param name Name.
     */
    private void undeploy(String name) {
        svcName.set(name);

        Collection<ServiceContextImpl> ctxs;

        synchronized (locSvcs) {
            ctxs = locSvcs.remove(name);
        }

        if (ctxs != null) {
            synchronized (ctxs) {
                cancel(ctxs, ctxs.size());
            }
        }
    }

    /**
     *
     */
    private static class CancelResult {
        /** */
        IgniteInternalFuture<?> fut;

        /** */
        boolean rollback;

        /**
         * @param fut Future.
         * @param rollback {@code True} if service was cancelled during current call.
         */
        CancelResult(IgniteInternalFuture<?> fut, boolean rollback) {
            this.fut = fut;
            this.rollback = rollback;
        }
    }

    /**
     *
     */
    private abstract class DepRunnable implements Runnable {
        /** {@inheritDoc} */
        @Override public void run() {
            GridSpinBusyLock busyLock = GridServiceProcessor.this.busyLock;

            if (busyLock == null || !busyLock.enterBusy())
                return;

            // Won't block ServiceProcessor stopping process.
            busyLock.leaveBusy();

            svcName.set(null);

            try {
                run0();
            }
            catch (Throwable t) {
                log.error("Error when executing service: " + svcName.get(), t);

                if (t instanceof Error)
                    throw t;
            }
            finally {
                svcName.set(null);
            }
        }

        /**
         * Abstract run method protected by busy lock.
         */
        public abstract void run0();
    }

    /**
     *
     */
    static class ServiceDeploymentPredicate implements IgniteBiPredicate<Object, Object> {
        /** */
        static final ServiceDeploymentPredicate INSTANCE = new ServiceDeploymentPredicate();

        /** */
        private static final long serialVersionUID = 0L;

        /** {@inheritDoc} */
        @Override public boolean apply(Object key, Object val) {
            return key instanceof GridServiceDeploymentKey;
        }

        /** {@inheritDoc} */
        @Override public String toString() {
            return S.toString(ServiceDeploymentPredicate.class, this);
        }
    }

    /**
     *
     */
    static class ServiceAssignmentsPredicate implements IgniteBiPredicate<Object, Object> {
        /** */
        static final ServiceAssignmentsPredicate INSTANCE = new ServiceAssignmentsPredicate();

        /** */
        private static final long serialVersionUID = 0L;

        /** {@inheritDoc} */
        @Override public boolean apply(Object key, Object val) {
            return key instanceof GridServiceAssignmentsKey;
        }

        /** {@inheritDoc} */
        @Override public String toString() {
            return S.toString(ServiceAssignmentsPredicate.class, this);
        }
    }

    /**
     */
    @GridInternal
    private static class ServiceTopologyCallable implements IgniteCallable<Map<UUID, Integer>> {
        /** */
        private static final long serialVersionUID = 0L;

        /** */
        private final String svcName;

        /** */
        private transient boolean waitedCacheInit;

        /** */
        @IgniteInstanceResource
        private IgniteEx ignite;

        /** */
        @JobContextResource
        private transient ComputeJobContext jCtx;

        /** */
        @LoggerResource
        private transient IgniteLogger log;

        /**
         * @param svcName Service name.
         */
        public ServiceTopologyCallable(String svcName) {
            this.svcName = svcName;
        }

        /** {@inheritDoc} */
        @Override public Map<UUID, Integer> call() throws Exception {
            IgniteInternalCache<Object, Object> cache = ignite.context().cache().utilityCache();

            if (cache == null) {
                List<ComputeJobContext> pendingCtxs = ((GridServiceProcessor)ignite.context().service()).pendingJobCtxs;

                synchronized (pendingCtxs) {
                    // Double check cache reference after lock acqusition.
                    cache = ignite.context().cache().utilityCache();

                    if (cache == null) {
                        if (!waitedCacheInit) {
                            log.debug("Utility cache hasn't been initialized yet. Waiting.");

                            // waiting for a minute for cache initialization.
                            jCtx.holdcc(60 * 1000);

                            pendingCtxs.add(jCtx);

                            waitedCacheInit = true;

                            return null;
                        }
                        else {
                            log.error("Failed to gather service topology. Utility " +
                                "cache initialization is stuck.");

                            throw new IgniteCheckedException("Failed to gather service topology. Utility " +
                                "cache initialization is stuck.");
                        }
                    }
                }
            }

            return serviceTopology(cache, svcName);
        }
    }
}<|MERGE_RESOLUTION|>--- conflicted
+++ resolved
@@ -965,19 +965,9 @@
         return descs;
     }
 
-<<<<<<< HEAD
-    /**
-     * @param name Service name.
-     * @param <T> Service type.
-     * @return Service by specified service name.
-     */
-    public <T> T service(String name) {
-        ctx.security().authorize(name, SecurityPermission.SERVICE_INVOKE);
-=======
     /** {@inheritDoc} */
     @Override public <T> T service(String name) {
-        ctx.security().authorize(name, SecurityPermission.SERVICE_INVOKE, null);
->>>>>>> 72fdb151
+        ctx.security().authorize(name, SecurityPermission.SERVICE_INVOKE);
 
         Collection<ServiceContextImpl> ctxs;
 
@@ -1065,19 +1055,9 @@
         return false;
     }
 
-<<<<<<< HEAD
-    /**
-     * @param name Service name.
-     * @param <T> Service type.
-     * @return Services by specified service name.
-     */
-    public <T> Collection<T> services(String name) {
-        ctx.security().authorize(name, SecurityPermission.SERVICE_INVOKE);
-=======
     /** {@inheritDoc} */
     @Override public <T> Collection<T> services(String name) {
-        ctx.security().authorize(name, SecurityPermission.SERVICE_INVOKE, null);
->>>>>>> 72fdb151
+        ctx.security().authorize(name, SecurityPermission.SERVICE_INVOKE);
 
         Collection<ServiceContextImpl> ctxs;
 
