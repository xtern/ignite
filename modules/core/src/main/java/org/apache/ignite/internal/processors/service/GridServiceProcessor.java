--- conflicted
+++ resolved
@@ -711,18 +711,12 @@
             ServiceContextImpl ctx = serviceContext(name);
 
             if (ctx != null) {
-<<<<<<< HEAD
-                if (!svcItf.isAssignableFrom(ctx.service().getClass()))
-                    throw new IgniteException("Service does not implement specified interface [svcItf=" +
-                        svcItf.getName() + ", svcCls=" + ctx.service().getClass().getName() + ']');
-=======
                 Service svc = ctx.service();
 
                 if (svc != null) {
                     if (!svcItf.isAssignableFrom(svc.getClass()))
                         throw new IgniteException("Service does not implement specified interface [svcItf=" +
                             svcItf.getName() + ", svcCls=" + svc.getClass().getName() + ']');
->>>>>>> 5ac30480
 
                     return (T)svc;
                 }
