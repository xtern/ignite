/*
 * Licensed to the Apache Software Foundation (ASF) under one or more
 * contributor license agreements.  See the NOTICE file distributed with
 * this work for additional information regarding copyright ownership.
 * The ASF licenses this file to You under the Apache License, Version 2.0
 * (the "License"); you may not use this file except in compliance with
 * the License.  You may obtain a copy of the License at
 *
 *      http://www.apache.org/licenses/LICENSE-2.0
 *
 * Unless required by applicable law or agreed to in writing, software
 * distributed under the License is distributed on an "AS IS" BASIS,
 * WITHOUT WARRANTIES OR CONDITIONS OF ANY KIND, either express or implied.
 * See the License for the specific language governing permissions and
 * limitations under the License.
 */

package org.apache.ignite.internal.processors.cache;

import java.nio.ByteBuffer;
import java.util.Collections;
import java.util.Iterator;
import java.util.Set;
import javax.cache.Cache;
import org.apache.ignite.IgniteCheckedException;
import org.apache.ignite.IgniteException;
import org.apache.ignite.cluster.ClusterNode;
import org.apache.ignite.internal.pagemem.FullPageId;
import org.apache.ignite.internal.pagemem.Page;
import org.apache.ignite.internal.pagemem.PageIdUtils;
import org.apache.ignite.internal.pagemem.PageMemory;
import org.apache.ignite.internal.processors.affinity.AffinityTopologyVersion;
import org.apache.ignite.internal.processors.cache.database.CacheDataRow;
import org.apache.ignite.internal.processors.cache.database.EntryAssembler;
import org.apache.ignite.internal.processors.cache.database.IgniteCacheDatabaseSharedManager;
import org.apache.ignite.internal.processors.cache.database.RootPage;
import org.apache.ignite.internal.processors.cache.database.RowStore;
import org.apache.ignite.internal.processors.cache.database.freelist.FreeList;
import org.apache.ignite.internal.processors.cache.database.tree.BPlusTree;
import org.apache.ignite.internal.processors.cache.database.tree.io.BPlusIO;
import org.apache.ignite.internal.processors.cache.database.tree.io.BPlusInnerIO;
import org.apache.ignite.internal.processors.cache.database.tree.io.BPlusLeafIO;
import org.apache.ignite.internal.processors.cache.database.tree.io.IOVersions;
import org.apache.ignite.internal.processors.cache.database.tree.reuse.ReuseList;
import org.apache.ignite.internal.processors.cache.distributed.dht.GridDhtInvalidPartitionException;
import org.apache.ignite.internal.processors.cache.distributed.dht.GridDhtLocalPartition;
import org.apache.ignite.internal.processors.cache.local.GridLocalCache;
import org.apache.ignite.internal.processors.cache.query.GridCacheQueryManager;
import org.apache.ignite.internal.processors.cache.version.GridCacheVersion;
import org.apache.ignite.internal.processors.cacheobject.IncompleteCacheObject;
import org.apache.ignite.internal.processors.query.GridQueryProcessor;
import org.apache.ignite.internal.util.GridCloseableIteratorAdapter;
import org.apache.ignite.internal.util.GridEmptyCloseableIterator;
import org.apache.ignite.internal.util.lang.GridCloseableIterator;
import org.apache.ignite.internal.util.lang.GridCursor;
import org.apache.ignite.internal.util.lang.GridIterator;
import org.apache.ignite.internal.util.typedef.F;
import org.apache.ignite.internal.util.typedef.internal.S;
import org.apache.ignite.internal.util.typedef.internal.U;
import org.apache.ignite.lang.IgniteBiTuple;
import org.apache.ignite.lang.IgniteClosure;
import org.apache.ignite.lang.IgnitePredicate;
import org.jetbrains.annotations.Nullable;

import static org.apache.ignite.internal.IgniteComponentType.INDEXING;

/**
 *
 */
public class IgniteCacheOffheapManagerImpl extends GridCacheManagerAdapter implements IgniteCacheOffheapManager {
    /** */
    private boolean indexingEnabled;

    /** */
    private FreeList freeList;

    /** */
    private ReuseList reuseList;

    /** */
    private CacheDataStore locCacheDataStore;

    /** {@inheritDoc} */
    @Override protected void start0() throws IgniteCheckedException {
        super.start0();

        indexingEnabled = INDEXING.inClassPath() && GridQueryProcessor.isEnabled(cctx.config());

        if (cctx.affinityNode()) {
            IgniteCacheDatabaseSharedManager dbMgr = cctx.shared().database();

            int cpus = Runtime.getRuntime().availableProcessors();

            cctx.shared().database().checkpointReadLock();

            try {
                reuseList = new ReuseList(cctx.cacheId(), dbMgr.pageMemory(), cctx.shared().wal(),
                    cpus * 2, dbMgr.meta());
                freeList = new FreeList(cctx, reuseList);

                if (cctx.isLocal()) {
                    assert cctx.cache() instanceof GridLocalCache : cctx.cache();

                    locCacheDataStore = createCacheDataStore(0, (GridLocalCache)cctx.cache());
                }
            }
            finally {
                cctx.shared().database().checkpointReadUnlock();
            }
        }
    }

    /**
     * @param part Partition.
     * @return Data store for given entry.
     */
    private CacheDataStore dataStore(GridDhtLocalPartition part) {
        if (cctx.isLocal())
            return locCacheDataStore;
        else {
            assert part != null;

            return part.dataStore();
        }
    }

    /**
     * @param p Partition.
     * @return Partition data.
     * @throws IgniteCheckedException If failed.
     */
    @Nullable private CacheDataStore partitionData(int p) throws IgniteCheckedException {
        if (cctx.isLocal())
            return locCacheDataStore;
        else {
            GridDhtLocalPartition part = cctx.topology().localPartition(p, AffinityTopologyVersion.NONE, false);

            return part != null ? part.dataStore() : null;
        }
    }

    /** {@inheritDoc} */
    @Override public ReuseList reuseList() {
        return reuseList;
    }

    /** {@inheritDoc} */
    @Override public FreeList freeList() {
        return freeList;
    }

    /** {@inheritDoc} */
    @Override public long entriesCount(boolean primary, boolean backup, AffinityTopologyVersion topVer) throws IgniteCheckedException {
        if (cctx.isLocal())
            return 0; // TODO: GG-11208.
        else {
            ClusterNode locNode = cctx.localNode();

            long cnt = 0;

            for (GridDhtLocalPartition locPart : cctx.topology().currentLocalPartitions()) {
                if (primary) {
                    if (cctx.affinity().primary(locNode, locPart.id(), topVer)) {
                        cnt += locPart.size();

                        continue;
                    }
                }

                if (backup) {
                    if (cctx.affinity().backup(locNode, locPart.id(), topVer))
                        cnt += locPart.size();
                }
            }

            return cnt;
        }
    }

    /** {@inheritDoc} */
    @Override public long entriesCount(int part) {
        if (cctx.isLocal())
            return 0; // TODO: GG-11208.
        else {
            GridDhtLocalPartition locPart = cctx.topology().localPartition(part, AffinityTopologyVersion.NONE, false);

            return locPart == null ? 0 : locPart.size();
        }
    }

    /**
     * @param primary Primary data flag.
     * @param backup Primary data flag.
     * @param topVer Topology version.
     * @return Data stores iterator.
     */
    private Iterator<CacheDataStore> cacheData(boolean primary, boolean backup, AffinityTopologyVersion topVer) {
        assert primary || backup;

        if (cctx.isLocal())
            return Collections.singleton(locCacheDataStore).iterator();
        else {
            final Iterator<GridDhtLocalPartition> it = cctx.topology().currentLocalPartitions().iterator();

            if (primary && backup) {
                return F.iterator(it, new IgniteClosure<GridDhtLocalPartition, CacheDataStore>() {
                    @Override public CacheDataStore apply(GridDhtLocalPartition part) {
                        return part.dataStore();
                    }
                }, true);
            }

            final Set<Integer> parts = primary ? cctx.affinity().primaryPartitions(cctx.localNodeId(), topVer) :
                    cctx.affinity().backupPartitions(cctx.localNodeId(), topVer);

            return F.iterator(it, new IgniteClosure<GridDhtLocalPartition, CacheDataStore>() {
                        @Override public CacheDataStore apply(GridDhtLocalPartition part) {
                            return part.dataStore();
                        }
                    }, true,
                    new IgnitePredicate<GridDhtLocalPartition>() {
                        @Override public boolean apply(GridDhtLocalPartition part) {
                            return parts.contains(part.id());
                        }
                    });
        }
    }

    /** {@inheritDoc} */
    @Override public void update(
            KeyCacheObject key,
            CacheObject val,
            GridCacheVersion ver,
            long expireTime,
            int partId,
            GridDhtLocalPartition part
    ) throws IgniteCheckedException {
        dataStore(part).update(key, partId, val, ver, expireTime);
    }

    /** {@inheritDoc} */
    @Override public void remove(
            KeyCacheObject key,
            CacheObject prevVal,
            GridCacheVersion prevVer,
            int partId,
            GridDhtLocalPartition part
    ) throws IgniteCheckedException {
        dataStore(part).remove(key, prevVal, prevVer, partId);
    }

    /** {@inheritDoc} */
    @SuppressWarnings("unchecked")
    @Nullable public IgniteBiTuple<CacheObject, GridCacheVersion> read(GridCacheMapEntry entry)
        throws IgniteCheckedException {
        try {
            KeyCacheObject key = entry.key();

            assert cctx.isLocal() || entry.localPartition() != null : entry;

            return dataStore(entry.localPartition()).find(key);
        }
        catch (IgniteCheckedException e) {
            throw e;
        }
        catch (Exception e) {
            throw new IgniteCheckedException("Failed to read entry: " + entry.key(), e);
        }
    }

    /** {@inheritDoc} */
    @Override public boolean containsKey(GridCacheMapEntry entry) {
        try {
            return read(entry) != null;
        }
        catch (IgniteCheckedException e) {
            U.error(log, "Failed to read value", e);

            return false;
        }
    }

    /** {@inheritDoc} */
    @Override public void onPartitionCounterUpdated(int part, long cntr) {
        // No-op.
    }

    /** {@inheritDoc} */
    @Override public long lastUpdatedPartitionCounter(int part) {
        return 0;
    }

    /**
     * Clears offheap entries.
     *
     * @param readers {@code True} to clear readers.
     */
    @SuppressWarnings("unchecked")
    @Override public void clear(boolean readers) {
        GridCacheVersion obsoleteVer = null;

        GridIterator<CacheDataRow>  it = rowsIterator(true, true, null);

        while (it.hasNext()) {
            KeyCacheObject key = it.next().key();

            try {
                if (obsoleteVer == null)
                    obsoleteVer = cctx.versions().next();

                GridCacheEntryEx entry = cctx.cache().entryEx(key);

                entry.clear(obsoleteVer, readers);
            }
            catch (GridDhtInvalidPartitionException ignore) {
                // Ignore.
            }
            catch (IgniteCheckedException e) {
                U.error(log, "Failed to clear cache entry: " + key, e);
            }
        }
    }

    /** {@inheritDoc} */
    @Override public int onUndeploy(ClassLoader ldr) {
        // TODO: GG-11141.
        return 0;
    }

    /** {@inheritDoc} */
    @Override public long offHeapAllocatedSize() {
        // TODO GG-10884.
        return 0;
    }

    /** {@inheritDoc} */
    @Override public void writeAll(Iterable<GridCacheBatchSwapEntry> swapped) throws IgniteCheckedException {
        // No-op.
    }

    /**
     * @param primary {@code True} if need return primary entries.
     * @param backup {@code True} if need return backup entries.
     * @param topVer Topology version to use.
     * @return Entries iterator.
     * @throws IgniteCheckedException If failed.
     */
    @SuppressWarnings("unchecked")
    @Override  public <K, V> GridCloseableIterator<Cache.Entry<K, V>> entriesIterator(final boolean primary,
        final boolean backup,
        final AffinityTopologyVersion topVer,
        final boolean keepBinary) throws IgniteCheckedException {
        final Iterator<CacheDataRow> it = rowsIterator(primary, backup, topVer);

        return new GridCloseableIteratorAdapter<Cache.Entry<K, V>>() {
            /** */
            private CacheEntryImplEx next;

            @Override protected Cache.Entry<K, V> onNext() throws IgniteCheckedException {
                CacheEntryImplEx ret = next;

                next = null;

                return ret;
            }

            @Override protected boolean onHasNext() throws IgniteCheckedException {
                if (next != null)
                    return true;

                CacheDataRow nextRow = null;

                if (it.hasNext())
                    nextRow = it.next();

                if (nextRow != null) {
                    KeyCacheObject key = nextRow.key();
                    CacheObject val = nextRow.value();

                    Object key0 = cctx.unwrapBinaryIfNeeded(key, keepBinary, false);
                    Object val0 = cctx.unwrapBinaryIfNeeded(val, keepBinary, false);

                    next = new CacheEntryImplEx(key0, val0, nextRow.version());

                    return true;
                }

                return false;
            }
        };
    }

    /** {@inheritDoc} */
    @Override public GridCloseableIterator<KeyCacheObject> keysIterator(final int part) throws IgniteCheckedException {
        CacheDataStore data = partitionData(part);

        if (data == null)
            return new GridEmptyCloseableIterator<>();

        final GridCursor<? extends CacheDataRow> cur = data.cursor();

        return new GridCloseableIteratorAdapter<KeyCacheObject>() {
            /** */
            private KeyCacheObject next;

            @Override protected KeyCacheObject onNext() throws IgniteCheckedException {
                KeyCacheObject res = next;

                next = null;

                return res;
            }

            @Override protected boolean onHasNext() throws IgniteCheckedException {
                if (next != null)
                    return true;

                if (cur.next()) {
                    CacheDataRow row = cur.get();

                    next = row.key();
                }

                return next != null;
            }
        };
    }

    /** {@inheritDoc} */
    @Override public GridIterator<CacheDataRow> iterator(boolean primary, boolean backups, final AffinityTopologyVersion topVer)
        throws IgniteCheckedException {
        return rowsIterator(primary, backups, topVer);
    }

    /**
     * @param primary Primary entries flag.
     * @param backups Backup entries flag.
     * @param topVer Topology version.
     * @return Iterator.
     */
    private GridIterator<CacheDataRow> rowsIterator(boolean primary, boolean backups, AffinityTopologyVersion topVer) {
        final Iterator<CacheDataStore> dataIt = cacheData(primary, backups, topVer);

        return new GridCloseableIteratorAdapter<CacheDataRow>() {
            /** */
            private GridCursor<? extends CacheDataRow> cur;

            /** */
            private CacheDataRow next;

            @Override protected CacheDataRow onNext() throws IgniteCheckedException {
                CacheDataRow res = next;

                next = null;

                return res;
            }

            @Override protected boolean onHasNext() throws IgniteCheckedException {
                if (next != null)
                    return true;

                while (true) {
                    if (cur == null) {
                        if (dataIt.hasNext())
                            cur = dataIt.next().cursor();
                        else
                            break;
                    }

                    if (cur.next()) {
                        next = cur.get();

                        break;
                    }
                    else
                        cur = null;
                }

                return next != null;
            }
        };
    }

    /** {@inheritDoc} */
    @Override public GridIterator<CacheDataRow> iterator(int part) throws IgniteCheckedException {
        CacheDataStore data = partitionData(part);

        if (data == null)
            return new GridEmptyCloseableIterator<>();

        final GridCursor<? extends CacheDataRow> cur = data.cursor();

        return new GridCloseableIteratorAdapter<CacheDataRow>() {
            /** */
            private CacheDataRow next;

            @Override protected CacheDataRow onNext() throws IgniteCheckedException {
                CacheDataRow res = next;

                next = null;

                return res;
            }

            @Override protected boolean onHasNext() throws IgniteCheckedException {
                if (next != null)
                    return true;

                if (cur.next())
                    next = cur.get();

                return next != null;
            }
        };
    }

    /**
     * @param pageId Page ID.
     * @return Page.
     * @throws IgniteCheckedException If failed.
     */
    private Page page(long pageId) throws IgniteCheckedException {
        return cctx.shared().database().pageMemory().page(cctx.cacheId(), pageId);
    }

    /** {@inheritDoc} */
    @Override public final CacheDataStore createCacheDataStore(int p, CacheDataStore.Listener lsnr) throws IgniteCheckedException {
        IgniteCacheDatabaseSharedManager dbMgr = cctx.shared().database();

        String idxName = treeName(p);

        // TODO: GG-11220 cleanup when cache/partition is destroyed.
        final RootPage rootPage = dbMgr.meta().getOrAllocateForTree(cctx.cacheId(), idxName);

        CacheDataRowStore rowStore = new CacheDataRowStore(cctx, freeList);

        CacheDataTree dataTree = new CacheDataTree(idxName,
                reuseList,
                rowStore,
                cctx,
                dbMgr.pageMemory(),
                rootPage.pageId(),
                rootPage.isAllocated());

        return new CacheDataStoreImpl(rowStore, dataTree, lsnr);
    }

    /**
     * @param p Partition.
     * @return Tree name for given partition.
     */
    private String treeName(int p) {
        return BPlusTree.treeName("p-" + p, cctx.cacheId(), "CacheData");
    }

    /**
     *
     */
    private class CacheDataStoreImpl implements CacheDataStore {
        /** */
        private final CacheDataRowStore rowStore;

        /** */
        private final CacheDataTree dataTree;

        /** */
        private final Listener lsnr;

        /**
         * @param rowStore Row store.
         * @param dataTree Data tree.
         * @param lsnr Listener.
         */
        public CacheDataStoreImpl(CacheDataRowStore rowStore,
            CacheDataTree dataTree,
            Listener lsnr) {
            this.rowStore = rowStore;
            this.dataTree = dataTree;
            this.lsnr = lsnr;
        }

        /** {@inheritDoc} */
        @Override public void update(KeyCacheObject key,
            int p,
            CacheObject val,
            GridCacheVersion ver,
            long expireTime) throws IgniteCheckedException {
            DataRow dataRow = new DataRow(key.hashCode(), key, val, ver, p);

            rowStore.addRow(dataRow);

            assert dataRow.link != 0 : dataRow;

            DataRow old = dataTree.put(dataRow);

            if (indexingEnabled) {
                GridCacheQueryManager qryMgr = cctx.queries();

                assert qryMgr.enabled();

                qryMgr.store(key, p, val, ver, expireTime, dataRow.link);
            }

            if (old != null) {
                assert old.link != 0 : old;

                rowStore.removeRow(old.link);
            }
            else
                lsnr.onInsert();
        }

        /** {@inheritDoc} */
        @Override public void remove(KeyCacheObject key,
            CacheObject prevVal,
            GridCacheVersion prevVer,
            int partId) throws IgniteCheckedException {
            if (indexingEnabled) {
                GridCacheQueryManager qryMgr = cctx.queries();

                assert qryMgr.enabled();

                qryMgr.remove(key, partId, prevVal, prevVer);
            }

            DataRow dataRow = dataTree.remove(new KeySearchRow(key.hashCode(), key, 0));

            if (dataRow != null) {
                assert dataRow.link != 0 : dataRow;

                rowStore.removeRow(dataRow.link);

                lsnr.onRemove();
            }
        }

        /** {@inheritDoc} */
        @Override public IgniteBiTuple<CacheObject, GridCacheVersion> find(KeyCacheObject key)
            throws IgniteCheckedException {
            DataRow dataRow = dataTree.findOne(new KeySearchRow(key.hashCode(), key, 0));

            return dataRow != null ? F.t(dataRow.value(), dataRow.version()) : null;
        }

        /** {@inheritDoc} */
        @Override public GridCursor<? extends CacheDataRow> cursor() throws IgniteCheckedException {
            return dataTree.find(null, null);
        }
    }

    /**
     *
     */
    private class KeySearchRow {
        /** */
        int hash;

        /** */
        KeyCacheObject key;

        /** */
        long link;

        /**
         * @param hash Hash code.
         * @param key Key.
         * @param link Link.
         */
        KeySearchRow(int hash, KeyCacheObject key, long link) {
            this.hash = hash;
            this.key = key;
            this.link = link;
        }

        /**
         * @param link Entry link.
         * @throws IgniteCheckedException If failed.
         */
        protected void doInitData(final long link) throws IgniteCheckedException {
            final EntryAssembler assembler = new EntryAssembler();

            assembler.readRow(cctx, link, true);

            key = assembler.key();
        }

        /**
         * @param buf Byte buffer.
         * @param incompleteObj Incomplete object.
         * @return Incomplete cache object.
         * @throws IgniteCheckedException
         */
        @SuppressWarnings("unchecked")
        protected IncompleteCacheObject doInitFragmentedData(ByteBuffer buf,
            @Nullable IncompleteCacheObject incompleteObj)
            throws IgniteCheckedException {
            incompleteObj = cctx.cacheObjects().toKeyCacheObject(cctx.cacheObjectContext(), buf, incompleteObj);

            if (incompleteObj.isReady())
                key = (KeyCacheObject) incompleteObj.cacheObject();

            return incompleteObj;
        }

        /**
         * Init data.
         */
        protected final void initData() {
            if (key != null)
                return;

            assert link != 0;

<<<<<<< HEAD
            try (Page page = page(pageId(link))) {
                ByteBuffer buf = page.getForRead();

                try {
                    DataPageIO io = DataPageIO.VERSIONS.forPage(buf);

                    int dataOff = io.getDataOffset(buf, dwordsOffset(link));

                    long nextLink = DataPageIO.getNextFragmentLink(buf, dataOff);

                    if (nextLink == 0) {
                        buf.position(dataOff);

                        // Skip entry size.
                        buf.getShort();

                        doInitData(buf);
                    }
                    else {
                        // Init fragmented entry
                        DataPageIO.setForFragment(buf, dataOff);

                        IncompleteCacheObject incompleteObj = doInitFragmentedData(buf, null);

                        // If we need only key.
                        if (incompleteObj.isReady())
                            return;

                        while (nextLink != 0) {
                            try (final Page p = page(pageId(nextLink))) {
                                try {
                                    final ByteBuffer b = p.getForRead();

                                    final DataPageIO pageIo = DataPageIO.VERSIONS.forPage(b);

                                    final int off = pageIo.getDataOffset(b, dwordsOffset(nextLink));

                                    nextLink = DataPageIO.getNextFragmentLink(b, off);

                                    DataPageIO.setForFragment(b, off);

                                    incompleteObj = doInitFragmentedData(b, incompleteObj);

                                    if (incompleteObj.isReady())
                                        return;

                                    assert !b.hasRemaining() : b.remaining();
                                } finally {
                                    p.releaseRead();
                                }
                            }
                        }
                    }
                }
                finally {
                    page.releaseRead();
                }
=======
            try {
                doInitData(link);
>>>>>>> 64feac8b
            }
            catch (IgniteCheckedException e) {
                throw new IgniteException(e.getMessage(), e);
            }
        }

        /**
         * @return Key.
         */
        public KeyCacheObject key() {
            initData();

            return key;
        }

        /** {@inheritDoc} */
        public String toString() {
            return S.toString(KeySearchRow.class, this);
        }
    }

    /**
     *
     */
    private class DataRow extends KeySearchRow implements CacheDataRow {
        /** */
        private CacheObject val;

        /** */
        private GridCacheVersion ver;

        /** */
        private int part = -1;

        /** */
        private int readStage;

        /**
         * @param hash Hash code.
         * @param link Link.
         */
        DataRow(int hash, long link) {
            super(hash, null, link);

            part = PageIdUtils.partId(link);

            // We can not init data row lazily because underlying buffer can be concurrently cleared.
            initData();
        }

        /**
         * @param hash Hash code.
         * @param key Key.
         * @param val Value.
         * @param ver Version.
         * @param part Partition.
         */
        DataRow(int hash, KeyCacheObject key, CacheObject val, GridCacheVersion ver, int part) {
            super(hash, key, 0);

            this.val = val;
            this.ver = ver;
            this.part = part;
        }

        /** {@inheritDoc} */
        @Override protected void doInitData(final long link) throws IgniteCheckedException {
            final EntryAssembler assembler = new EntryAssembler();

            assembler.readRow(cctx, link, false);

<<<<<<< HEAD
            ver = readVersion(buf);
        }

        /**
         * @param buf Buffer.
         * @return Grid cache version.
         */
        private GridCacheVersion readVersion(final ByteBuffer buf) {
            int topVer = buf.getInt();
            int nodeOrderDrId = buf.getInt();
            long globalTime = buf.getLong();
            long order = buf.getLong();

            return new GridCacheVersion(topVer, nodeOrderDrId, globalTime, order);
        }

        /**
         * @param buf Byte buffer.
         * @param incompleteObj Incomplete object.
         * @return Incomplete cache object.
         * @throws IgniteCheckedException If fail.
         */
        @SuppressWarnings("unchecked")
        @Override protected IncompleteCacheObject doInitFragmentedData(final ByteBuffer buf,
            IncompleteCacheObject incompleteObj) throws IgniteCheckedException {
            if (readStage == 0) {
                incompleteObj = cctx.cacheObjects().toKeyCacheObject(cctx.cacheObjectContext(), buf, incompleteObj);

                if (incompleteObj.isReady()) {
                    key = (KeyCacheObject) incompleteObj.cacheObject();

                    readStage = 1;

                    incompleteObj = null;
                }
                else
                    return incompleteObj;
            }

            if (readStage == 1) {
                incompleteObj = cctx.cacheObjects().toCacheObject(cctx.cacheObjectContext(), buf, incompleteObj);

                if (incompleteObj.isReady()) {
                    val = incompleteObj.cacheObject();

                    readStage = 2;

                    incompleteObj = null;
                }
                else
                    return incompleteObj;
            }

            if (readStage == 2) {
                if (incompleteObj == null)
                    incompleteObj = new IncompleteCacheObject(new byte[DataPageIO.VER_SIZE], (byte) 0);

                incompleteObj.readData(buf);

                if (incompleteObj.isReady()) {
                    final ByteBuffer verBuf = ByteBuffer.wrap(incompleteObj.data());

                    verBuf.order(buf.order());

                    // reset for reuse
                    readStage = 0;

                    ver = readVersion(verBuf);
                }
            }

            return incompleteObj;
=======
            key = assembler.key();
            val = assembler.value();

            ver = assembler.version();
>>>>>>> 64feac8b
        }

        /** {@inheritDoc} */
        @Override public CacheObject value() {
            assert val != null;

            return val;
        }

        /** {@inheritDoc} */
        @Override public GridCacheVersion version() {
            assert ver != null;

            return ver;
        }

        /** {@inheritDoc} */
        @Override public int partition() {
            assert part != -1;

            return part;
        }

        /** {@inheritDoc} */
        @Override public long link() {
            return link;
        }

        /** {@inheritDoc} */
        @Override public void link(long link) {
            this.link = link;
        }

        /** {@inheritDoc} */
        public String toString() {
            return S.toString(DataRow.class, this);
        }
    }

    /**
     *
     */
    private static class CacheDataTree extends BPlusTree<KeySearchRow, DataRow> {
        /** */
        private final CacheDataRowStore rowStore;

        /** */
        private final GridCacheContext cctx;

        /**
         * @param name Tree name.
         * @param reuseList Reuse list.
         * @param rowStore Row store.
         * @param cctx Context.
         * @param pageMem Page memory.
         * @param metaPageId Meta page ID.
         * @param initNew Initialize new index.
         * @throws IgniteCheckedException If failed.
         */
        CacheDataTree(
            String name,
            ReuseList reuseList,
            CacheDataRowStore rowStore,
            GridCacheContext cctx,
            PageMemory pageMem,
            FullPageId metaPageId,
            boolean initNew
        ) throws IgniteCheckedException {
            super(name, cctx.cacheId(), pageMem, cctx.shared().wal(), metaPageId,
                reuseList, DataInnerIO.VERSIONS, DataLeafIO.VERSIONS);

            assert rowStore != null;

            this.rowStore = rowStore;
            this.cctx = cctx;

            if (initNew)
                initNew();
        }

        /** {@inheritDoc} */
        @Override protected int compare(BPlusIO<KeySearchRow> io, ByteBuffer buf, int idx, KeySearchRow row)
            throws IgniteCheckedException {
            KeySearchRow row0 = io.getLookupRow(this, buf, idx);

            int cmp = Integer.compare(row0.hash, row.hash);

            if (cmp != 0)
                return cmp;

            return compareKeys(row0.key(), row.key());
        }

        /** {@inheritDoc} */
        @Override protected DataRow getRow(BPlusIO<KeySearchRow> io, ByteBuffer buf, int idx)
            throws IgniteCheckedException {
            int hash = ((RowLinkIO)io).getHash(buf, idx);
            long link = ((RowLinkIO)io).getLink(buf, idx);

            return rowStore.dataRow(hash, link);
        }

        /**
         * @param key1 First key.
         * @param key2 Second key.
         * @return Compare result.
         * @throws IgniteCheckedException If failed.
         */
        private int compareKeys(CacheObject key1, CacheObject key2) throws IgniteCheckedException {
            byte[] bytes1 = key1.valueBytes(cctx.cacheObjectContext());
            byte[] bytes2 = key2.valueBytes(cctx.cacheObjectContext());

            int len = Math.min(bytes1.length, bytes2.length);

            for (int i = 0; i < len; i++) {
                byte b1 = bytes1[i];
                byte b2 = bytes2[i];

                if (b1 != b2)
                    return b1 > b2 ? 1 : -1;
            }

            return Integer.compare(bytes1.length, bytes2.length);
        }
    }

    /**
     *
     */
    private class CacheDataRowStore extends RowStore {
        /**
         * @param cctx Cache context.
         * @param freeList Free list.
         */
        CacheDataRowStore(GridCacheContext<?, ?> cctx, FreeList freeList) {
            super(cctx, freeList);
        }

        /**
         * @param hash Hash code.
         * @param link Link.
         * @return Search row.
         * @throws IgniteCheckedException If failed.
         */
        private KeySearchRow keySearchRow(int hash, long link) throws IgniteCheckedException {
            return new KeySearchRow(hash, null, link);
        }

        /**
         * @param hash Hash code.
         * @param link Link.
         * @return Data row.
         * @throws IgniteCheckedException If failed.
         */
        private DataRow dataRow(int hash, long link) throws IgniteCheckedException {
            return new DataRow(hash, link);
        }
    }

    /**
     * @param buf Buffer.
     * @param off Offset.
     * @param link Link.
     * @param hash Hash.
     */
    private static void store0(ByteBuffer buf, int off, long link, int hash) {
        buf.putLong(off, link);
        buf.putInt(off + 8, hash);
    }

    /**
     *
     */
    private interface RowLinkIO {
        /**
         * @param buf Buffer.
         * @param idx Index.
         * @return Row link.
         */
        public long getLink(ByteBuffer buf, int idx);

        /**
         * @param buf Buffer.
         * @param idx Index.
         * @return Key hash code.
         */
        public int getHash(ByteBuffer buf, int idx);
    }

    /**
     *
     */
    public static final class DataInnerIO extends BPlusInnerIO<KeySearchRow> implements RowLinkIO {
        /** */
        public static final IOVersions<DataInnerIO> VERSIONS = new IOVersions<>(
            new DataInnerIO(1)
        );

        /**
         * @param ver Page format version.
         */
        DataInnerIO(int ver) {
            super(T_DATA_REF_INNER, ver, true, 12);
        }

        /** {@inheritDoc} */
        @Override public void storeByOffset(ByteBuffer buf, int off, KeySearchRow row) {
            assert row.link != 0;

            store0(buf, off, row.link, row.hash);
        }

        /** {@inheritDoc} */
        @Override public KeySearchRow getLookupRow(BPlusTree<KeySearchRow,?> tree, ByteBuffer buf, int idx)
            throws IgniteCheckedException {
            int hash = getHash(buf, idx);
            long link = getLink(buf, idx);

            return ((CacheDataTree)tree).rowStore.keySearchRow(hash, link);
        }

        /** {@inheritDoc} */
        @Override public void store(ByteBuffer dst, int dstIdx, BPlusIO<KeySearchRow> srcIo, ByteBuffer src, int srcIdx) {
            int hash = ((RowLinkIO)srcIo).getHash(src, srcIdx);
            long link = ((RowLinkIO)srcIo).getLink(src, srcIdx);

            store0(dst, offset(dstIdx), link, hash);
        }

        /** {@inheritDoc} */
        @Override public long getLink(ByteBuffer buf, int idx) {
            assert idx < getCount(buf): idx;

            return buf.getLong(offset(idx));
        }

        /** {@inheritDoc} */
        @Override public int getHash(ByteBuffer buf, int idx) {
            return buf.getInt(offset(idx) + 8);
        }
    }

    /**
     *
     */
    public static final class DataLeafIO extends BPlusLeafIO<KeySearchRow> implements RowLinkIO {
        /** */
        public static final IOVersions<DataLeafIO> VERSIONS = new IOVersions<>(
            new DataLeafIO(1)
        );

        /**
         * @param ver Page format version.
         */
        DataLeafIO(int ver) {
            super(T_DATA_REF_LEAF, ver, 12);
        }

        /** {@inheritDoc} */
        @Override public void storeByOffset(ByteBuffer buf, int off, KeySearchRow row) {
            DataRow row0 = (DataRow)row;

            assert row0.link != 0;

            store0(buf, off, row.link, row.hash);
        }

        /** {@inheritDoc} */
        @Override public void store(ByteBuffer dst, int dstIdx, BPlusIO<KeySearchRow> srcIo, ByteBuffer src, int srcIdx)
            throws IgniteCheckedException {
            store0(dst, offset(dstIdx), getLink(src, srcIdx), getHash(src, srcIdx));
        }

        /** {@inheritDoc} */
        @Override public KeySearchRow getLookupRow(BPlusTree<KeySearchRow,?> tree, ByteBuffer buf, int idx)
            throws IgniteCheckedException {

            int hash = getHash(buf, idx);
            long link = getLink(buf, idx);

            return ((CacheDataTree)tree).rowStore.keySearchRow(hash, link);
        }

        /** {@inheritDoc} */
        @Override public long getLink(ByteBuffer buf, int idx) {
            assert idx < getCount(buf): idx;

            return buf.getLong(offset(idx));
        }

        /** {@inheritDoc} */
        @Override public int getHash(ByteBuffer buf, int idx) {
            return buf.getInt(offset(idx) + 8);
        }
    }
}<|MERGE_RESOLUTION|>--- conflicted
+++ resolved
@@ -47,7 +47,6 @@
 import org.apache.ignite.internal.processors.cache.local.GridLocalCache;
 import org.apache.ignite.internal.processors.cache.query.GridCacheQueryManager;
 import org.apache.ignite.internal.processors.cache.version.GridCacheVersion;
-import org.apache.ignite.internal.processors.cacheobject.IncompleteCacheObject;
 import org.apache.ignite.internal.processors.query.GridQueryProcessor;
 import org.apache.ignite.internal.util.GridCloseableIteratorAdapter;
 import org.apache.ignite.internal.util.GridEmptyCloseableIterator;
@@ -686,24 +685,6 @@
         }
 
         /**
-         * @param buf Byte buffer.
-         * @param incompleteObj Incomplete object.
-         * @return Incomplete cache object.
-         * @throws IgniteCheckedException
-         */
-        @SuppressWarnings("unchecked")
-        protected IncompleteCacheObject doInitFragmentedData(ByteBuffer buf,
-            @Nullable IncompleteCacheObject incompleteObj)
-            throws IgniteCheckedException {
-            incompleteObj = cctx.cacheObjects().toKeyCacheObject(cctx.cacheObjectContext(), buf, incompleteObj);
-
-            if (incompleteObj.isReady())
-                key = (KeyCacheObject) incompleteObj.cacheObject();
-
-            return incompleteObj;
-        }
-
-        /**
          * Init data.
          */
         protected final void initData() {
@@ -712,68 +693,8 @@
 
             assert link != 0;
 
-<<<<<<< HEAD
-            try (Page page = page(pageId(link))) {
-                ByteBuffer buf = page.getForRead();
-
-                try {
-                    DataPageIO io = DataPageIO.VERSIONS.forPage(buf);
-
-                    int dataOff = io.getDataOffset(buf, dwordsOffset(link));
-
-                    long nextLink = DataPageIO.getNextFragmentLink(buf, dataOff);
-
-                    if (nextLink == 0) {
-                        buf.position(dataOff);
-
-                        // Skip entry size.
-                        buf.getShort();
-
-                        doInitData(buf);
-                    }
-                    else {
-                        // Init fragmented entry
-                        DataPageIO.setForFragment(buf, dataOff);
-
-                        IncompleteCacheObject incompleteObj = doInitFragmentedData(buf, null);
-
-                        // If we need only key.
-                        if (incompleteObj.isReady())
-                            return;
-
-                        while (nextLink != 0) {
-                            try (final Page p = page(pageId(nextLink))) {
-                                try {
-                                    final ByteBuffer b = p.getForRead();
-
-                                    final DataPageIO pageIo = DataPageIO.VERSIONS.forPage(b);
-
-                                    final int off = pageIo.getDataOffset(b, dwordsOffset(nextLink));
-
-                                    nextLink = DataPageIO.getNextFragmentLink(b, off);
-
-                                    DataPageIO.setForFragment(b, off);
-
-                                    incompleteObj = doInitFragmentedData(b, incompleteObj);
-
-                                    if (incompleteObj.isReady())
-                                        return;
-
-                                    assert !b.hasRemaining() : b.remaining();
-                                } finally {
-                                    p.releaseRead();
-                                }
-                            }
-                        }
-                    }
-                }
-                finally {
-                    page.releaseRead();
-                }
-=======
             try {
                 doInitData(link);
->>>>>>> 64feac8b
             }
             catch (IgniteCheckedException e) {
                 throw new IgniteException(e.getMessage(), e);
@@ -807,9 +728,6 @@
 
         /** */
         private int part = -1;
-
-        /** */
-        private int readStage;
 
         /**
          * @param hash Hash code.
@@ -845,85 +763,10 @@
 
             assembler.readRow(cctx, link, false);
 
-<<<<<<< HEAD
-            ver = readVersion(buf);
-        }
-
-        /**
-         * @param buf Buffer.
-         * @return Grid cache version.
-         */
-        private GridCacheVersion readVersion(final ByteBuffer buf) {
-            int topVer = buf.getInt();
-            int nodeOrderDrId = buf.getInt();
-            long globalTime = buf.getLong();
-            long order = buf.getLong();
-
-            return new GridCacheVersion(topVer, nodeOrderDrId, globalTime, order);
-        }
-
-        /**
-         * @param buf Byte buffer.
-         * @param incompleteObj Incomplete object.
-         * @return Incomplete cache object.
-         * @throws IgniteCheckedException If fail.
-         */
-        @SuppressWarnings("unchecked")
-        @Override protected IncompleteCacheObject doInitFragmentedData(final ByteBuffer buf,
-            IncompleteCacheObject incompleteObj) throws IgniteCheckedException {
-            if (readStage == 0) {
-                incompleteObj = cctx.cacheObjects().toKeyCacheObject(cctx.cacheObjectContext(), buf, incompleteObj);
-
-                if (incompleteObj.isReady()) {
-                    key = (KeyCacheObject) incompleteObj.cacheObject();
-
-                    readStage = 1;
-
-                    incompleteObj = null;
-                }
-                else
-                    return incompleteObj;
-            }
-
-            if (readStage == 1) {
-                incompleteObj = cctx.cacheObjects().toCacheObject(cctx.cacheObjectContext(), buf, incompleteObj);
-
-                if (incompleteObj.isReady()) {
-                    val = incompleteObj.cacheObject();
-
-                    readStage = 2;
-
-                    incompleteObj = null;
-                }
-                else
-                    return incompleteObj;
-            }
-
-            if (readStage == 2) {
-                if (incompleteObj == null)
-                    incompleteObj = new IncompleteCacheObject(new byte[DataPageIO.VER_SIZE], (byte) 0);
-
-                incompleteObj.readData(buf);
-
-                if (incompleteObj.isReady()) {
-                    final ByteBuffer verBuf = ByteBuffer.wrap(incompleteObj.data());
-
-                    verBuf.order(buf.order());
-
-                    // reset for reuse
-                    readStage = 0;
-
-                    ver = readVersion(verBuf);
-                }
-            }
-
-            return incompleteObj;
-=======
             key = assembler.key();
             val = assembler.value();
 
             ver = assembler.version();
->>>>>>> 64feac8b
         }
 
         /** {@inheritDoc} */
