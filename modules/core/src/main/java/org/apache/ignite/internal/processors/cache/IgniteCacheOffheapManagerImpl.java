/*
 * Licensed to the Apache Software Foundation (ASF) under one or more
 * contributor license agreements.  See the NOTICE file distributed with
 * this work for additional information regarding copyright ownership.
 * The ASF licenses this file to You under the Apache License, Version 2.0
 * (the "License"); you may not use this file except in compliance with
 * the License.  You may obtain a copy of the License at
 *
 *      http://www.apache.org/licenses/LICENSE-2.0
 *
 * Unless required by applicable law or agreed to in writing, software
 * distributed under the License is distributed on an "AS IS" BASIS,
 * WITHOUT WARRANTIES OR CONDITIONS OF ANY KIND, either express or implied.
 * See the License for the specific language governing permissions and
 * limitations under the License.
 */

package org.apache.ignite.internal.processors.cache;

import java.util.ArrayList;
import java.util.Collection;
import java.util.Collections;
import java.util.HashMap;
import java.util.HashSet;
import java.util.Iterator;
import java.util.List;
import java.util.Map;
import java.util.NoSuchElementException;
import java.util.Set;
import java.util.TreeMap;
import java.util.concurrent.ConcurrentHashMap;
import java.util.concurrent.ConcurrentMap;
import java.util.concurrent.atomic.AtomicLong;
import java.util.concurrent.atomic.AtomicReference;
import javax.cache.Cache;
import javax.cache.processor.EntryProcessor;
import org.apache.ignite.IgniteCheckedException;
import org.apache.ignite.IgniteException;
import org.apache.ignite.IgniteLogger;
import org.apache.ignite.IgniteSystemProperties;
import org.apache.ignite.failure.FailureContext;
import org.apache.ignite.failure.FailureType;
import org.apache.ignite.internal.NodeStoppingException;
import org.apache.ignite.internal.metric.IoStatisticsHolder;
import org.apache.ignite.internal.pagemem.FullPageId;
import org.apache.ignite.internal.pagemem.wal.record.delta.DataPageMvccMarkUpdatedRecord;
import org.apache.ignite.internal.pagemem.wal.record.delta.DataPageMvccUpdateNewTxStateHintRecord;
import org.apache.ignite.internal.pagemem.wal.record.delta.DataPageMvccUpdateTxStateHintRecord;
import org.apache.ignite.internal.processors.affinity.AffinityTopologyVersion;
import org.apache.ignite.internal.processors.cache.distributed.dht.colocated.GridDhtDetachedCacheEntry;
import org.apache.ignite.internal.processors.cache.distributed.dht.preloader.CachePartitionPartialCountersMap;
import org.apache.ignite.internal.processors.cache.distributed.dht.preloader.IgniteDhtDemandedPartitionsMap;
import org.apache.ignite.internal.processors.cache.distributed.dht.preloader.IgniteHistoricalIterator;
import org.apache.ignite.internal.processors.cache.distributed.dht.preloader.IgniteRebalanceIteratorImpl;
import org.apache.ignite.internal.processors.cache.distributed.dht.topology.GridDhtInvalidPartitionException;
import org.apache.ignite.internal.processors.cache.distributed.dht.topology.GridDhtLocalPartition;
import org.apache.ignite.internal.processors.cache.mvcc.MvccSnapshot;
import org.apache.ignite.internal.processors.cache.mvcc.MvccSnapshotWithoutTxs;
import org.apache.ignite.internal.processors.cache.mvcc.MvccUtils;
import org.apache.ignite.internal.processors.cache.mvcc.MvccVersion;
import org.apache.ignite.internal.processors.cache.mvcc.txlog.TxState;
import org.apache.ignite.internal.processors.cache.persistence.CacheDataRow;
import org.apache.ignite.internal.processors.cache.persistence.CacheDataRowAdapter;
import org.apache.ignite.internal.processors.cache.persistence.CacheSearchRow;
import org.apache.ignite.internal.processors.cache.persistence.DataRowCacheAware;
import org.apache.ignite.internal.processors.cache.persistence.RootPage;
import org.apache.ignite.internal.processors.cache.persistence.RowStore;
import org.apache.ignite.internal.processors.cache.persistence.freelist.SimpleDataRow;
import org.apache.ignite.internal.processors.cache.persistence.partstate.GroupPartitionId;
import org.apache.ignite.internal.processors.cache.persistence.partstorage.PartitionMetaStorage;
import org.apache.ignite.internal.processors.cache.persistence.tree.BPlusTree;
import org.apache.ignite.internal.processors.cache.persistence.tree.io.BPlusIO;
import org.apache.ignite.internal.processors.cache.persistence.tree.io.DataPageIO;
import org.apache.ignite.internal.processors.cache.persistence.tree.io.PageIO;
import org.apache.ignite.internal.processors.cache.persistence.tree.reuse.ReuseList;
import org.apache.ignite.internal.processors.cache.persistence.tree.util.PageHandler;
import org.apache.ignite.internal.processors.cache.persistence.tree.util.PageLockListener;
import org.apache.ignite.internal.processors.cache.query.GridCacheQueryManager;
import org.apache.ignite.internal.processors.cache.tree.CacheDataRowStore;
import org.apache.ignite.internal.processors.cache.tree.CacheDataTree;
import org.apache.ignite.internal.processors.cache.tree.DataRow;
import org.apache.ignite.internal.processors.cache.tree.PendingEntriesTree;
import org.apache.ignite.internal.processors.cache.tree.PendingRow;
import org.apache.ignite.internal.processors.cache.tree.RowLinkIO;
import org.apache.ignite.internal.processors.cache.tree.SearchRow;
import org.apache.ignite.internal.processors.cache.tree.mvcc.data.MvccDataRow;
import org.apache.ignite.internal.processors.cache.tree.mvcc.data.MvccUpdateDataRow;
import org.apache.ignite.internal.processors.cache.tree.mvcc.data.MvccUpdateResult;
import org.apache.ignite.internal.processors.cache.tree.mvcc.data.ResultType;
import org.apache.ignite.internal.processors.cache.tree.mvcc.search.MvccDataPageClosure;
import org.apache.ignite.internal.processors.cache.tree.mvcc.search.MvccFirstRowTreeClosure;
import org.apache.ignite.internal.processors.cache.tree.mvcc.search.MvccLinkAwareSearchRow;
import org.apache.ignite.internal.processors.cache.tree.mvcc.search.MvccMaxSearchRow;
import org.apache.ignite.internal.processors.cache.tree.mvcc.search.MvccMinSearchRow;
import org.apache.ignite.internal.processors.cache.tree.mvcc.search.MvccSnapshotSearchRow;
import org.apache.ignite.internal.processors.cache.tree.mvcc.search.MvccTreeClosure;
import org.apache.ignite.internal.processors.cache.version.GridCacheVersion;
import org.apache.ignite.internal.processors.query.GridQueryRowCacheCleaner;
import org.apache.ignite.internal.transactions.IgniteTxUnexpectedStateCheckedException;
import org.apache.ignite.internal.util.GridAtomicLong;
import org.apache.ignite.internal.util.GridCloseableIteratorAdapter;
import org.apache.ignite.internal.util.GridEmptyCloseableIterator;
import org.apache.ignite.internal.util.GridLongList;
import org.apache.ignite.internal.util.GridSpinBusyLock;
import org.apache.ignite.internal.util.GridStripedLock;
import org.apache.ignite.internal.util.IgniteTree;
import org.apache.ignite.internal.util.collection.ImmutableIntSet;
import org.apache.ignite.internal.util.collection.IntMap;
import org.apache.ignite.internal.util.collection.IntRWHashMap;
import org.apache.ignite.internal.util.collection.IntSet;
import org.apache.ignite.internal.util.lang.GridCloseableIterator;
import org.apache.ignite.internal.util.lang.GridCursor;
import org.apache.ignite.internal.util.lang.GridIterator;
import org.apache.ignite.internal.util.lang.IgniteInClosure2X;
import org.apache.ignite.internal.util.lang.IgnitePredicateX;
import org.apache.ignite.internal.util.typedef.F;
import org.apache.ignite.internal.util.typedef.X;
import org.apache.ignite.internal.util.typedef.internal.CU;
import org.apache.ignite.internal.util.typedef.internal.U;
import org.apache.ignite.lang.IgniteBiTuple;
import org.apache.ignite.lang.IgniteInClosure;
import org.jetbrains.annotations.NotNull;
import org.jetbrains.annotations.Nullable;

import static java.lang.Boolean.TRUE;
import static org.apache.ignite.internal.pagemem.PageIdAllocator.FLAG_IDX;
import static org.apache.ignite.internal.pagemem.PageIdAllocator.INDEX_PARTITION;
import static org.apache.ignite.internal.processors.cache.GridCacheUtils.TTL_ETERNAL;
import static org.apache.ignite.internal.processors.cache.distributed.dht.topology.GridDhtPartitionState.OWNING;
import static org.apache.ignite.internal.processors.cache.mvcc.MvccUtils.INITIAL_VERSION;
import static org.apache.ignite.internal.processors.cache.mvcc.MvccUtils.MVCC_COUNTER_NA;
import static org.apache.ignite.internal.processors.cache.mvcc.MvccUtils.MVCC_CRD_COUNTER_NA;
import static org.apache.ignite.internal.processors.cache.mvcc.MvccUtils.MVCC_HINTS_BIT_OFF;
import static org.apache.ignite.internal.processors.cache.mvcc.MvccUtils.MVCC_KEY_ABSENT_BEFORE_OFF;
import static org.apache.ignite.internal.processors.cache.mvcc.MvccUtils.MVCC_OP_COUNTER_MASK;
import static org.apache.ignite.internal.processors.cache.mvcc.MvccUtils.MVCC_OP_COUNTER_NA;
import static org.apache.ignite.internal.processors.cache.mvcc.MvccUtils.compare;
import static org.apache.ignite.internal.processors.cache.mvcc.MvccUtils.compareNewVersion;
import static org.apache.ignite.internal.processors.cache.mvcc.MvccUtils.isVisible;
import static org.apache.ignite.internal.processors.cache.mvcc.MvccUtils.mvccVersionIsValid;
import static org.apache.ignite.internal.processors.cache.mvcc.MvccUtils.state;
import static org.apache.ignite.internal.processors.cache.mvcc.MvccUtils.unexpectedStateException;
import static org.apache.ignite.internal.processors.cache.persistence.GridCacheOffheapManager.EMPTY_CURSOR;
import static org.apache.ignite.internal.processors.cache.persistence.tree.io.DataPageIO.MVCC_INFO_SIZE;
import static org.apache.ignite.internal.util.IgniteTree.OperationType.NOOP;
import static org.apache.ignite.internal.util.IgniteTree.OperationType.PUT;

/**
 *
 */
public class IgniteCacheOffheapManagerImpl implements IgniteCacheOffheapManager {
    /** The maximum number of entries that can be preloaded under checkpoint read lock. */
    public static final int PRELOAD_SIZE_UNDER_CHECKPOINT_LOCK = 100;

    /** */
    protected final boolean failNodeOnPartitionInconsistency = Boolean.getBoolean(
        IgniteSystemProperties.IGNITE_FAIL_NODE_ON_UNRECOVERABLE_PARTITION_INCONSISTENCY);

    /** Batch size for cache removals during destroy. */
    private static final int BATCH_SIZE = 1000;

    /** */
    protected GridCacheSharedContext ctx;

    /** */
    protected CacheGroupContext grp;

    /** */
    protected IgniteLogger log;

    /** */
    private CacheDataStore locCacheDataStore;

    /** */
    protected final ConcurrentMap<Integer, CacheDataStore> partDataStores = new ConcurrentHashMap<>();

    /** */
    private PendingEntriesTree pendingEntries;

    /** */
    private final GridAtomicLong globalRmvId = new GridAtomicLong(U.currentTimeMillis() * 1000_000);

    /** */
    protected final GridSpinBusyLock busyLock = new GridSpinBusyLock();

    /** */
    private int updateValSizeThreshold;

    /** */
    protected GridStripedLock partStoreLock = new GridStripedLock(Runtime.getRuntime().availableProcessors());

    /** {@inheritDoc} */
    @Override public GridAtomicLong globalRemoveId() {
        return globalRmvId;
    }

    /** {@inheritDoc} */
    @Override public void start(GridCacheSharedContext ctx, CacheGroupContext grp) throws IgniteCheckedException {
        this.ctx = ctx;
        this.grp = grp;
        this.log = ctx.logger(getClass());

        updateValSizeThreshold = ctx.database().pageSize() / 2;

        if (grp.affinityNode()) {
            ctx.database().checkpointReadLock();

            try {
                initDataStructures();

                if (grp.isLocal())
                    locCacheDataStore = createCacheDataStore(0);
            }
            finally {
                ctx.database().checkpointReadUnlock();
            }
        }
    }

    /** {@inheritDoc} */
    @Override public void onCacheStarted(GridCacheContext cctx) throws IgniteCheckedException {
        initPendingTree(cctx);
    }

    /**
     * @param cctx Cache context.
     * @throws IgniteCheckedException If failed.
     */
    protected void initPendingTree(GridCacheContext cctx) throws IgniteCheckedException {
        assert !cctx.group().persistenceEnabled();

        if (cctx.affinityNode() && cctx.ttl().eagerTtlEnabled() && pendingEntries == null) {
            String pendingEntriesTreeName = cctx.name() + "##PendingEntries";

            long rootPage = allocateForTree();

            PageLockListener lsnr = ctx.diagnostic().pageLockTracker().createPageLockTracker(pendingEntriesTreeName);

            pendingEntries = new PendingEntriesTree(
                grp,
                pendingEntriesTreeName,
                grp.dataRegion().pageMemory(),
                rootPage,
                grp.reuseList(),
                true,
                lsnr
            );
        }
    }

    /**
     * @throws IgniteCheckedException If failed.
     */
    protected void initDataStructures() throws IgniteCheckedException {
        // No-op.
    }

    /** {@inheritDoc} */
    @Override public void stopCache(int cacheId, final boolean destroy) {
        if (destroy && grp.affinityNode())
            removeCacheData(cacheId);
    }

    /** {@inheritDoc} */
    @Override public void stop() {
        try {
            for (CacheDataStore store : cacheDataStores())
                destroyCacheDataStore(store);

            if (pendingEntries != null)
                pendingEntries.destroy();
        }
        catch (IgniteCheckedException e) {
            throw new IgniteException(e.getMessage(), e);
        }
    }

    /** {@inheritDoc} */
    @Override public long restorePartitionStates(Map<GroupPartitionId, Integer> partitionRecoveryStates) throws IgniteCheckedException {
        return 0; // No-op.
    }

    /** {@inheritDoc} */
    @Override public void onKernalStop() {
        busyLock.block();
    }

    /**
     * @param cacheId Cache ID.
     */
    private void removeCacheData(int cacheId) {
        assert grp.affinityNode();

        try {
            if (grp.sharedGroup()) {
                assert cacheId != CU.UNDEFINED_CACHE_ID;

                for (CacheDataStore store : cacheDataStores())
                    store.clear(cacheId);

                // Clear non-persistent pending tree if needed.
                if (pendingEntries != null) {
                    PendingRow row = new PendingRow(cacheId);

                    GridCursor<PendingRow> cursor = pendingEntries.find(row, row, PendingEntriesTree.WITHOUT_KEY);

                    while (cursor.next()) {
                        boolean res = pendingEntries.removex(cursor.get());

                        assert res;
                    }
                }
            }
        }
        catch (IgniteCheckedException e) {
            throw new IgniteException(e.getMessage(), e);
        }
    }

    /**
     * @param part Partition.
     * @return Data store for given entry.
     */
    @Override public CacheDataStore dataStore(GridDhtLocalPartition part) {
        if (grp.isLocal())
            return locCacheDataStore;
        else {
            assert part != null;

            return part.dataStore();
        }
    }

    /**
     * @param part Partition.
     * @return Data store for given entry.
     */
    public CacheDataStore dataStore(int part) {
        return grp.isLocal() ? locCacheDataStore : partDataStores.get(part);
    }

    /** {@inheritDoc} */
    @Override public long cacheEntriesCount(int cacheId) {
        long size = 0;

        for (CacheDataStore store : cacheDataStores())
            size += store.cacheSize(cacheId);

        return size;
    }

    /** {@inheritDoc} */
    @Override public long totalPartitionEntriesCount(int p) {
        if (grp.isLocal())
            return locCacheDataStore.fullSize();
        else {
            GridDhtLocalPartition part = grp.topology().localPartition(p, AffinityTopologyVersion.NONE, false, true);

            return part != null ? part.dataStore().fullSize() : 0;
        }
    }

    /** {@inheritDoc} */
    @Override public void preloadPartition(int p) throws IgniteCheckedException {
        throw new IgniteCheckedException("Operation only applicable to caches with enabled persistence");
    }

    /**
     * @param p Partition.
     * @return Partition data.
     */
    @Nullable private CacheDataStore partitionData(int p) {
        if (grp.isLocal())
            return locCacheDataStore;
        else {
            GridDhtLocalPartition part = grp.topology().localPartition(p, AffinityTopologyVersion.NONE, false, true);

            return part != null ? part.dataStore() : null;
        }
    }

    /** {@inheritDoc} */
    @Override public long cacheEntriesCount(
        int cacheId,
        boolean primary,
        boolean backup,
        AffinityTopologyVersion topVer
    ) throws IgniteCheckedException {
        if (grp.isLocal())
            if (primary)
                return cacheEntriesCount(cacheId, 0);
            else
                return 0L;
        else {
            long cnt = 0;

            Iterator<CacheDataStore> it = cacheData(primary, backup, topVer);

            while (it.hasNext())
                cnt += it.next().cacheSize(cacheId);

            return cnt;
        }
    }

    /** {@inheritDoc} */
    @Override public long cacheEntriesCount(int cacheId, int part) {
        CacheDataStore store = partitionData(part);

        return store == null ? 0 : store.cacheSize(cacheId);
    }

    /**
     * @param primary Primary data flag.
     * @param backup Primary data flag.
     * @param topVer Topology version.
     * @return Data stores iterator.
     */
    private Iterator<CacheDataStore> cacheData(boolean primary, boolean backup, AffinityTopologyVersion topVer) {
        assert primary || backup;

        if (grp.isLocal())
            return singletonIterator(locCacheDataStore);
        else {
            final Iterator<GridDhtLocalPartition> it = grp.topology().currentLocalPartitions().iterator();

            if (primary && backup)
                return F.iterator(it, GridDhtLocalPartition::dataStore, true);

            final IntSet parts = ImmutableIntSet.wrap(primary ? grp.affinity().primaryPartitions(ctx.localNodeId(), topVer) :
                grp.affinity().backupPartitions(ctx.localNodeId(), topVer));

            return F.iterator(it, GridDhtLocalPartition::dataStore, true, part -> parts.contains(part.id()));
        }
    }

    /** {@inheritDoc} */
    @Override public void invoke(
        GridCacheContext cctx,
        KeyCacheObject key,
        GridDhtLocalPartition part,
        OffheapInvokeClosure c)
        throws IgniteCheckedException {
        dataStore(part).invoke(cctx, key, c);
    }

    /** {@inheritDoc} */
    @Override public void update(
        GridCacheContext cctx,
        KeyCacheObject key,
        CacheObject val,
        GridCacheVersion ver,
        long expireTime,
        GridDhtLocalPartition part,
        @Nullable CacheDataRow oldRow
    ) throws IgniteCheckedException {
        assert expireTime >= 0;

        dataStore(part).update(cctx, key, val, ver, expireTime, oldRow);
    }

    /** {@inheritDoc} */
    @Override public boolean mvccInitialValue(
        GridCacheMapEntry entry,
        CacheObject val,
        GridCacheVersion ver,
        long expireTime,
        MvccVersion mvccVer,
        MvccVersion newMvccVer) throws IgniteCheckedException {
        return dataStore(entry.localPartition()).mvccInitialValue(
            entry.context(),
            entry.key(),
            val,
            ver,
            expireTime,
            mvccVer,
            newMvccVer);
    }

    /** {@inheritDoc} */
    @Override public boolean mvccApplyHistoryIfAbsent(GridCacheMapEntry entry, List<GridCacheMvccEntryInfo> hist)
        throws IgniteCheckedException {
        return dataStore(entry.localPartition()).mvccApplyHistoryIfAbsent(entry.cctx, entry.key(), hist);
    }

    /** {@inheritDoc} */
    @Override public boolean mvccUpdateRowWithPreloadInfo(
        GridCacheMapEntry entry,
        @Nullable CacheObject val,
        GridCacheVersion ver,
        long expireTime,
        MvccVersion mvccVer,
        MvccVersion newMvccVer,
        byte mvccTxState,
        byte newMvccTxState
    ) throws IgniteCheckedException {
        assert entry.lockedByCurrentThread();

        return dataStore(entry.localPartition()).mvccUpdateRowWithPreloadInfo(
            entry.context(),
            entry.key(),
            val,
            ver,
            expireTime,
            mvccVer,
            newMvccVer,
            mvccTxState,
            newMvccTxState
        );
    }

    /** {@inheritDoc} */
    @Override public MvccUpdateResult mvccUpdate(
        GridCacheMapEntry entry,
        CacheObject val,
        GridCacheVersion ver,
        long expireTime,
        MvccSnapshot mvccSnapshot,
        boolean primary,
        boolean needHistory,
        boolean noCreate,
        boolean needOldVal,
        @Nullable CacheEntryPredicate filter,
        boolean retVal,
        boolean keepBinary,
        EntryProcessor entryProc,
        Object[] invokeArgs) throws IgniteCheckedException {
        if (entry.detached() || entry.isNear())
            return null;

        assert entry.lockedByCurrentThread();

        return dataStore(entry.localPartition()).mvccUpdate(entry.context(),
            entry.key(),
            val,
            ver,
            expireTime,
            mvccSnapshot,
            filter,
            entryProc,
            invokeArgs,
            primary,
            needHistory,
            noCreate,
            needOldVal,
            retVal,
            keepBinary);
    }

    /** {@inheritDoc} */
    @Override public MvccUpdateResult mvccRemove(
        GridCacheMapEntry entry,
        MvccSnapshot mvccSnapshot,
        boolean primary,
        boolean needHistory,
        boolean needOldVal,
        @Nullable CacheEntryPredicate filter,
        boolean retVal) throws IgniteCheckedException {
        if (entry.detached() || entry.isNear())
            return null;

        assert entry.lockedByCurrentThread();

        return dataStore(entry.localPartition()).mvccRemove(entry.context(),
            entry.key(),
            mvccSnapshot,
            filter,
            primary,
            needHistory,
            needOldVal,
            retVal);
    }

    /** {@inheritDoc} */
    @Override public void mvccRemoveAll(GridCacheMapEntry entry) throws IgniteCheckedException {
        if (entry.detached() || entry.isNear())
            return;

            dataStore(entry.localPartition()).mvccRemoveAll(entry.context(), entry.key());
    }

    /** {@inheritDoc} */
    @Nullable @Override public MvccUpdateResult mvccLock(GridCacheMapEntry entry,
        MvccSnapshot mvccSnapshot) throws IgniteCheckedException {
        if (entry.detached() || entry.isNear())
            return null;

        assert entry.lockedByCurrentThread();

        return dataStore(entry.localPartition()).mvccLock(entry.context(), entry.key(), mvccSnapshot);
    }

    /** {@inheritDoc} */
    @Override public void mvccApplyUpdate(
        GridCacheContext cctx,
        KeyCacheObject key,
        CacheObject val,
        GridCacheVersion ver,
        long expireTime,
        GridDhtLocalPartition part,
        MvccVersion mvccVer) throws IgniteCheckedException {

        dataStore(part).mvccApplyUpdate(cctx,
            key,
            val,
            ver,
            expireTime,
            mvccVer);
    }

    /** {@inheritDoc} */
    @Override public void remove(
        GridCacheContext cctx,
        KeyCacheObject key,
        int partId,
        GridDhtLocalPartition part
    ) throws IgniteCheckedException {
        dataStore(part).remove(cctx, key, partId);
    }

    /** {@inheritDoc} */
    @Override @Nullable public CacheDataRow read(GridCacheMapEntry entry)
        throws IgniteCheckedException {
        KeyCacheObject key = entry.key();

        assert grp.isLocal() || entry.localPartition() != null : entry;

        return dataStore(entry.localPartition()).find(entry.context(), key);
    }

    /** {@inheritDoc} */
    @Nullable @Override public CacheDataRow read(GridCacheContext cctx, KeyCacheObject key)
        throws IgniteCheckedException {
        CacheDataStore dataStore = dataStore(cctx, key);

        CacheDataRow row = dataStore != null ? dataStore.find(cctx, key) : null;

        assert row == null || row.value() != null : row;

        return row;
    }

    /** {@inheritDoc} */
    @Nullable @Override public CacheDataRow mvccRead(GridCacheContext cctx, KeyCacheObject key, MvccSnapshot mvccSnapshot)
        throws IgniteCheckedException {
        assert mvccSnapshot != null;

        CacheDataStore dataStore = dataStore(cctx, key);

        CacheDataRow row = dataStore != null ? dataStore.mvccFind(cctx, key, mvccSnapshot) : null;

        assert row == null || row.value() != null : row;

        return row;
    }

    /** {@inheritDoc} */
    @Override public List<IgniteBiTuple<Object, MvccVersion>> mvccAllVersions(GridCacheContext cctx, KeyCacheObject key)
        throws IgniteCheckedException {
        CacheDataStore dataStore = dataStore(cctx, key);

        return dataStore != null ? dataStore.mvccFindAllVersions(cctx, key) :
            Collections.emptyList();
    }

    /** {@inheritDoc} */
    @Override public GridCursor<CacheDataRow> mvccAllVersionsCursor(GridCacheContext cctx,
        KeyCacheObject key, Object x) throws IgniteCheckedException {
        CacheDataStore dataStore = dataStore(cctx, key);

        return dataStore != null ? dataStore.mvccAllVersionsCursor(cctx, key, x) : EMPTY_CURSOR;
    }

    /**
     * @param cctx Cache context.
     * @param key Key.
     * @return Data store.
     */
    @Nullable private CacheDataStore dataStore(GridCacheContext cctx, KeyCacheObject key) {
        if (grp.isLocal())
            return locCacheDataStore;

        GridDhtLocalPartition part = grp.topology().localPartition(cctx.affinity().partition(key), null, false);

        return part != null ? dataStore(part) : null;
    }

    /** {@inheritDoc} */
    @Override public boolean containsKey(GridCacheMapEntry entry) {
        try {
            return read(entry) != null;
        }
        catch (IgniteCheckedException e) {
            U.error(log, "Failed to read value", e);

            return false;
        }
    }

    /** {@inheritDoc} */
    @Override public void onPartitionCounterUpdated(int part, long cntr) {
        // No-op.
    }

    /** {@inheritDoc} */
    @Override public void onPartitionInitialCounterUpdated(int part, long start, long delta) {
        // No-op.
    }

    /** {@inheritDoc} */
    @Override public long lastUpdatedPartitionCounter(int part) {
        return 0;
    }

    /**
     * Clears offheap entries.
     *
     * @param readers {@code True} to clear readers.
     */
    @Override public void clearCache(GridCacheContext cctx, boolean readers) {
        GridCacheVersion obsoleteVer = null;

        try (GridCloseableIterator<CacheDataRow> it = grp.isLocal() ?
            iterator(cctx.cacheId(), cacheDataStores().iterator(), null, null) :
            evictionSafeIterator(cctx.cacheId(), cacheDataStores().iterator())) {
            while (it.hasNext()) {
                cctx.shared().database().checkpointReadLock();

                try {
                    KeyCacheObject key = it.next().key();

                    try {
                        if (obsoleteVer == null)
                            obsoleteVer = cctx.cache().nextVersion();

                        GridCacheEntryEx entry = cctx.cache().entryEx(key);

                        entry.clear(obsoleteVer, readers);
                    }
                    catch (GridDhtInvalidPartitionException ignore) {
                        // Ignore.
                    }
                    catch (IgniteCheckedException e) {
                        U.error(log, "Failed to clear cache entry: " + key, e);
                    }
                }
                finally {
                    cctx.shared().database().checkpointReadUnlock();
                }
            }
        }
        catch (IgniteCheckedException e) {
            U.error(log, "Failed to close iterator", e);
        }
    }

    /** {@inheritDoc} */
    @Override public int onUndeploy(ClassLoader ldr) {
        // TODO: GG-11141.
        return 0;
    }

    /** {@inheritDoc} */
    @Override public long offHeapAllocatedSize() {
        // TODO GG-10884.
        return 0;
    }

    /** {@inheritDoc} */
    @SuppressWarnings("unchecked")
    @Override public <K, V> GridCloseableIterator<Cache.Entry<K, V>> cacheEntriesIterator(
        final GridCacheContext cctx,
        final boolean primary,
        final boolean backup,
        final AffinityTopologyVersion topVer,
        final boolean keepBinary,
        @Nullable final MvccSnapshot mvccSnapshot,
        Boolean dataPageScanEnabled
    ) {
        final Iterator<CacheDataRow> it = cacheIterator(cctx.cacheId(), primary, backup,
            topVer, mvccSnapshot, dataPageScanEnabled);

        return new GridCloseableIteratorAdapter<Cache.Entry<K, V>>() {
            /** */
            private CacheEntryImplEx next;

            @Override protected Cache.Entry<K, V> onNext() {
                CacheEntryImplEx ret = next;

                next = null;

                return ret;
            }

            @Override protected boolean onHasNext() {
                if (next != null)
                    return true;

                CacheDataRow nextRow = null;

                if (it.hasNext())
                    nextRow = it.next();

                if (nextRow != null) {
                    KeyCacheObject key = nextRow.key();
                    CacheObject val = nextRow.value();

                    Object key0 = cctx.unwrapBinaryIfNeeded(key, keepBinary, false, null);
                    Object val0 = cctx.unwrapBinaryIfNeeded(val, keepBinary, false, null);

                    next = new CacheEntryImplEx(key0, val0, nextRow.version());

                    return true;
                }

                return false;
            }
        };
    }

    /** {@inheritDoc} */
    @Override public GridCloseableIterator<KeyCacheObject> cacheKeysIterator(int cacheId, final int part)
        throws IgniteCheckedException {
        CacheDataStore data = partitionData(part);

        if (data == null)
            return new GridEmptyCloseableIterator<>();

        final GridCursor<? extends CacheDataRow> cur =
            data.cursor(cacheId, null, null, CacheDataRowAdapter.RowData.KEY_ONLY);

        return new GridCloseableIteratorAdapter<KeyCacheObject>() {
            /** */
            private KeyCacheObject next;

            @Override protected KeyCacheObject onNext() {
                KeyCacheObject res = next;

                next = null;

                return res;
            }

            @Override protected boolean onHasNext() throws IgniteCheckedException {
                if (next != null)
                    return true;

                if (cur.next()) {
                    CacheDataRow row = cur.get();

                    next = row.key();
                }

                return next != null;
            }
        };
    }

    /** {@inheritDoc} */
    @Override public GridIterator<CacheDataRow> cacheIterator(
        int cacheId,
        boolean primary,
        boolean backups,
        final AffinityTopologyVersion topVer,
        @Nullable MvccSnapshot mvccSnapshot,
        Boolean dataPageScanEnabled
    ) {
        return iterator(cacheId, cacheData(primary, backups, topVer), mvccSnapshot, dataPageScanEnabled);
    }

    /** {@inheritDoc} */
    @Override public GridIterator<CacheDataRow> cachePartitionIterator(int cacheId, int part,
        @Nullable MvccSnapshot mvccSnapshot, Boolean dataPageScanEnabled) {
        CacheDataStore data = partitionData(part);

        if (data == null)
            return new GridEmptyCloseableIterator<>();

        return iterator(cacheId, singletonIterator(data), mvccSnapshot, dataPageScanEnabled);
    }

    /** {@inheritDoc} */
    @Override public GridIterator<CacheDataRow> partitionIterator(int part) {
        CacheDataStore data = partitionData(part);

        if (data == null)
            return new GridEmptyCloseableIterator<>();

        return iterator(CU.UNDEFINED_CACHE_ID, singletonIterator(data), null, null);
    }

    /**
     *
     * @param cacheId Cache ID.
     * @param dataIt Data store iterator.
     * @param mvccSnapshot Mvcc snapshot.
     * @param dataPageScanEnabled Flag to enable data page scan.
     * @return Rows iterator
     */
    private GridCloseableIterator<CacheDataRow> iterator(final int cacheId,
        final Iterator<CacheDataStore> dataIt,
        final MvccSnapshot mvccSnapshot,
        Boolean dataPageScanEnabled
    ) {
        return new GridCloseableIteratorAdapter<CacheDataRow>() {
            /** */
            private GridCursor<? extends CacheDataRow> cur;

            /** */
            private int curPart;

            /** */
            private CacheDataRow next;

            @Override protected CacheDataRow onNext() {
                CacheDataRow res = next;

                next = null;

                return res;
            }

            @Override protected boolean onHasNext() throws IgniteCheckedException {
                if (next != null)
                    return true;

                while (true) {
                    try {
                        if (cur == null) {
                            if (dataIt.hasNext()) {
                                CacheDataStore ds = dataIt.next();

                                curPart = ds.partId();

                                // Data page scan is disabled by default for scan queries.
                                // TODO https://issues.apache.org/jira/browse/IGNITE-11998
                                CacheDataTree.setDataPageScanEnabled(false);

                                try {
                                    if (mvccSnapshot == null)
                                        cur = cacheId == CU.UNDEFINED_CACHE_ID ? ds.cursor() : ds.cursor(cacheId);
                                    else {
                                        cur = cacheId == CU.UNDEFINED_CACHE_ID ?
                                            ds.cursor(mvccSnapshot) : ds.cursor(cacheId, mvccSnapshot);
                                    }
                                }
                                finally {
                                    CacheDataTree.setDataPageScanEnabled(false);
                                }
                            }
                            else
                                break;
                        }

                        if (cur.next()) {
                            next = cur.get();
                            next.key().partition(curPart);

                            break;
                        }
                        else
                            cur = null;
                    }
                    catch (IgniteCheckedException ex) {
                        throw new IgniteCheckedException("Failed to get next data row due to underlying cursor " +
                            "invalidation", ex);
                    }
                }

                return next != null;
            }
        };
    }

    /**
     * @param cacheId Cache ID.
     * @param dataIt Data store iterator.
     * @return Rows iterator
     */
    private GridCloseableIterator<CacheDataRow> evictionSafeIterator(final int cacheId, final Iterator<CacheDataStore> dataIt) {
        return new GridCloseableIteratorAdapter<CacheDataRow>() {
            /** */
            private GridCursor<? extends CacheDataRow> cur;

            /** */
            private GridDhtLocalPartition curPart;

            /** */
            private CacheDataRow next;

            @Override protected CacheDataRow onNext() {
                CacheDataRow res = next;

                next = null;

                return res;
            }

            @Override protected boolean onHasNext() throws IgniteCheckedException {
                if (next != null)
                    return true;

                while (true) {
                    if (cur == null) {
                        if (dataIt.hasNext()) {
                            CacheDataStore ds = dataIt.next();

                            if (!reservePartition(ds.partId()))
                                continue;

                            cur = cacheId == CU.UNDEFINED_CACHE_ID ? ds.cursor() : ds.cursor(cacheId);
                        }
                        else
                            break;
                    }

                    if (cur.next()) {
                        next = cur.get();
                        next.key().partition(curPart.id());

                        break;
                    }
                    else {
                        cur = null;

                        releaseCurrentPartition();
                    }
                }

                return next != null;
            }

            /** */
            private void releaseCurrentPartition() {
                GridDhtLocalPartition p = curPart;

                assert p != null;

                curPart = null;

                p.release();
            }

            /**
             * @param partId Partition number.
             * @return {@code True} if partition was reserved.
             */
            private boolean reservePartition(int partId) {
                GridDhtLocalPartition p = grp.topology().localPartition(partId);

                if (p != null && p.reserve()) {
                    curPart = p;

                    return true;
                }

                return false;
            }

            /** {@inheritDoc} */
            @Override protected void onClose() throws IgniteCheckedException {
                if (curPart != null)
                    releaseCurrentPartition();
            }
        };
    }

    /**
     * @param item Item.
     * @return Single item iterator.
     * @param <T> Type of item.
     */
    private <T> Iterator<T> singletonIterator(final T item) {
        return new Iterator<T>() {
            /** */
            private boolean hasNext = true;

            /** {@inheritDoc} */
            @Override public boolean hasNext() {
                return hasNext;
            }

            /** {@inheritDoc} */
            @Override public T next() {
                if (hasNext) {
                    hasNext = false;

                    return item;
                }

                throw new NoSuchElementException();
            }

            /** {@inheritDoc} */
            @Override public void remove() {
                throw new UnsupportedOperationException();
            }
        };
    }

    /**
     * @return Page ID.
     * @throws IgniteCheckedException If failed.
     */
    private long allocateForTree() throws IgniteCheckedException {
        ReuseList reuseList = grp.reuseList();

        long pageId;

        if (reuseList == null || (pageId = reuseList.takeRecycledPage()) == 0L)
            pageId = grp.dataRegion().pageMemory().allocatePage(grp.groupId(), INDEX_PARTITION, FLAG_IDX);

        return pageId;
    }

    /** {@inheritDoc} */
    @Override public RootPage rootPageForIndex(int cacheId, String idxName, int segment) throws IgniteCheckedException {
        long pageId = allocateForTree();

        return new RootPage(new FullPageId(pageId, grp.groupId()), true);
    }

    /** {@inheritDoc} */
    @Override public void dropRootPageForIndex(int cacheId, String idxName, int segment) throws IgniteCheckedException {
        // No-op.
    }

    /** {@inheritDoc} */
    @Override public ReuseList reuseListForIndex(String idxName) {
        return grp.reuseList();
    }

    /** {@inheritDoc} */
    @Override public GridCloseableIterator<CacheDataRow> reservedIterator(int part,
        AffinityTopologyVersion topVer) throws IgniteCheckedException {
        final GridDhtLocalPartition loc = grp.topology().localPartition(part, topVer, false);

        if (loc == null || !loc.reserve())
            return null;

        // It is necessary to check state after reservation to avoid race conditions.
        if (loc.state() != OWNING) {
            loc.release();

            return null;
        }

        CacheDataStore data = partitionData(part);

        final GridCursor<? extends CacheDataRow> cur = data.cursor(CacheDataRowAdapter.RowData.FULL_WITH_HINTS);

        return new GridCloseableIteratorAdapter<CacheDataRow>() {
            /** */
            private CacheDataRow next;

            @Override protected CacheDataRow onNext() {
                CacheDataRow res = next;

                next = null;

                return res;
            }

            @Override protected boolean onHasNext() throws IgniteCheckedException {
                if (next != null)
                    return true;

                if (cur.next())
                    next = cur.get();

                return next != null;
            }

            @Override protected void onClose() throws IgniteCheckedException {
                assert loc != null && loc.state() == OWNING && loc.reservations() > 0
                    : "Partition should be in OWNING state and has at least 1 reservation: " + loc;

                loc.release();
            }
        };
    }

    /** {@inheritDoc} */
    @Override public IgniteRebalanceIterator rebalanceIterator(IgniteDhtDemandedPartitionsMap parts,
        final AffinityTopologyVersion topVer)
        throws IgniteCheckedException {

        final TreeMap<Integer, GridCloseableIterator<CacheDataRow>> iterators = new TreeMap<>();

        Set<Integer> missing = new HashSet<>();

        for (Integer p : parts.fullSet()) {
            GridCloseableIterator<CacheDataRow> partIter = reservedIterator(p, topVer);

            if (partIter == null) {
                missing.add(p);

                continue;
            }

            iterators.put(p, partIter);
        }

        IgniteHistoricalIterator historicalIterator = historicalIterator(parts.historicalMap(), missing);

        IgniteRebalanceIterator iter = new IgniteRebalanceIteratorImpl(iterators, historicalIterator);

        for (Integer p : missing)
            iter.setPartitionMissing(p);

        return iter;
    }

    /**
     * @param partCntrs Partition counters map.
     * @param missing Set of partitions need to populate if partition is missing or failed to reserve.
     * @return Historical iterator.
     * @throws IgniteCheckedException If failed.
     */
    @Nullable protected IgniteHistoricalIterator historicalIterator(CachePartitionPartialCountersMap partCntrs, Set<Integer> missing)
        throws IgniteCheckedException {
        return null;
    }

    /** {@inheritDoc} */
    @Override public void storeEntries(int partId, Iterator<GridCacheEntryInfo> infos,
        IgnitePredicateX<CacheDataRow> initPred) throws IgniteCheckedException {
        CacheDataStore dataStore = dataStore(partId);

        List<DataRowCacheAware> batch = new ArrayList<>(PRELOAD_SIZE_UNDER_CHECKPOINT_LOCK);

        while (infos.hasNext()) {
            GridCacheEntryInfo info = infos.next();

            assert info.ttl() == TTL_ETERNAL : info.ttl();

            batch.add(new DataRowCacheAware(info.key(),
                info.value(),
                info.version(),
                partId,
                info.expireTime(),
                info.cacheId(),
                grp.storeCacheIdInDataPage()));

            if (batch.size() == PRELOAD_SIZE_UNDER_CHECKPOINT_LOCK || !infos.hasNext()) {
                ctx.database().checkpointReadLock();

                try {
                    dataStore.insertRows(batch, initPred);
                } finally {
                    ctx.database().checkpointReadUnlock();
                }

                batch.clear();
            }
        }
    }

    /** {@inheritDoc} */
    @Override public final CacheDataStore createCacheDataStore(int p) throws IgniteCheckedException {
        CacheDataStore dataStore;

        partStoreLock.lock(p);

        try {
            assert !partDataStores.containsKey(p);

            dataStore = createCacheDataStore0(p);

            partDataStores.put(p, dataStore);
        }
        finally {
            partStoreLock.unlock(p);
        }

        return dataStore;
    }

    /**
     * @param p Partition.
     * @return Cache data store.
     * @throws IgniteCheckedException If failed.
     */
    protected CacheDataStore createCacheDataStore0(int p) throws IgniteCheckedException {
        final long rootPage = allocateForTree();

        CacheDataRowStore rowStore = new CacheDataRowStore(grp, grp.freeList(), p);

        String dataTreeName = grp.cacheOrGroupName() + "-" + treeName(p);

        PageLockListener lsnr = ctx.diagnostic().pageLockTracker().createPageLockTracker(dataTreeName);

        CacheDataTree dataTree = new CacheDataTree(
            grp,
            dataTreeName,
            grp.reuseList(),
            rowStore,
            rootPage,
            true,
            lsnr
        );

        return new CacheDataStoreImpl(p, rowStore, dataTree);
    }

    /** {@inheritDoc} */
    @Override public Iterable<CacheDataStore> cacheDataStores() {
        if (grp.isLocal())
            return Collections.singleton(locCacheDataStore);

        return new Iterable<CacheDataStore>() {
            @Override public Iterator<CacheDataStore> iterator() {
                return partDataStores.values().iterator();
            }
        };
    }

    /** {@inheritDoc} */
    @Override public final void destroyCacheDataStore(CacheDataStore store) {
        int p = store.partId();

        partStoreLock.lock(p);

        try {
            boolean rmv = partDataStores.remove(p, store);

            if (!rmv)
                return; // Already destroyed.

            destroyCacheDataStore0(store);
        }
        catch (IgniteCheckedException e) {
            throw new IgniteException(e);
        }
        finally {
            partStoreLock.unlock(p);
        }
    }

    /**
     * @param store Cache data store.
     * @throws IgniteCheckedException If failed.
     */
    protected void destroyCacheDataStore0(CacheDataStore store) throws IgniteCheckedException {
        store.destroy();
    }

    /**
     * @param p Partition.
     * @return Tree name for given partition.
     */
    protected final String treeName(int p) {
        return BPlusTree.treeName("p-" + p, "CacheData");
    }

    /** {@inheritDoc} */
    @Override public boolean expire(
        GridCacheContext cctx,
        IgniteInClosure2X<GridCacheEntryEx, GridCacheVersion> c,
        int amount
    ) throws IgniteCheckedException {
        assert !cctx.isNear() : cctx.name();

        assert pendingEntries != null;

        int cleared = expireInternal(cctx, c, amount);

        return amount != -1 && cleared >= amount;
    }

    /**
     * @param cctx Cache context.
     * @param c Closure.
     * @param amount Limit of processed entries by single call, {@code -1} for no limit.
     * @return cleared entries count.
     * @throws IgniteCheckedException If failed.
     */
    private int expireInternal(
        GridCacheContext cctx,
        IgniteInClosure2X<GridCacheEntryEx, GridCacheVersion> c,
        int amount
    ) throws IgniteCheckedException {
        long now = U.currentTimeMillis();

        GridCacheVersion obsoleteVer = null;

        GridCursor<PendingRow> cur;

        cctx.shared().database().checkpointReadLock();

        try {
            if (grp.sharedGroup())
                cur = pendingEntries.find(new PendingRow(cctx.cacheId()), new PendingRow(cctx.cacheId(), now, 0));
            else
                cur = pendingEntries.find(null, new PendingRow(CU.UNDEFINED_CACHE_ID, now, 0));

            if (!cur.next())
                return 0;

            if (!busyLock.enterBusy())
                return 0;

            try {
                int cleared = 0;

                do {
                    if (amount != -1 && cleared > amount)
                        return cleared;

                    PendingRow row = cur.get();

                    if (row.key.partition() == -1)
                        row.key.partition(cctx.affinity().partition(row.key));

                    assert row.key != null && row.link != 0 && row.expireTime != 0 : row;

                    if (pendingEntries.removex(row)) {
                        if (obsoleteVer == null)
                            obsoleteVer = cctx.cache().nextVersion();

                        GridCacheEntryEx entry = cctx.cache().entryEx(row.key);

                        if (entry != null)
                            c.apply(entry, obsoleteVer);
                    }

                    cleared++;
                }
                while (cur.next());

                return cleared;
            }
            finally {
                busyLock.leaveBusy();
            }
        }
        finally {
            cctx.shared().database().checkpointReadUnlock();
        }
    }

    /** {@inheritDoc} */
    @Override public long expiredSize() throws IgniteCheckedException {
        return pendingEntries != null ? pendingEntries.size() : 0;
    }

    /**
     *
     */
    protected class CacheDataStoreImpl implements CacheDataStore {
        /** */
        private final int partId;

        /** */
        private final CacheDataRowStore rowStore;

        /** */
        private final CacheDataTree dataTree;

        /** Update counter. */
        private final PartitionUpdateCounter pCntr;

        /** Partition size. */
        private final AtomicLong storageSize = new AtomicLong();

        /** */
        private final IntMap<AtomicLong> cacheSizes = new IntRWHashMap();

        /** Mvcc remove handler. */
        private final PageHandler<MvccUpdateDataRow, Boolean> mvccUpdateMarker = new MvccMarkUpdatedHandler();

        /** Mvcc update tx state hint handler. */
        private final PageHandler<Void, Boolean> mvccUpdateTxStateHint = new MvccUpdateTxStateHintHandler();

        /** */
        private final PageHandler<MvccDataRow, Boolean> mvccApplyChanges = new MvccApplyChangesHandler();

        /**
         * @param partId Partition number.
         * @param rowStore Row store.
         * @param dataTree Data tree.
         */
        public CacheDataStoreImpl(
            int partId,
            CacheDataRowStore rowStore,
            CacheDataTree dataTree
        ) {
            this.partId = partId;
            this.rowStore = rowStore;
            this.dataTree = dataTree;

            PartitionUpdateCounter delegate = grp.mvccEnabled() ? new PartitionUpdateCounterMvccImpl(grp) :
                !grp.persistenceEnabled() || grp.hasAtomicCaches() ? new PartitionUpdateCounterVolatileImpl(grp) :
                    new PartitionUpdateCounterTrackingImpl(grp);

            pCntr = ctx.logger(PartitionUpdateCounterDebugWrapper.class).isDebugEnabled() ?
                new PartitionUpdateCounterDebugWrapper(partId, delegate) : delegate;
        }

        /**
         * @param cacheId Cache ID.
         */
        void incrementSize(int cacheId) {
            updateSize(cacheId, 1);
        }

        /**
         * @param cacheId Cache ID.
         */
        void decrementSize(int cacheId) {
            updateSize(cacheId, -1);
        }

        /** {@inheritDoc} */
        @Override public boolean init() {
            return false;
        }

        /** {@inheritDoc} */
        @Override public int partId() {
            return partId;
        }

        /** {@inheritDoc} */
        @Override public long cacheSize(int cacheId) {
            if (grp.sharedGroup()) {
                AtomicLong size = cacheSizes.get(cacheId);

                return size != null ? (int)size.get() : 0;
            }

            return storageSize.get();
        }

        /** {@inheritDoc} */
        @Override public Map<Integer, Long> cacheSizes() {
            if (!grp.sharedGroup())
                return null;

            Map<Integer, Long> res = new HashMap<>();

            cacheSizes.forEach((key, val) -> res.put(key, val.longValue()));

            return res;
        }

        /** {@inheritDoc} */
        @Override public long fullSize() {
            return storageSize.get();
        }

        /**
         * @return {@code True} if there are no items in the store.
         */
        @Override public boolean isEmpty() {
            try {
                /*
                 * TODO https://issues.apache.org/jira/browse/IGNITE-10082
                 * Using of counters is cheaper than tree operations. Return size checking after the ticked is resolved.
                 */
                return grp.mvccEnabled() ? dataTree.isEmpty() : storageSize.get() == 0;
            }
            catch (IgniteCheckedException e) {
                U.error(log, "Failed to perform operation.", e);

                return false;
            }
        }

        /** {@inheritDoc} */
        @Override public void updateSize(int cacheId, long delta) {
            storageSize.addAndGet(delta);

            if (grp.sharedGroup()) {
                AtomicLong size = cacheSizes.get(cacheId);

                if (size == null) {
                    AtomicLong old = cacheSizes.putIfAbsent(cacheId, size = new AtomicLong());

                    if (old != null)
                        size = old;
                }

                size.addAndGet(delta);
            }
        }

        /** {@inheritDoc} */
        @Override public long nextUpdateCounter() {
            return pCntr.next();
        }

        /** {@inheritDoc} */
        @Override public long initialUpdateCounter() {
            return pCntr.initial();
        }

        /** {@inheritDoc}
         * @param start Start.
         * @param delta Delta.
         */
        @Override public void updateInitialCounter(long start, long delta) {
            pCntr.updateInitial(start, delta);
        }

        /** {@inheritDoc} */
        @Override public long getAndIncrementUpdateCounter(long delta) {
            return pCntr.reserve(delta);
        }

        /** {@inheritDoc} */
        @Override public long updateCounter() {
            return pCntr.get();
        }

        /** {@inheritDoc} */
        @Override public long reservedCounter() {
            return pCntr.reserved();
        }

        /** {@inheritDoc} */
        @Override public PartitionUpdateCounter partUpdateCounter() {
            return pCntr;
        }

        /** {@inheritDoc} */
        @Override public long reserve(long delta) {
            return pCntr.reserve(delta);
        }

        /** {@inheritDoc} */
        @Override public void updateCounter(long val) {
            try {
                pCntr.update(val);
            }
            catch (IgniteCheckedException e) {
                U.error(log, "Failed to update partition counter. " +
                    "Most probably a node with most actual data is out of topology or data streamer is used " +
                    "in preload mode (allowOverride=false) concurrently with cache transactions [grpName=" +
                    grp.cacheOrGroupName() + ", partId=" + partId + ']', e);

                if (failNodeOnPartitionInconsistency)
                    ctx.kernalContext().failure().process(new FailureContext(FailureType.CRITICAL_ERROR, e));
            }
        }

        /** {@inheritDoc} */
        @Override public boolean updateCounter(long start, long delta) {
            return pCntr.update(start, delta);
        }

        /** {@inheritDoc} */
        @Override public GridLongList finalizeUpdateCounters() {
            return pCntr.finalizeUpdateCounters();
        }

        /**
         * @param cctx Cache context.
         * @param oldRow Old row.
         * @param dataRow New row.
         * @return {@code True} if it is possible to update old row data.
         * @throws IgniteCheckedException If failed.
         */
        private boolean canUpdateOldRow(GridCacheContext cctx, @Nullable CacheDataRow oldRow, DataRow dataRow)
            throws IgniteCheckedException {
            if (oldRow == null || cctx.queries().enabled() || grp.mvccEnabled())
                return false;

            if (oldRow.expireTime() != dataRow.expireTime())
                return false;

            int oldLen = oldRow.size();

            // Use grp.sharedGroup() flag since it is possible cacheId is not yet set here.
            if (!grp.storeCacheIdInDataPage() && grp.sharedGroup() && oldRow.cacheId() != CU.UNDEFINED_CACHE_ID)
                oldLen -= 4;

            if (oldLen > updateValSizeThreshold)
                return false;

            int newLen = dataRow.size();

            return oldLen == newLen;
        }

        /** {@inheritDoc} */
        @Override public void invoke(GridCacheContext cctx, KeyCacheObject key, OffheapInvokeClosure c)
            throws IgniteCheckedException {
            if (!busyLock.enterBusy())
                throw new NodeStoppingException("Operation has been cancelled (node is stopping).");

            int cacheId = grp.sharedGroup() ? cctx.cacheId() : CU.UNDEFINED_CACHE_ID;

            try {
                invoke0(cctx, new SearchRow(cacheId, key), c);
            }
            finally {
                busyLock.leaveBusy();
            }
        }

        /**
         * @param cctx Cache context.
         * @param row Search row.
         * @param c Closure.
         * @throws IgniteCheckedException If failed.
         */
        private void invoke0(GridCacheContext cctx, CacheSearchRow row, OffheapInvokeClosure c)
            throws IgniteCheckedException {
            assert cctx.shared().database().checkpointLockIsHeldByThread();

            dataTree.invoke(row, CacheDataRowAdapter.RowData.NO_KEY, c);

            switch (c.operationType()) {
                case PUT: {
                    assert c.newRow() != null : c;

                    CacheDataRow oldRow = c.oldRow();

                    finishUpdate(cctx, c.newRow(), oldRow, c.oldRowExpiredFlag());

                    break;
                }

                case REMOVE: {
                    CacheDataRow oldRow = c.oldRow();

                    finishRemove(cctx, row.key(), oldRow);

                    break;
                }

                case NOOP:
                case IN_PLACE:
                    break;

                default:
                    assert false : c.operationType();
            }
        }

        /** {@inheritDoc} */
        @Override public CacheDataRow createRow(
            GridCacheContext cctx,
            KeyCacheObject key,
            CacheObject val,
            GridCacheVersion ver,
            long expireTime,
            @Nullable CacheDataRow oldRow) throws IgniteCheckedException {
            int cacheId = grp.storeCacheIdInDataPage() ? cctx.cacheId() : CU.UNDEFINED_CACHE_ID;

            DataRow dataRow = makeDataRow(key, val, ver, expireTime, cacheId);

            if (canUpdateOldRow(cctx, oldRow, dataRow) && rowStore.updateRow(oldRow.link(), dataRow, grp.statisticsHolderData()))
                dataRow.link(oldRow.link());
            else {
                CacheObjectContext coCtx = cctx.cacheObjectContext();

                key.valueBytes(coCtx);
                val.valueBytes(coCtx);

                rowStore.addRow(dataRow, grp.statisticsHolderData());
            }

            assert dataRow.link() != 0 : dataRow;

            if (grp.sharedGroup() && dataRow.cacheId() == CU.UNDEFINED_CACHE_ID)
                dataRow.cacheId(cctx.cacheId());

            return dataRow;
        }

        /** {@inheritDoc} */
        @Override public void insertRows(Collection<DataRowCacheAware> rows,
            IgnitePredicateX<CacheDataRow> initPred) throws IgniteCheckedException {
            if (!busyLock.enterBusy())
                throw new NodeStoppingException("Operation has been cancelled (node is stopping).");

            try {
                rowStore.addRows(F.view(rows, row -> row.value() != null), grp.statisticsHolderData());

                boolean cacheIdAwareGrp = grp.sharedGroup() || grp.storeCacheIdInDataPage();

                for (DataRowCacheAware row : rows) {
                    row.storeCacheId(cacheIdAwareGrp);

                    if (!initPred.applyx(row) && row.value() != null)
                        rowStore.removeRow(row.link(), grp.statisticsHolderData());
                }
            }
            finally {
                busyLock.leaveBusy();
            }
        }

        /**
         * @param key Cache key.
         * @param val Cache value.
         * @param ver Version.
         * @param expireTime Expired time.
         * @param cacheId Cache id.
         * @return Made data row.
         */
        @NotNull private DataRow makeDataRow(KeyCacheObject key, CacheObject val, GridCacheVersion ver, long expireTime,
            int cacheId) {
            if (key.partition() == -1)
                key.partition(partId);

            return new DataRow(key, val, ver, partId, expireTime, cacheId);
        }

        /** {@inheritDoc} */
        @Override public boolean mvccInitialValue(
            GridCacheContext cctx,
            KeyCacheObject key,
            @Nullable CacheObject val,
            GridCacheVersion ver,
            long expireTime,
            MvccVersion mvccVer,
            MvccVersion newMvccVer)
            throws IgniteCheckedException
        {
            assert mvccVer != null || newMvccVer == null : newMvccVer;

            if (!busyLock.enterBusy())
                throw new NodeStoppingException("Operation has been cancelled (node is stopping).");

            try {
                CacheObjectContext coCtx = cctx.cacheObjectContext();

                // Make sure value bytes initialized.
                key.valueBytes(coCtx);

                // null is passed for loaded from store.
                if (mvccVer == null) {
                    mvccVer = INITIAL_VERSION;

                    // Clean all versions of row
                    mvccRemoveAll(cctx, key);
                }

                if (val != null) {
                    val.valueBytes(coCtx);

                    MvccDataRow updateRow = new MvccDataRow(
                        key,
                        val,
                        ver,
                        partId,
                        expireTime,
                        cctx.cacheId(),
                        mvccVer,
                        newMvccVer);

                    assert cctx.shared().database().checkpointLockIsHeldByThread();

                    if (!grp.storeCacheIdInDataPage() && updateRow.cacheId() != CU.UNDEFINED_CACHE_ID) {
                        updateRow.cacheId(CU.UNDEFINED_CACHE_ID);

                        rowStore.addRow(updateRow, grp.statisticsHolderData());

                        updateRow.cacheId(cctx.cacheId());
                    }
                    else
                        rowStore.addRow(updateRow, grp.statisticsHolderData());

                    dataTree.putx(updateRow);

                    incrementSize(cctx.cacheId());

                    if (cctx.queries().enabled())
                        cctx.queries().store(updateRow, null, true);

                    return true;
                }
            }
            finally {
                busyLock.leaveBusy();
            }

            return false;
        }

        /** {@inheritDoc} */
        @Override public boolean mvccApplyHistoryIfAbsent(
            GridCacheContext cctx,
            KeyCacheObject key,
            List<GridCacheMvccEntryInfo> hist) throws IgniteCheckedException {
            assert !F.isEmpty(hist);

            if (!busyLock.enterBusy())
                throw new NodeStoppingException("Operation has been cancelled (node is stopping).");

            try {
                CacheObjectContext coCtx = cctx.cacheObjectContext();

                // Make sure value bytes initialized.
                key.valueBytes(coCtx);

                assert cctx.shared().database().checkpointLockIsHeldByThread();

                int cacheId = grp.sharedGroup() ? cctx.cacheId() : CU.UNDEFINED_CACHE_ID;

                // No cursor needed here  as we won't iterate over whole page items, but just check if page has smth or not.
                CheckHistoryExistsClosure clo = new CheckHistoryExistsClosure();

                dataTree.iterate(
                    new MvccMaxSearchRow(cacheId, key),
                    new MvccMinSearchRow(cacheId, key),
                    clo
                );

                if (clo.found())
                    return false;

                for (GridCacheMvccEntryInfo info : hist) {
                    MvccDataRow row = new MvccDataRow(key,
                        info.value(),
                        info.version(),
                        partId,
                        info.ttl(),
                        cacheId,
                        info.mvccVersion(),
                        info.newMvccVersion());

                    row.mvccTxState(info.mvccTxState());
                    row.newMvccTxState(info.newMvccTxState());

                    assert info.newMvccTxState() == TxState.NA || info.newMvccCoordinatorVersion() > MVCC_CRD_COUNTER_NA;
                    assert MvccUtils.mvccVersionIsValid(info.mvccCoordinatorVersion(), info.mvccCounter(), info.mvccOperationCounter());

                    if (!grp.storeCacheIdInDataPage() && cacheId != CU.UNDEFINED_CACHE_ID)
                        row.cacheId(CU.UNDEFINED_CACHE_ID);

                    rowStore.addRow(row, grp.statisticsHolderData());

                    row.cacheId(cacheId);

                    boolean hasOld = dataTree.putx(row);

                    assert !hasOld : row;

                    finishUpdate(cctx, row, null);
                }

                return true;
            }
            finally {
                busyLock.leaveBusy();
            }
        }

        /** {@inheritDoc} */
        @Override public boolean mvccUpdateRowWithPreloadInfo(
            GridCacheContext cctx,
            KeyCacheObject key,
            @Nullable CacheObject val,
            GridCacheVersion ver,
            long expireTime,
            MvccVersion mvccVer,
            MvccVersion newMvccVer,
            byte mvccTxState,
            byte newMvccTxState) throws IgniteCheckedException {
            if (!busyLock.enterBusy())
                throw new NodeStoppingException("Operation has been cancelled (node is stopping).");

            try {
                CacheObjectContext coCtx = cctx.cacheObjectContext();

                // Make sure value bytes initialized.
                key.valueBytes(coCtx);

                if (val != null)
                    val.valueBytes(coCtx);

                assert cctx.shared().database().checkpointLockIsHeldByThread();

                MvccUpdateRowWithPreloadInfoClosure clo = new MvccUpdateRowWithPreloadInfoClosure(cctx,
                    key,
                    val,
                    ver,
                    expireTime,
                    mvccVer,
                    newMvccVer,
                    mvccTxState,
                    newMvccTxState);

                assert newMvccTxState == TxState.NA || newMvccVer.coordinatorVersion() != 0;
                assert MvccUtils.mvccVersionIsValid(mvccVer.coordinatorVersion(), mvccVer.counter(), mvccVer.operationCounter());

                invoke0(cctx, clo, clo);

                return clo.operationType() == PUT;
            }
            finally {
                busyLock.leaveBusy();
            }
        }

        /** {@inheritDoc} */
        @Override public MvccUpdateResult mvccUpdate(
            GridCacheContext cctx,
            KeyCacheObject key,
            CacheObject val,
            GridCacheVersion ver,
            long expireTime,
            MvccSnapshot mvccSnapshot,
            @Nullable CacheEntryPredicate filter,
            EntryProcessor entryProc,
            Object[] invokeArgs,
            boolean primary,
            boolean needHistory,
            boolean noCreate,
            boolean needOldVal,
            boolean retVal,
            boolean keepBinary) throws IgniteCheckedException {
            assert mvccSnapshot != null;
            assert primary || !needHistory;

            if (!busyLock.enterBusy())
                throw new NodeStoppingException("Operation has been cancelled (node is stopping).");

            try {
                int cacheId = grp.sharedGroup() ? cctx.cacheId() : CU.UNDEFINED_CACHE_ID;

                CacheObjectContext coCtx = cctx.cacheObjectContext();

                // Make sure value bytes initialized.
                key.valueBytes(coCtx);

                if (val != null)
                    val.valueBytes(coCtx);

                 MvccUpdateDataRow updateRow = new MvccUpdateDataRow(
                    cctx,
                    key,
                    val,
                    ver,
                    partId,
                    expireTime,
                    mvccSnapshot,
                    null,
                    filter,
                    primary,
                    false,
                    needHistory,
                    // we follow fast update visit flow here if row cannot be created by current operation
                    noCreate,
                    needOldVal,
                    retVal || entryProc != null);

                assert cctx.shared().database().checkpointLockIsHeldByThread();

                dataTree.visit(new MvccMaxSearchRow(cacheId, key), new MvccMinSearchRow(cacheId, key), updateRow);

                ResultType res = updateRow.resultType();

                if (res == ResultType.LOCKED // cannot update locked
                    || res == ResultType.VERSION_MISMATCH) // cannot update on write conflict
                    return updateRow;
                else if (res == ResultType.VERSION_FOUND || // exceptional case
                        res == ResultType.FILTERED || // Operation should be skipped.
                        (res == ResultType.PREV_NULL && noCreate)  // No op.
                    ) {
                    // Do nothing, except cleaning up not needed versions
                    cleanup0(cctx, updateRow.cleanupRows());

                    return updateRow;
                }

                CacheDataRow oldRow = null;

                if (res == ResultType.PREV_NOT_NULL) {
                    oldRow = updateRow.oldRow();

                    assert oldRow != null && oldRow.link() != 0 : oldRow;

                    oldRow.key(key);
                }
                else
                    assert res == ResultType.PREV_NULL;

                if (entryProc != null) {
                    entryProc = EntryProcessorResourceInjectorProxy.wrap(cctx.kernalContext(), entryProc);

                    CacheInvokeEntry.Operation op = applyEntryProcessor(cctx, key, ver, entryProc, invokeArgs,
                        updateRow, oldRow, keepBinary);

                    if (op == CacheInvokeEntry.Operation.NONE) {
                        if (res == ResultType.PREV_NOT_NULL)
                            updateRow.value(oldRow.value()); // Restore prev. value.

                        updateRow.resultType(ResultType.FILTERED);

                        cleanup0(cctx, updateRow.cleanupRows());

                        return updateRow;
                    }

                    // Mark old version as removed.
                    if (res == ResultType.PREV_NOT_NULL) {
                        rowStore.updateDataRow(oldRow.link(), mvccUpdateMarker, updateRow, grp.statisticsHolderData());

                        if (op == CacheInvokeEntry.Operation.REMOVE) {
                            updateRow.resultType(ResultType.REMOVED_NOT_NULL);

                            cleanup0(cctx, updateRow.cleanupRows());

                            clearPendingEntries(cctx, oldRow);

                            return updateRow; // Won't create new version on remove.
                        }
                    }
                    else
                        assert op != CacheInvokeEntry.Operation.REMOVE;
                }
                else if (oldRow != null)
                    rowStore.updateDataRow(oldRow.link(), mvccUpdateMarker, updateRow, grp.statisticsHolderData());

                if (!grp.storeCacheIdInDataPage() && updateRow.cacheId() != CU.UNDEFINED_CACHE_ID) {
                    updateRow.cacheId(CU.UNDEFINED_CACHE_ID);

                    rowStore.addRow(updateRow, grp.statisticsHolderData());

                    updateRow.cacheId(cctx.cacheId());
                }
                else
                    rowStore.addRow(updateRow, grp.statisticsHolderData());

                if (needHistory) {
                    assert updateRow.link() != 0;

                    updateRow.history().add(0, new MvccLinkAwareSearchRow(cacheId,
                        key,
                        updateRow.mvccCoordinatorVersion(),
                        updateRow.mvccCounter(),
                        updateRow.mvccOperationCounter(),
                        updateRow.link()));
                }

                boolean old = dataTree.putx(updateRow);

                assert !old;

                GridCacheQueryManager qryMgr = cctx.queries();

                if (qryMgr.enabled())
                    qryMgr.store(updateRow, null, true);

                updatePendingEntries(cctx, updateRow, oldRow);

                cleanup0(cctx, updateRow.cleanupRows());

                return updateRow;
            }
            finally {
                busyLock.leaveBusy();
            }
        }

        /**
         *
         * @param cctx Cache context.
         * @param key entry key.
         * @param ver Entry version.
         * @param entryProc Entry processor.
         * @param invokeArgs Entry processor invoke arguments.
         * @param updateRow Row for update.
         * @param oldRow Old row.
         * @param keepBinary Keep binary flag.
         * @return Entry processor operation.
         */
        @SuppressWarnings("unchecked")
        private CacheInvokeEntry.Operation applyEntryProcessor(GridCacheContext cctx,
            KeyCacheObject key,
            GridCacheVersion ver,
            EntryProcessor entryProc,
            Object[] invokeArgs,
            MvccUpdateDataRow updateRow,
            CacheDataRow oldRow,
            boolean keepBinary) {
            Object procRes = null;
            Exception err = null;

            CacheObject oldVal = oldRow == null ? null : oldRow.value();

            CacheInvokeEntry invokeEntry = new CacheInvokeEntry<>(key, oldVal, ver, keepBinary,
                new GridDhtDetachedCacheEntry(cctx, key));

            try {
                procRes = entryProc.process(invokeEntry, invokeArgs);

                if (invokeEntry.modified() && invokeEntry.op() != CacheInvokeEntry.Operation.REMOVE) {
                    Object val = invokeEntry.getValue(true);

                    CacheObject val0 = cctx.toCacheObject(val);

                    val0.prepareForCache(cctx.cacheObjectContext());

                    updateRow.value(val0);
                }
            }
            catch (Exception e) {
                log.error("Exception was thrown during entry processing.", e);

                err = e;
            }

            CacheInvokeResult invokeRes = err == null ? CacheInvokeResult.fromResult(procRes) :
                CacheInvokeResult.fromError(err);

            updateRow.invokeResult(invokeRes);

            return invokeEntry.op();
        }

        /** {@inheritDoc} */
        @Override public MvccUpdateResult mvccRemove(GridCacheContext cctx,
            KeyCacheObject key,
            MvccSnapshot mvccSnapshot,
            @Nullable CacheEntryPredicate filter,
            boolean primary,
            boolean needHistory,
            boolean needOldVal,
            boolean retVal) throws IgniteCheckedException {
            assert mvccSnapshot != null;
            assert primary || mvccSnapshot.activeTransactions().size() == 0 : mvccSnapshot;
            assert primary || !needHistory;

            if (!busyLock.enterBusy())
                throw new NodeStoppingException("Operation has been cancelled (node is stopping).");

            try {
                int cacheId = grp.sharedGroup() ? cctx.cacheId() : CU.UNDEFINED_CACHE_ID;

                CacheObjectContext coCtx = cctx.cacheObjectContext();

                // Make sure value bytes initialized.
                key.valueBytes(coCtx);

                MvccUpdateDataRow updateRow = new MvccUpdateDataRow(
                    cctx,
                    key,
                    null,
                    null,
                    partId,
                    0,
                    mvccSnapshot,
                    null,
                    filter,
                    primary,
                    false,
                    needHistory,
                    true,
                    needOldVal,
                    retVal);

                assert cctx.shared().database().checkpointLockIsHeldByThread();

                dataTree.visit(new MvccMaxSearchRow(cacheId, key), new MvccMinSearchRow(cacheId, key), updateRow);

                ResultType res = updateRow.resultType();

                if (res == ResultType.LOCKED // cannot update locked
                    || res == ResultType.VERSION_MISMATCH) // cannot update on write conflict
                    return updateRow;
                else if (res == ResultType.VERSION_FOUND || res == ResultType.FILTERED) {
                    // Do nothing, except cleaning up not needed versions
                    cleanup0(cctx, updateRow.cleanupRows());

                    return updateRow;
                }
                else if (res == ResultType.PREV_NOT_NULL) {
                    CacheDataRow oldRow = updateRow.oldRow();

                    assert oldRow != null && oldRow.link() != 0 : oldRow;

                    rowStore.updateDataRow(oldRow.link(), mvccUpdateMarker, updateRow, grp.statisticsHolderData());

                    clearPendingEntries(cctx, oldRow);
                }

                cleanup0(cctx, updateRow.cleanupRows());

                return updateRow;
            }
            finally {
                busyLock.leaveBusy();
            }
        }

        /** {@inheritDoc} */
        @Override public MvccUpdateResult mvccLock(GridCacheContext cctx, KeyCacheObject key,
            MvccSnapshot mvccSnapshot) throws IgniteCheckedException {
            assert mvccSnapshot != null;

            if (!busyLock.enterBusy())
                throw new NodeStoppingException("Operation has been cancelled (node is stopping).");

            try {
                int cacheId = grp.sharedGroup() ? cctx.cacheId() : CU.UNDEFINED_CACHE_ID;

                CacheObjectContext coCtx = cctx.cacheObjectContext();

                // Make sure value bytes initialized.
                key.valueBytes(coCtx);

                MvccUpdateDataRow updateRow = new MvccUpdateDataRow(
                    cctx,
                    key,
                    null,
                    null,
                    partId,
                    0,
                    mvccSnapshot,
                    null,
                    null,
                    true,
                    true,
                    false,
                    false,
                    false,
                    false);

                assert cctx.shared().database().checkpointLockIsHeldByThread();

                dataTree.visit(new MvccMaxSearchRow(cacheId, key), new MvccMinSearchRow(cacheId, key), updateRow);

                ResultType res = updateRow.resultType();

                // cannot update locked, cannot update on write conflict
                if (res == ResultType.LOCKED || res == ResultType.VERSION_MISMATCH)
                    return updateRow;

                // Do nothing, except cleaning up not needed versions
                cleanup0(cctx, updateRow.cleanupRows());

                return updateRow;
            }
            finally {
                busyLock.leaveBusy();
            }
        }

        /** {@inheritDoc} */
        @Override public void mvccRemoveAll(GridCacheContext cctx, KeyCacheObject key) throws IgniteCheckedException {
            if (!busyLock.enterBusy())
                throw new NodeStoppingException("Operation has been cancelled (node is stopping).");

            try {
                key.valueBytes(cctx.cacheObjectContext());

                int cacheId = grp.sharedGroup() ? cctx.cacheId() : CU.UNDEFINED_CACHE_ID;

                boolean cleanup = cctx.queries().enabled() || cctx.ttl().hasPendingEntries();

                assert cctx.shared().database().checkpointLockIsHeldByThread();

                GridCursor<CacheDataRow> cur = dataTree.find(
                    new MvccMaxSearchRow(cacheId, key),
                    new MvccMinSearchRow(cacheId, key),
                    cleanup ? CacheDataRowAdapter.RowData.NO_KEY : CacheDataRowAdapter.RowData.LINK_ONLY
                );

                boolean first = true;

                while (cur.next()) {
                    CacheDataRow row = cur.get();

                    row.key(key);

                    assert row.link() != 0 : row;

                    boolean rmvd = dataTree.removex(row);

                    assert rmvd : row;

                    if (cleanup) {
                        if (cctx.queries().enabled())
                            cctx.queries().remove(key, row);

                        if (first)
                            clearPendingEntries(cctx, row);
                    }

                    rowStore.removeRow(row.link(), grp.statisticsHolderData());

                    if (first)
                        first = false;
                }

                // first == true means there were no row versions
                if (!first)
                    decrementSize(cctx.cacheId());

            }
            finally {
                busyLock.leaveBusy();
            }
        }

        /** {@inheritDoc} */
        @Override public int cleanup(GridCacheContext cctx, @Nullable List<MvccLinkAwareSearchRow> cleanupRows)
            throws IgniteCheckedException {
            if (F.isEmpty(cleanupRows))
                return 0;

            if (!busyLock.enterBusy())
                throw new NodeStoppingException("Operation has been cancelled (node is stopping).");

            try {
                return cleanup0(cctx, cleanupRows);
            }
            finally {
                busyLock.leaveBusy();
            }
        }

        /**
         * @param cctx Cache context.
         * @param cleanupRows Rows to cleanup.
         * @throws IgniteCheckedException If failed.
         * @return Cleaned rows count.
         */
        private int cleanup0(GridCacheContext cctx, @Nullable List<MvccLinkAwareSearchRow> cleanupRows)
             throws IgniteCheckedException {
             if (F.isEmpty(cleanupRows))
                 return 0;

            int res = 0;

            GridCacheQueryManager qryMgr = cctx.queries();

            for (int i = 0; i < cleanupRows.size(); i++) {
                MvccLinkAwareSearchRow cleanupRow = cleanupRows.get(i);

                assert cleanupRow.link() != 0 : cleanupRow;

                assert cctx.shared().database().checkpointLockIsHeldByThread();

                CacheDataRow oldRow = dataTree.remove(cleanupRow);

                if (oldRow != null) { // oldRow == null means it was cleaned by another cleanup process.
                    assert oldRow.mvccCounter() == cleanupRow.mvccCounter();

                    if (qryMgr.enabled())
                        qryMgr.remove(oldRow.key(), oldRow);

                    clearPendingEntries(cctx, oldRow);

                    rowStore.removeRow(cleanupRow.link(), grp.statisticsHolderData());

                    res++;
                }
            }

            return res;
        }

        /** {@inheritDoc} */
        @Override public void updateTxState(GridCacheContext cctx, CacheSearchRow row)
            throws IgniteCheckedException {
            assert grp.mvccEnabled();
            assert mvccVersionIsValid(row.mvccCoordinatorVersion(), row.mvccCounter(), row.mvccOperationCounter()) : row;

            // Need an extra lookup because the row may be already cleaned by another thread.
            CacheDataRow row0 = dataTree.findOne(row, CacheDataRowAdapter.RowData.LINK_ONLY);

            if (row0 != null)
                rowStore.updateDataRow(row0.link(), mvccUpdateTxStateHint, null, grp.statisticsHolderData());
        }

        /** {@inheritDoc} */
        @Override public void update(GridCacheContext cctx,
            KeyCacheObject key,
            CacheObject val,
            GridCacheVersion ver,
            long expireTime,
            @Nullable CacheDataRow oldRow
        ) throws IgniteCheckedException {
            assert oldRow == null || oldRow.link() != 0L : oldRow;

            if (!busyLock.enterBusy())
                throw new NodeStoppingException("Operation has been cancelled (node is stopping).");

            try {
                int cacheId = grp.storeCacheIdInDataPage() ? cctx.cacheId() : CU.UNDEFINED_CACHE_ID;

                assert oldRow == null || oldRow.cacheId() == cacheId : oldRow;

                DataRow dataRow = makeDataRow(key, val, ver, expireTime, cacheId);

                CacheObjectContext coCtx = cctx.cacheObjectContext();

                // Make sure value bytes initialized.
                key.valueBytes(coCtx);
                val.valueBytes(coCtx);

                CacheDataRow old;

                assert cctx.shared().database().checkpointLockIsHeldByThread();

                if (canUpdateOldRow(cctx, oldRow, dataRow) && rowStore.updateRow(oldRow.link(), dataRow, grp.statisticsHolderData())) {
                    old = oldRow;

                    dataRow.link(oldRow.link());
                }
                else {
                    rowStore.addRow(dataRow, grp.statisticsHolderData());

                    assert dataRow.link() != 0 : dataRow;

                    if (grp.sharedGroup() && dataRow.cacheId() == CU.UNDEFINED_CACHE_ID)
                        dataRow.cacheId(cctx.cacheId());

                    if (oldRow != null) {
                        old = oldRow;

                        dataTree.putx(dataRow);
                    }
                    else
                        old = dataTree.put(dataRow);
                }

                finishUpdate(cctx, dataRow, old);
            }
            finally {
                busyLock.leaveBusy();
            }
        }

        /** {@inheritDoc} */
        @Override public void mvccApplyUpdate(GridCacheContext cctx,
            KeyCacheObject key,
            CacheObject val,
            GridCacheVersion ver,
            long expireTime,
            MvccVersion mvccVer
        ) throws IgniteCheckedException {
            if (!busyLock.enterBusy())
                throw new NodeStoppingException("Operation has been cancelled (node is stopping).");

            try {
                int cacheId = grp.sharedGroup() ? cctx.cacheId() : CU.UNDEFINED_CACHE_ID;

                CacheObjectContext coCtx = cctx.cacheObjectContext();

                // Make sure value bytes initialized.
                key.valueBytes(coCtx);

                if (val != null)
                    val.valueBytes(coCtx);

                MvccSnapshotWithoutTxs mvccSnapshot = new MvccSnapshotWithoutTxs(mvccVer.coordinatorVersion(),
                    mvccVer.counter(), mvccVer.operationCounter(), MvccUtils.MVCC_COUNTER_NA);

                MvccUpdateDataRow updateRow = new MvccUpdateDataRow(
                    cctx,
                    key,
                    val,
                    ver,
                    partId,
                    0L,
                    mvccSnapshot,
                    null,
                    null,
                    false,
                    false,
                    false,
                    false,
                    false,
                    false);

                assert cctx.shared().database().checkpointLockIsHeldByThread();

                dataTree.visit(new MvccMaxSearchRow(cacheId, key), new MvccMinSearchRow(cacheId, key), updateRow);

                ResultType res = updateRow.resultType();

                assert res == ResultType.PREV_NULL || res == ResultType.PREV_NOT_NULL : res;

                if (res == ResultType.PREV_NOT_NULL) {
                    CacheDataRow oldRow = updateRow.oldRow();

                    assert oldRow != null && oldRow.link() != 0 : oldRow;

                    rowStore.updateDataRow(oldRow.link(), mvccUpdateMarker, updateRow, grp.statisticsHolderData());
                }

                if (val != null) {
                    if (!grp.storeCacheIdInDataPage() && updateRow.cacheId() != CU.UNDEFINED_CACHE_ID) {
                        updateRow.cacheId(CU.UNDEFINED_CACHE_ID);

                        rowStore.addRow(updateRow, grp.statisticsHolderData());

                        updateRow.cacheId(cctx.cacheId());
                    }
                    else
                        rowStore.addRow(updateRow, grp.statisticsHolderData());

                    boolean old = dataTree.putx(updateRow);

                    assert !old;

                    GridCacheQueryManager qryMgr = cctx.queries();

                    if (qryMgr.enabled())
                        qryMgr.store(updateRow, null, true);

                    cleanup0(cctx, updateRow.cleanupRows());
                }
            }
            finally {
                busyLock.leaveBusy();
            }
        }

        /**
         * @param cctx Cache context.
         * @param newRow New row.
         * @param oldRow Old row if available.
         * @throws IgniteCheckedException If failed.
         */
        private void finishUpdate(GridCacheContext cctx, CacheDataRow newRow, @Nullable CacheDataRow oldRow)
            throws IgniteCheckedException {
            finishUpdate(cctx, newRow, oldRow, false);
        }

        /**
         * @param cctx Cache context.
         * @param newRow New row.
         * @param oldRow Old row if available.
         * @param oldRowExpired Old row expiration flag
         * @throws IgniteCheckedException If failed.
         */
        private void finishUpdate(GridCacheContext cctx, CacheDataRow newRow, @Nullable CacheDataRow oldRow, boolean oldRowExpired)
            throws IgniteCheckedException {
            if (oldRow == null && !oldRowExpired)
                incrementSize(cctx.cacheId());

            GridCacheQueryManager qryMgr = cctx.queries();

            if (qryMgr.enabled())
                qryMgr.store(newRow, oldRow, true);

            updatePendingEntries(cctx, newRow, oldRow);

            if (oldRow != null) {
                assert oldRow.link() != 0 : oldRow;

                if (newRow.link() != oldRow.link())
                    rowStore.removeRow(oldRow.link(), grp.statisticsHolderData());
            }
        }

        /**
         * @param cctx Cache context.
         * @param newRow New row.
         * @param oldRow Old row.
         * @throws IgniteCheckedException If failed.
         */
        private void updatePendingEntries(GridCacheContext cctx, CacheDataRow newRow, @Nullable CacheDataRow oldRow)
            throws IgniteCheckedException
        {
            long expireTime = newRow.expireTime();

            int cacheId = grp.sharedGroup() ? cctx.cacheId() : CU.UNDEFINED_CACHE_ID;

            if (oldRow != null) {
                assert oldRow.link() != 0 : oldRow;

                if (pendingTree() != null && oldRow.expireTime() != 0)
                    pendingTree().removex(new PendingRow(cacheId, oldRow.expireTime(), oldRow.link()));
            }

            if (pendingTree() != null && expireTime != 0) {
                pendingTree().putx(new PendingRow(cacheId, expireTime, newRow.link()));

                if (!cctx.ttl().hasPendingEntries())
                    cctx.ttl().hasPendingEntries(true);
            }
        }

        /** {@inheritDoc} */
        @Override public void remove(GridCacheContext cctx, KeyCacheObject key, int partId) throws IgniteCheckedException {
            if (!busyLock.enterBusy())
                throw new NodeStoppingException("Operation has been cancelled (node is stopping).");

            try {
                int cacheId = grp.sharedGroup() ? cctx.cacheId() : CU.UNDEFINED_CACHE_ID;

                assert cctx.shared().database().checkpointLockIsHeldByThread();

                CacheDataRow oldRow = dataTree.remove(new SearchRow(cacheId, key));

                finishRemove(cctx, key, oldRow);
            }
            finally {
                busyLock.leaveBusy();
            }
        }

        /**
         * @param cctx Cache context.
         * @param key Key.
         * @param oldRow Removed row.
         * @throws IgniteCheckedException If failed.
         */
        private void finishRemove(GridCacheContext cctx, KeyCacheObject key, @Nullable CacheDataRow oldRow) throws IgniteCheckedException {
            if (oldRow != null) {
                clearPendingEntries(cctx, oldRow);

                decrementSize(cctx.cacheId());
            }

            GridCacheQueryManager qryMgr = cctx.queries();

            if (qryMgr.enabled())
                qryMgr.remove(key, oldRow);

            if (oldRow != null)
                rowStore.removeRow(oldRow.link(), grp.statisticsHolderData());
        }

        /**
         * @param cctx Cache context.
         * @param oldRow Old row.
         * @throws IgniteCheckedException If failed.
         */
        private void clearPendingEntries(GridCacheContext cctx, CacheDataRow oldRow)
            throws IgniteCheckedException {
            int cacheId = grp.sharedGroup() ? cctx.cacheId() : CU.UNDEFINED_CACHE_ID;

            assert oldRow.link() != 0 : oldRow;
            assert cacheId == CU.UNDEFINED_CACHE_ID || oldRow.cacheId() == cacheId :
                "Incorrect cache ID [expected=" + cacheId + ", actual=" + oldRow.cacheId() + "].";

            if (pendingTree() != null && oldRow.expireTime() != 0)
                pendingTree().removex(new PendingRow(cacheId, oldRow.expireTime(), oldRow.link()));
        }

        /** {@inheritDoc} */
        @Override public CacheDataRow find(GridCacheContext cctx, KeyCacheObject key) throws IgniteCheckedException {
            key.valueBytes(cctx.cacheObjectContext());

            int cacheId = grp.sharedGroup() ? cctx.cacheId() : CU.UNDEFINED_CACHE_ID;

            CacheDataRow row;

            if (grp.mvccEnabled()) {
                MvccFirstRowTreeClosure clo = new MvccFirstRowTreeClosure(cctx);

                dataTree.iterate(
                    new MvccMaxSearchRow(cacheId, key),
                    new MvccMinSearchRow(cacheId, key),
                    clo
                );

                row = clo.row();
            }
            else
                row = dataTree.findOne(new SearchRow(cacheId, key), CacheDataRowAdapter.RowData.NO_KEY);

            afterRowFound(row, key);

            return row;
        }

        /** {@inheritDoc} */
        @Override public List<IgniteBiTuple<Object, MvccVersion>> mvccFindAllVersions(
            GridCacheContext cctx,
            KeyCacheObject key)
            throws IgniteCheckedException
        {
            assert grp.mvccEnabled();

            // Note: this method is intended for testing only.

            key.valueBytes(cctx.cacheObjectContext());

            int cacheId = grp.sharedGroup() ? cctx.cacheId() : CU.UNDEFINED_CACHE_ID;

            GridCursor<CacheDataRow> cur = dataTree.find(
                new MvccMaxSearchRow(cacheId, key),
                new MvccMinSearchRow(cacheId, key)
            );

            List<IgniteBiTuple<Object, MvccVersion>> res = new ArrayList<>();

            long crd = MVCC_CRD_COUNTER_NA;
            long cntr = MVCC_COUNTER_NA;
            int opCntr = MVCC_OP_COUNTER_NA;

            while (cur.next()) {
                CacheDataRow row = cur.get();

                if (compareNewVersion(row, crd, cntr, opCntr) != 0) // deleted row
                    res.add(F.t(null, row.newMvccVersion()));

                res.add(F.t(row.value(), row.mvccVersion()));

                crd = row.mvccCoordinatorVersion();
                cntr = row.mvccCounter();
                opCntr = row.mvccOperationCounter();
            }

            return res;
        }

        /** {@inheritDoc} */
        @Override public GridCursor<CacheDataRow> mvccAllVersionsCursor(GridCacheContext cctx, KeyCacheObject key, Object x)
            throws IgniteCheckedException {
            int cacheId = cctx.cacheId();

            GridCursor<CacheDataRow> cursor = dataTree.find(
                new MvccMaxSearchRow(cacheId, key),
                new MvccMinSearchRow(cacheId, key),
                x);

            return cursor;
        }

        /** {@inheritDoc} */
        @Override public CacheDataRow mvccFind(GridCacheContext cctx,
            KeyCacheObject key,
            MvccSnapshot snapshot) throws IgniteCheckedException {
            key.valueBytes(cctx.cacheObjectContext());

            int cacheId = grp.sharedGroup() ? cctx.cacheId() : CU.UNDEFINED_CACHE_ID;

            MvccSnapshotSearchRow clo = new MvccSnapshotSearchRow(cctx, key, snapshot);

            dataTree.iterate(
                clo,
                new MvccMinSearchRow(cacheId, key),
                clo
            );

            CacheDataRow row = clo.row();

            afterRowFound(row, key);

            return row;
        }

        /**
         * @param row Row.
         * @param key Key.
         * @throws IgniteCheckedException If failed.
         */
        private void afterRowFound(@Nullable CacheDataRow row, KeyCacheObject key) throws IgniteCheckedException {
            if (row != null) {
                row.key(key);

                grp.dataRegion().evictionTracker().touchPage(row.link());
            }
        }

        /** {@inheritDoc} */
        @Override public GridCursor<? extends CacheDataRow> cursor() throws IgniteCheckedException {
            return dataTree.find(null, null);
        }

        /** {@inheritDoc} */
        @Override public GridCursor<? extends CacheDataRow> cursor(Object x) throws IgniteCheckedException {
            return dataTree.find(null, null, x);
        }

        /** {@inheritDoc} */
        @Override public GridCursor<? extends CacheDataRow> cursor(MvccSnapshot mvccSnapshot)
            throws IgniteCheckedException {

            GridCursor<? extends CacheDataRow> cursor;
            if (mvccSnapshot != null) {
                assert grp.mvccEnabled();

                cursor = dataTree.find(null, null,
                    new MvccFirstVisibleRowTreeClosure(grp.singleCacheContext(), mvccSnapshot), null);
            }
            else
                cursor = dataTree.find(null, null);

            return cursor;
        }

        /** {@inheritDoc} */
        @Override public GridCursor<? extends CacheDataRow> cursor(int cacheId) throws IgniteCheckedException {
            return cursor(cacheId, null, null);
        }

        /** {@inheritDoc} */
        @Override public GridCursor<? extends CacheDataRow> cursor(int cacheId,
            MvccSnapshot mvccSnapshot) throws IgniteCheckedException {
            return cursor(cacheId, null, null, null, mvccSnapshot);
        }

        /** {@inheritDoc} */
        @Override public GridCursor<? extends CacheDataRow> cursor(int cacheId, KeyCacheObject lower,
            KeyCacheObject upper) throws IgniteCheckedException {
            return cursor(cacheId, lower, upper, null);
        }

        /** {@inheritDoc} */
        @Override public GridCursor<? extends CacheDataRow> cursor(int cacheId, KeyCacheObject lower,
            KeyCacheObject upper, Object x) throws IgniteCheckedException {
            return cursor(cacheId, lower, upper, null, null);
        }

        /** {@inheritDoc} */
        @Override public GridCursor<? extends CacheDataRow> cursor(int cacheId, KeyCacheObject lower,
            KeyCacheObject upper, Object x, MvccSnapshot snapshot) throws IgniteCheckedException {
            SearchRow lowerRow;
            SearchRow upperRow;

            if (grp.sharedGroup()) {
                assert cacheId != CU.UNDEFINED_CACHE_ID;

                lowerRow = lower != null ? new SearchRow(cacheId, lower) : new SearchRow(cacheId);
                upperRow = upper != null ? new SearchRow(cacheId, upper) : new SearchRow(cacheId);
            }
            else {
                lowerRow = lower != null ? new SearchRow(CU.UNDEFINED_CACHE_ID, lower) : null;
                upperRow = upper != null ? new SearchRow(CU.UNDEFINED_CACHE_ID, upper) : null;
            }

            GridCursor<? extends CacheDataRow> cursor;

            if (snapshot != null) {
                assert grp.mvccEnabled();

                GridCacheContext cctx = grp.sharedGroup() ? grp.shared().cacheContext(cacheId) : grp.singleCacheContext();

                cursor = dataTree.find(lowerRow, upperRow, new MvccFirstVisibleRowTreeClosure(cctx, snapshot), x);
            }
            else
                cursor = dataTree.find(lowerRow, upperRow, x);

            return cursor;
        }

        /** {@inheritDoc} */
        @Override public void destroy() throws IgniteCheckedException {
            final AtomicReference<IgniteCheckedException> exception = new AtomicReference<>();

            dataTree.destroy(new IgniteInClosure<CacheSearchRow>() {
                @Override public void apply(CacheSearchRow row) {
                    try {
                        rowStore.removeRow(row.link(), grp.statisticsHolderData());
                    }
                    catch (IgniteCheckedException e) {
                        U.error(log, "Failed to remove row [link=" + row.link() + "]");

                        IgniteCheckedException ex = exception.get();

                        if (ex == null)
                            exception.set(e);
                        else
                            ex.addSuppressed(e);
                    }
                }
            }, false);

            if (exception.get() != null)
                throw new IgniteCheckedException("Failed to destroy store", exception.get());
        }

        /** {@inheritDoc} */
        @Override public void markDestroyed() {
            dataTree.markDestroyed();
        }

        /** {@inheritDoc} */
        @Override public void clear(int cacheId) throws IgniteCheckedException {
            assert cacheId != CU.UNDEFINED_CACHE_ID;

            if (cacheSize(cacheId) == 0)
                return;

            Exception ex = null;

            GridCursor<? extends CacheDataRow> cur =
                cursor(cacheId, null, null, CacheDataRowAdapter.RowData.KEY_ONLY);

            int rmv = 0;

            while (cur.next()) {
                if (++rmv == BATCH_SIZE) {
                    ctx.database().checkpointReadUnlock();

                    rmv = 0;

                    ctx.database().checkpointReadLock();
                }

                CacheDataRow row = cur.get();

                assert row.link() != 0 : row;

                try {
                    boolean res = dataTree.removex(row);

                    assert res : row;

                    rowStore.removeRow(row.link(), grp.statisticsHolderData());

                    decrementSize(cacheId);
                }
                catch (IgniteCheckedException e) {
                    U.error(log, "Fail remove row [link=" + row.link() + "]");

                    if (ex == null)
                        ex = e;
                    else
                        ex.addSuppressed(e);
                }
            }

            if (ex != null)
                throw new IgniteCheckedException("Fail destroy store", ex);

            // Allow checkpointer to progress if a partition contains less than BATCH_SIZE keys.
            ctx.database().checkpointReadUnlock();

            ctx.database().checkpointReadLock();
        }

        /** {@inheritDoc} */
        @Override public RowStore rowStore() {
            return rowStore;
        }

        /** {@inheritDoc} */
        @Override public void setRowCacheCleaner(GridQueryRowCacheCleaner rowCacheCleaner) {
            rowStore().setRowCacheCleaner(rowCacheCleaner);
        }

        /**
         * @param size Size to init.
         * @param updCntr Update counter.
         * @param cacheSizes Cache sizes if store belongs to group containing multiple caches.
         * @param cntrUpdData Counter updates.
         */
        public void restoreState(long size, long updCntr, @Nullable Map<Integer, Long> cacheSizes, byte[] cntrUpdData) {
            pCntr.init(updCntr, cntrUpdData);

            storageSize.set(size);

            if (cacheSizes != null) {
                for (Map.Entry<Integer, Long> e : cacheSizes.entrySet())
                    this.cacheSizes.put(e.getKey(), new AtomicLong(e.getValue()));
            }
        }

        /** {@inheritDoc} */
        @Override public PendingEntriesTree pendingTree() {
            return pendingEntries;
        }

        /** {@inheritDoc} */
        @Override public void preload() throws IgniteCheckedException {
            // No-op.
        }

        /** {@inheritDoc} */
        @Override public void resetUpdateCounter() {
            pCntr.reset();
        }

        /** {@inheritDoc} */
        @Override public void resetInitialUpdateCounter() {
            pCntr.resetInitialCounter();
        }

        /** {@inheritDoc} */
        @Override public PartitionMetaStorage<SimpleDataRow> partStorage() {
            return null;
        }

<<<<<<< HEAD
        /** {@inheritDoc} */
        @Override public boolean enable() {
            throw new UnsupportedOperationException();
        }

        /** {@inheritDoc} */
        @Override public boolean disable() {
            throw new UnsupportedOperationException();
        }

        /** {@inheritDoc} */
        @Override public boolean active() {
            return true;
        }

        /**
         * @param cctx Cache context.
         * @param key Key.
         * @param oldVal Old value.
         * @param newVal New value.
         */
        private void updateIgfsMetrics(
            GridCacheContext cctx,
            KeyCacheObject key,
            CacheObject oldVal,
            CacheObject newVal
        ) {
            GridCacheAdapter cache = cctx.cache();
            if (cache == null)
                return;

            // In case we deal with IGFS cache, count updated data
            if (cache.isIgfsDataCache() &&
                !cctx.isNear() &&
                ctx.kernalContext()
                    .igfsHelper()
                    .isIgfsBlockKey(key.value(cctx.cacheObjectContext(), false))) {
                int oldSize = valueLength(cctx, oldVal);
                int newSize = valueLength(cctx, newVal);

                int delta = newSize - oldSize;

                if (delta != 0)
                    cache.onIgfsDataSizeChanged(delta);
            }
        }

        /**
         * Isolated method to get length of IGFS block.
         *
         * @param cctx Cache context.
         * @param val Value.
         * @return Length of value.
         */
        private int valueLength(GridCacheContext cctx, @Nullable CacheObject val) {
            if (val == null)
                return 0;

            byte[] bytes = val.value(cctx.cacheObjectContext(), false);

            if (bytes != null)
                return bytes.length;
            else
                return 0;
        }

=======
>>>>>>> d7364c28
        /** */
        private final class MvccFirstVisibleRowTreeClosure implements MvccTreeClosure, MvccDataPageClosure {
            /** */
            private final GridCacheContext cctx;

            /** */
            private final MvccSnapshot snapshot;

            /**
             *
             * @param cctx Cache context.
             * @param snapshot MVCC snapshot.
             */
            MvccFirstVisibleRowTreeClosure(GridCacheContext cctx, MvccSnapshot snapshot) {
                this.cctx = cctx;
                this.snapshot = snapshot;
            }

            /** {@inheritDoc} */
            @Override public boolean apply(BPlusTree<CacheSearchRow, CacheDataRow> tree, BPlusIO<CacheSearchRow> io,
                long pageAddr, int idx) throws IgniteCheckedException {
                RowLinkIO rowIo = (RowLinkIO)io;

                long rowCrdVer = rowIo.getMvccCoordinatorVersion(pageAddr, idx);
                long rowCntr = rowIo.getMvccCounter(pageAddr, idx);
                int rowOpCntr = rowIo.getMvccOperationCounter(pageAddr, idx);

                assert mvccVersionIsValid(rowCrdVer, rowCntr, rowOpCntr);

                return isVisible(cctx, snapshot, rowCrdVer, rowCntr, rowOpCntr, rowIo.getLink(pageAddr, idx));
            }

            /** {@inheritDoc} */
            @Override public boolean applyMvcc(DataPageIO io, long dataPageAddr, int itemId, int pageSize)
                throws IgniteCheckedException {
                try {
                    return isVisible(cctx, snapshot, io, dataPageAddr, itemId, pageSize);
                }
                catch (IgniteTxUnexpectedStateCheckedException e) {
                    // TODO this catch must not be needed if we switch Vacuum to data page scan
                    // We expect the active tx state can be observed by read tx only in the cases when tx has been aborted
                    // asynchronously and node hasn't received finish message yet but coordinator has already removed it from
                    // the active txs map. Rows written by this tx are invisible to anyone and will be removed by the vacuum.
                    if (log.isDebugEnabled())
                        log.debug( "Unexpected tx state on index lookup. " + X.getFullStackTrace(e));

                    return false;
                }
            }
        }

        /**
         *
         */
        private class MvccUpdateRowWithPreloadInfoClosure extends MvccDataRow implements OffheapInvokeClosure {
            /** */
            private CacheDataRow oldRow;

            /** */
            private IgniteTree.OperationType op;

            /**
             * @param cctx Cache context.
             * @param key Key.
             * @param val Value.
             * @param ver Version.
             * @param expireTime Expire time.
             * @param mvccVer Mvcc created version.
             * @param newMvccVer Mvcc updated version.
             * @param mvccTxState Mvcc Tx state hint.
             * @param newMvccTxState New Mvcc Tx state hint.
             */
            MvccUpdateRowWithPreloadInfoClosure(GridCacheContext cctx,
                KeyCacheObject key,
                @Nullable CacheObject val,
                GridCacheVersion ver,
                long expireTime,
                MvccVersion mvccVer,
                MvccVersion newMvccVer,
                byte mvccTxState,
                byte newMvccTxState) {
                super(key,
                    val,
                    ver,
                    partId,
                    expireTime,
                    grp.sharedGroup() ? cctx.cacheId() : CU.UNDEFINED_CACHE_ID,
                    mvccVer,
                    newMvccVer);

                mvccTxState(mvccTxState);
                newMvccTxState(newMvccTxState);
            }

            /** {@inheritDoc} */
            @Nullable @Override public CacheDataRow oldRow() {
                return oldRow;
            }

            /**
            * Flag that indicates if oldRow was expired during invoke.
            * @return {@code true} if old row was expired, {@code false} otherwise.
            */
            @Override public boolean oldRowExpiredFlag() {
                return false;
            }

            /** {@inheritDoc} */
            @Override public void call(@Nullable CacheDataRow oldRow) throws IgniteCheckedException {
                this.oldRow = oldRow;

                if (oldRow == null) {
                    op = PUT;

                    int cacheId = cacheId();

                    if (!grp.storeCacheIdInDataPage() && cacheId != CU.UNDEFINED_CACHE_ID)
                        cacheId(CU.UNDEFINED_CACHE_ID);

                    rowStore().addRow(this, grp.statisticsHolderData());

                    cacheId(cacheId);
                }
                else {
                    op = NOOP;

                    if (oldRow.mvccTxState() != mvccTxState() ||
                        oldRow.newMvccCoordinatorVersion() != newMvccCoordinatorVersion() ||
                        oldRow.newMvccCounter() != newMvccCounter() ||
                        oldRow.newMvccOperationCounter() != newMvccOperationCounter() ||
                        oldRow.newMvccTxState() != newMvccTxState()) {

                        rowStore().updateDataRow(oldRow.link(), mvccApplyChanges, this, grp.statisticsHolderData());
                    }
                }
            }

            /** {@inheritDoc} */
            @Override public CacheDataRow newRow() {
                return op == PUT ? this : null;
            }

            /** {@inheritDoc} */
            @Override public IgniteTree.OperationType operationType() {
                return op == null ? NOOP : op;
            }
        }

        /**
         *  Check if any row version exists.
         */
        private final class CheckHistoryExistsClosure implements BPlusTree.TreeRowClosure<CacheSearchRow, CacheDataRow> {
            /** */
            private boolean found;

            /** {@inheritDoc} */
            @Override public boolean apply(BPlusTree<CacheSearchRow, CacheDataRow> tree, BPlusIO<CacheSearchRow> io,
                long pageAddr, int idx) {
                found = true;

                return false;  // Stop search.
            }

            /**
             * @return {@code True} if any row was found, {@code False} otherwise.
             */
            public boolean found() {
                return found;
            }
        }
    }

    /**
     * Mvcc remove handler.
     */
    private final class MvccMarkUpdatedHandler extends PageHandler<MvccUpdateDataRow, Boolean> {
        /** {@inheritDoc} */
        @Override public Boolean run(int cacheId, long pageId, long page, long pageAddr, PageIO io, Boolean walPlc,
            MvccUpdateDataRow updateDataRow, int itemId, IoStatisticsHolder statHolder) throws IgniteCheckedException {
            assert grp.mvccEnabled();

            DataPageIO iox = (DataPageIO)io;

            int off = iox.getPayloadOffset(pageAddr, itemId,
                grp.dataRegion().pageMemory().realPageSize(grp.groupId()), MVCC_INFO_SIZE);

            long newCrd = iox.newMvccCoordinator(pageAddr, off);
            long newCntr = iox.newMvccCounter(pageAddr, off);
            int newOpCntr = iox.rawNewMvccOperationCounter(pageAddr, off);

            assert newCrd == MVCC_CRD_COUNTER_NA || state(grp, newCrd, newCntr, newOpCntr) == TxState.ABORTED;

            int keyAbsentBeforeFlag = updateDataRow.isKeyAbsentBefore() ? (1 << MVCC_KEY_ABSENT_BEFORE_OFF) : 0;

            iox.updateNewVersion(pageAddr, off, updateDataRow.mvccCoordinatorVersion(), updateDataRow.mvccCounter(),
                updateDataRow.mvccOperationCounter() | keyAbsentBeforeFlag, TxState.NA);

            if (isWalDeltaRecordNeeded(grp.dataRegion().pageMemory(), cacheId, pageId, page, ctx.wal(), walPlc))
                ctx.wal().log(new DataPageMvccMarkUpdatedRecord(cacheId, pageId, itemId,
                    updateDataRow.mvccCoordinatorVersion(), updateDataRow.mvccCounter(), updateDataRow.mvccOperationCounter()));

            return TRUE;
        }
    }

    /**
     * Mvcc update operation counter hints handler.
     */
    private final class MvccUpdateTxStateHintHandler extends PageHandler<Void, Boolean> {
        /** {@inheritDoc} */
        @Override public Boolean run(int cacheId, long pageId, long page, long pageAddr, PageIO io,
            Boolean walPlc, Void ignore, int itemId, IoStatisticsHolder statHolder) throws IgniteCheckedException {

            DataPageIO iox = (DataPageIO)io;

            int off = iox.getPayloadOffset(pageAddr, itemId,
                grp.dataRegion().pageMemory().realPageSize(grp.groupId()), MVCC_INFO_SIZE);

            long crd = iox.mvccCoordinator(pageAddr, off);
            long cntr = iox.mvccCounter(pageAddr, off);
            int opCntr = iox.rawMvccOperationCounter(pageAddr, off);
            byte txState = (byte)(opCntr >>> MVCC_HINTS_BIT_OFF);

            if (txState == TxState.NA) {
                byte state = state(grp, crd, cntr, opCntr);

                if (state == TxState.COMMITTED || state == TxState.ABORTED) {
                    iox.rawMvccOperationCounter(pageAddr, off, opCntr | (state << MVCC_HINTS_BIT_OFF));

                    if (isWalDeltaRecordNeeded(grp.dataRegion().pageMemory(), cacheId, pageId, page, ctx.wal(), walPlc))
                        ctx.wal().log(new DataPageMvccUpdateTxStateHintRecord(cacheId, pageId, itemId, state));
                }
                else
                    throw unexpectedStateException(grp, state, crd, cntr, opCntr);
            }

            long newCrd = iox.newMvccCoordinator(pageAddr, off);
            long newCntr = iox.newMvccCounter(pageAddr, off);
            int newOpCntr = iox.rawNewMvccOperationCounter(pageAddr, off);
            byte newTxState = (byte)(newOpCntr >>> MVCC_HINTS_BIT_OFF);

            if (newCrd != MVCC_CRD_COUNTER_NA && newTxState == TxState.NA) {
                byte state = state(grp, newCrd, newCntr, newOpCntr);

                if (state == TxState.COMMITTED || state == TxState.ABORTED) {
                    iox.rawNewMvccOperationCounter(pageAddr, off, newOpCntr | (state << MVCC_HINTS_BIT_OFF));

                    if (isWalDeltaRecordNeeded(grp.dataRegion().pageMemory(), cacheId, pageId, page, ctx.wal(), walPlc))
                        ctx.wal().log(new DataPageMvccUpdateNewTxStateHintRecord(cacheId, pageId, itemId, state));
                }

                // We do not throw an exception here because new version may be updated by active Tx at this moment.
            }

            return TRUE;
        }
    }

    /**
     * Applies changes to the row.
     */
    private final class MvccApplyChangesHandler extends PageHandler<MvccDataRow, Boolean> {
        /** {@inheritDoc} */
        @Override public Boolean run(int cacheId, long pageId, long page, long pageAddr, PageIO io, Boolean walPlc,
            MvccDataRow newRow, int itemId, IoStatisticsHolder statHolder) throws IgniteCheckedException {
            assert grp.mvccEnabled();

            DataPageIO iox = (DataPageIO)io;

            int off = iox.getPayloadOffset(pageAddr, itemId,
                grp.dataRegion().pageMemory().realPageSize(grp.groupId()), MVCC_INFO_SIZE);

            long crd = iox.mvccCoordinator(pageAddr, off);
            long cntr = iox.mvccCounter(pageAddr, off);
            int opCntrAndHint = iox.rawMvccOperationCounter(pageAddr, off);
            int opCntr = opCntrAndHint & MVCC_OP_COUNTER_MASK;
            byte txState = (byte)(opCntrAndHint >>> MVCC_HINTS_BIT_OFF);

            long newCrd = iox.newMvccCoordinator(pageAddr, off);
            long newCntr = iox.newMvccCounter(pageAddr, off);
            int newOpCntrAndHint = iox.rawNewMvccOperationCounter(pageAddr, off);
            int newOpCntr = newOpCntrAndHint & MVCC_OP_COUNTER_MASK;
            byte newTxState = (byte)(newOpCntrAndHint >>> MVCC_HINTS_BIT_OFF);

            assert crd == newRow.mvccCoordinatorVersion();
            assert cntr == newRow.mvccCounter();
            assert opCntr == newRow.mvccOperationCounter();

            assert newRow.mvccTxState() != TxState.NA : newRow.mvccTxState();

            if (txState != newRow.mvccTxState() && newRow.mvccTxState() != TxState.NA) {
                assert txState == TxState.NA : txState;

                iox.rawMvccOperationCounter(pageAddr, off, opCntr | (newRow.mvccTxState() << MVCC_HINTS_BIT_OFF));

                if (isWalDeltaRecordNeeded(grp.dataRegion().pageMemory(), cacheId, pageId, page, ctx.wal(), walPlc))
                    ctx.wal().log(new DataPageMvccUpdateTxStateHintRecord(cacheId, pageId, itemId, newRow.mvccTxState()));
            }

            if (compare(newCrd,
                newCntr,
                newOpCntr,
                newRow.newMvccCoordinatorVersion(),
                newRow.newMvccCounter(),
                newRow.newMvccOperationCounter()) != 0) {

                assert newRow.newMvccTxState() == TxState.NA || newRow.newMvccCoordinatorVersion() != MVCC_CRD_COUNTER_NA;

                iox.updateNewVersion(pageAddr, off, newRow.newMvccCoordinatorVersion(), newRow.newMvccCounter(),
                    newRow.newMvccOperationCounter(), newRow.newMvccTxState());

                if (isWalDeltaRecordNeeded(grp.dataRegion().pageMemory(), cacheId, pageId, page, ctx.wal(), walPlc))
                    ctx.wal().log(new DataPageMvccMarkUpdatedRecord(cacheId, pageId, itemId,
                        newRow.newMvccCoordinatorVersion(), newRow.newMvccCounter(),
                        newRow.newMvccOperationCounter() | (newRow.newMvccTxState() << MVCC_HINTS_BIT_OFF)));
            }
            else if (newTxState != newRow.newMvccTxState() && newRow.newMvccTxState() != TxState.NA) {
                assert newTxState == TxState.NA : newTxState;

                iox.rawNewMvccOperationCounter(pageAddr, off, newOpCntr | (newRow.newMvccTxState() << MVCC_HINTS_BIT_OFF));

                if (isWalDeltaRecordNeeded(grp.dataRegion().pageMemory(), cacheId, pageId, page, ctx.wal(), walPlc))
                    ctx.wal().log(new DataPageMvccUpdateNewTxStateHintRecord(cacheId, pageId, itemId, newRow.newMvccTxState()));
            }

            return TRUE;
        }
    }
}<|MERGE_RESOLUTION|>--- conflicted
+++ resolved
@@ -3076,7 +3076,6 @@
             return null;
         }
 
-<<<<<<< HEAD
         /** {@inheritDoc} */
         @Override public boolean enable() {
             throw new UnsupportedOperationException();
@@ -3090,38 +3089,6 @@
         /** {@inheritDoc} */
         @Override public boolean active() {
             return true;
-        }
-
-        /**
-         * @param cctx Cache context.
-         * @param key Key.
-         * @param oldVal Old value.
-         * @param newVal New value.
-         */
-        private void updateIgfsMetrics(
-            GridCacheContext cctx,
-            KeyCacheObject key,
-            CacheObject oldVal,
-            CacheObject newVal
-        ) {
-            GridCacheAdapter cache = cctx.cache();
-            if (cache == null)
-                return;
-
-            // In case we deal with IGFS cache, count updated data
-            if (cache.isIgfsDataCache() &&
-                !cctx.isNear() &&
-                ctx.kernalContext()
-                    .igfsHelper()
-                    .isIgfsBlockKey(key.value(cctx.cacheObjectContext(), false))) {
-                int oldSize = valueLength(cctx, oldVal);
-                int newSize = valueLength(cctx, newVal);
-
-                int delta = newSize - oldSize;
-
-                if (delta != 0)
-                    cache.onIgfsDataSizeChanged(delta);
-            }
         }
 
         /**
@@ -3143,8 +3110,6 @@
                 return 0;
         }
 
-=======
->>>>>>> d7364c28
         /** */
         private final class MvccFirstVisibleRowTreeClosure implements MvccTreeClosure, MvccDataPageClosure {
             /** */
