--- conflicted
+++ resolved
@@ -39,7 +39,6 @@
 import org.apache.ignite.IgniteCheckedException;
 import org.apache.ignite.IgniteException;
 import org.apache.ignite.IgniteLogger;
-import org.apache.ignite.IgniteSystemProperties;
 import org.apache.ignite.internal.NodeStoppingException;
 import org.apache.ignite.internal.UnregisteredBinaryTypeException;
 import org.apache.ignite.internal.UnregisteredClassException;
@@ -1685,7 +1684,7 @@
 
                     // Update could be interrupted in the middle, finish update only for processed entries.
                     if (c.operationType() != null)
-                        finishInvoke(cctx, row.key(), c);
+                        finishInvoke(cctx, row, c);
                 }
 
                 if (err != null)
@@ -1708,21 +1707,9 @@
 
             dataTree.invoke(row, CacheDataRowAdapter.RowData.NO_KEY, c);
 
-<<<<<<< HEAD
-                finishInvoke(cctx, row.key(), c);
-            }
-            finally {
-                busyLock.leaveBusy();
-            }
-        }
-
-        /**
-         * @param cctx Cache context.
-         * @param key Key.
-         * @param c Closure.
-         * @throws IgniteCheckedException If failed.
-         */
-        private void finishInvoke(GridCacheContext cctx, KeyCacheObject key, OffheapInvokeClosure c)
+        }
+
+        private void finishInvoke(GridCacheContext cctx, CacheSearchRow row, OffheapInvokeClosure c)
             throws IgniteCheckedException {
             switch (c.operationType()) {
                 case PUT: {
@@ -1738,7 +1725,7 @@
                 case REMOVE: {
                     CacheDataRow oldRow = c.oldRow();
 
-                    finishRemove(cctx, key, oldRow);
+                    finishRemove(cctx, row.key(), oldRow);
 
                     break;
                 }
@@ -1746,30 +1733,6 @@
                 case NOOP:
                     break;
 
-=======
-            switch (c.operationType()) {
-                case PUT: {
-                    assert c.newRow() != null : c;
-
-                    CacheDataRow oldRow = c.oldRow();
-
-                    finishUpdate(cctx, c.newRow(), oldRow);
-
-                    break;
-                }
-
-                case REMOVE: {
-                    CacheDataRow oldRow = c.oldRow();
-
-                    finishRemove(cctx, row.key(), oldRow);
-
-                    break;
-                }
-
-                case NOOP:
-                    break;
-
->>>>>>> 29b0526a
                 default:
                     assert false : c.operationType();
             }
