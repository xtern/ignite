/*
 * Licensed to the Apache Software Foundation (ASF) under one or more
 * contributor license agreements.  See the NOTICE file distributed with
 * this work for additional information regarding copyright ownership.
 * The ASF licenses this file to You under the Apache License, Version 2.0
 * (the "License"); you may not use this file except in compliance with
 * the License.  You may obtain a copy of the License at
 *
 *      http://www.apache.org/licenses/LICENSE-2.0
 *
 * Unless required by applicable law or agreed to in writing, software
 * distributed under the License is distributed on an "AS IS" BASIS,
 * WITHOUT WARRANTIES OR CONDITIONS OF ANY KIND, either express or implied.
 * See the License for the specific language governing permissions and
 * limitations under the License.
 */

package org.apache.ignite.internal.processors.platform.utils;

import java.lang.management.ManagementFactory;
import java.net.InetSocketAddress;
import java.util.ArrayList;
import java.util.Collection;
import java.util.HashMap;
import java.util.HashSet;
import java.util.LinkedHashMap;
import java.util.List;
import java.util.Map;
import java.util.Set;
import java.security.AccessController;
import java.security.PrivilegedAction;
import java.util.Collections;
import java.util.ServiceLoader;
import javax.cache.configuration.Factory;
import javax.cache.expiry.ExpiryPolicy;
import org.apache.ignite.IgniteException;
import org.apache.ignite.binary.BinaryArrayIdentityResolver;
import org.apache.ignite.binary.BinaryFieldIdentityResolver;
import org.apache.ignite.binary.BinaryIdentityResolver;
import org.apache.ignite.binary.BinaryRawReader;
import org.apache.ignite.binary.BinaryRawWriter;
import org.apache.ignite.binary.BinaryTypeConfiguration;
import org.apache.ignite.cache.CacheAtomicWriteOrderMode;
import org.apache.ignite.cache.CacheAtomicityMode;
import org.apache.ignite.cache.CacheMode;
import org.apache.ignite.cache.CacheRebalanceMode;
import org.apache.ignite.cache.CacheWriteSynchronizationMode;
import org.apache.ignite.cache.QueryEntity;
import org.apache.ignite.cache.QueryIndex;
import org.apache.ignite.cache.QueryIndexType;
import org.apache.ignite.cache.affinity.AffinityFunction;
import org.apache.ignite.cache.affinity.fair.FairAffinityFunction;
import org.apache.ignite.cache.affinity.rendezvous.RendezvousAffinityFunction;
import org.apache.ignite.cache.eviction.EvictionPolicy;
import org.apache.ignite.cache.eviction.fifo.FifoEvictionPolicy;
import org.apache.ignite.cache.eviction.lru.LruEvictionPolicy;
import org.apache.ignite.configuration.AtomicConfiguration;
import org.apache.ignite.configuration.BinaryConfiguration;
import org.apache.ignite.configuration.CacheConfiguration;
import org.apache.ignite.configuration.IgniteConfiguration;
import org.apache.ignite.configuration.NearCacheConfiguration;
import org.apache.ignite.configuration.TransactionConfiguration;
import org.apache.ignite.internal.binary.BinaryRawReaderEx;
import org.apache.ignite.internal.binary.BinaryRawWriterEx;
import org.apache.ignite.internal.processors.platform.cache.affinity.PlatformAffinityFunction;
import org.apache.ignite.internal.processors.platform.cache.expiry.PlatformExpiryPolicyFactory;
import org.apache.ignite.platform.dotnet.PlatformDotNetAffinityFunction;
import org.apache.ignite.platform.dotnet.PlatformDotNetBinaryConfiguration;
import org.apache.ignite.platform.dotnet.PlatformDotNetBinaryTypeConfiguration;
import org.apache.ignite.platform.dotnet.PlatformDotNetCacheStoreFactoryNative;
import org.apache.ignite.platform.dotnet.PlatformDotNetConfiguration;
import org.apache.ignite.internal.processors.platform.plugin.cache.PlatformCachePluginConfiguration;
import org.apache.ignite.plugin.CachePluginConfiguration;
import org.apache.ignite.plugin.platform.PlatformCachePluginConfigurationClosure;
import org.apache.ignite.plugin.platform.PlatformCachePluginConfigurationClosureFactory;
import org.apache.ignite.plugin.platform.PlatformPluginConfigurationClosure;
import org.apache.ignite.plugin.platform.PlatformPluginConfigurationClosureFactory;
import org.apache.ignite.spi.communication.CommunicationSpi;
import org.apache.ignite.spi.communication.tcp.TcpCommunicationSpi;
import org.apache.ignite.spi.discovery.DiscoverySpi;
import org.apache.ignite.spi.discovery.tcp.TcpDiscoverySpi;
import org.apache.ignite.spi.discovery.tcp.ipfinder.TcpDiscoveryIpFinder;
import org.apache.ignite.spi.discovery.tcp.ipfinder.multicast.TcpDiscoveryMulticastIpFinder;
import org.apache.ignite.spi.discovery.tcp.ipfinder.vm.TcpDiscoveryVmIpFinder;
import org.apache.ignite.transactions.TransactionConcurrency;
import org.apache.ignite.transactions.TransactionIsolation;

/**
 * Configuration utils.
 */
@SuppressWarnings({"unchecked", "TypeMayBeWeakened"})
public class PlatformConfigurationUtils {
    /**
     * Write .Net configuration to the stream.
     *
     * @param writer Writer.
     * @param cfg Configuration.
     */
    public static void writeDotNetConfiguration(BinaryRawWriterEx writer, PlatformDotNetConfiguration cfg) {
        // 1. Write assemblies.
        PlatformUtils.writeNullableCollection(writer, cfg.getAssemblies());

        PlatformDotNetBinaryConfiguration binaryCfg = cfg.getBinaryConfiguration();

        if (binaryCfg != null) {
            writer.writeBoolean(true);

            PlatformUtils.writeNullableCollection(writer, binaryCfg.getTypesConfiguration(),
                new PlatformWriterClosure<PlatformDotNetBinaryTypeConfiguration>() {
                    @Override public void write(BinaryRawWriterEx writer, PlatformDotNetBinaryTypeConfiguration typ) {
                        writer.writeString(typ.getTypeName());
                        writer.writeString(typ.getNameMapper());
                        writer.writeString(typ.getIdMapper());
                        writer.writeString(typ.getSerializer());
                        writer.writeString(typ.getAffinityKeyFieldName());
                        writer.writeObject(typ.getKeepDeserialized());
                        writer.writeBoolean(typ.isEnum());
                    }
                });

            PlatformUtils.writeNullableCollection(writer, binaryCfg.getTypes());
            writer.writeString(binaryCfg.getDefaultNameMapper());
            writer.writeString(binaryCfg.getDefaultIdMapper());
            writer.writeString(binaryCfg.getDefaultSerializer());
            writer.writeBoolean(binaryCfg.isDefaultKeepDeserialized());
        }
        else
            writer.writeBoolean(false);
    }

    /**
     * Reads cache configuration from a stream.
     *
     * @param in Stream.
     * @return Cache configuration.
     */
    public static CacheConfiguration readCacheConfiguration(BinaryRawReaderEx in) {
        assert in != null;

        CacheConfiguration ccfg = new CacheConfiguration();

        ccfg.setAtomicityMode(CacheAtomicityMode.fromOrdinal(in.readInt()));
        ccfg.setAtomicWriteOrderMode(CacheAtomicWriteOrderMode.fromOrdinal((byte)in.readInt()));
        ccfg.setBackups(in.readInt());
        ccfg.setCacheMode(CacheMode.fromOrdinal(in.readInt()));
        ccfg.setCopyOnRead(in.readBoolean());
        ccfg.setEagerTtl(in.readBoolean());
        ccfg.setEvictSynchronized(in.readBoolean());
        ccfg.setEvictSynchronizedConcurrencyLevel(in.readInt());
        ccfg.setEvictSynchronizedKeyBufferSize(in.readInt());
        ccfg.setEvictSynchronizedTimeout(in.readLong());
        ccfg.setInvalidate(in.readBoolean());
        ccfg.setStoreKeepBinary(in.readBoolean());
        ccfg.setLoadPreviousValue(in.readBoolean());
        ccfg.setDefaultLockTimeout(in.readLong());
        ccfg.setLongQueryWarningTimeout(in.readLong());
        ccfg.setMaxConcurrentAsyncOperations(in.readInt());
        ccfg.setEvictMaxOverflowRatio(in.readFloat());
        ccfg.setName(in.readString());
        ccfg.setOffHeapMaxMemory(in.readLong());
        ccfg.setReadFromBackup(in.readBoolean());
        ccfg.setRebalanceBatchSize(in.readInt());
        ccfg.setRebalanceDelay(in.readLong());
        ccfg.setRebalanceMode(CacheRebalanceMode.fromOrdinal(in.readInt()));
        ccfg.setRebalanceThrottle(in.readLong());
        ccfg.setRebalanceTimeout(in.readLong());
        ccfg.setSqlEscapeAll(in.readBoolean());
        ccfg.setSqlOnheapRowCacheSize(in.readInt());
        ccfg.setStartSize(in.readInt());
        ccfg.setWriteBehindBatchSize(in.readInt());
        ccfg.setWriteBehindEnabled(in.readBoolean());
        ccfg.setWriteBehindFlushFrequency(in.readLong());
        ccfg.setWriteBehindFlushSize(in.readInt());
        ccfg.setWriteBehindFlushThreadCount(in.readInt());
        ccfg.setWriteSynchronizationMode(CacheWriteSynchronizationMode.fromOrdinal(in.readInt()));
        ccfg.setReadThrough(in.readBoolean());
        ccfg.setWriteThrough(in.readBoolean());
        ccfg.setStatisticsEnabled(in.readBoolean());

        Object storeFactory = in.readObjectDetached();

        if (storeFactory != null)
            ccfg.setCacheStoreFactory(new PlatformDotNetCacheStoreFactoryNative(storeFactory));

        int qryEntCnt = in.readInt();

        if (qryEntCnt > 0) {
            Collection<QueryEntity> entities = new ArrayList<>(qryEntCnt);

            for (int i
                 = 0; i < qryEntCnt; i++)
                entities.add(readQueryEntity(in));

            ccfg.setQueryEntities(entities);
        }

        if (in.readBoolean())
            ccfg.setNearConfiguration(readNearConfiguration(in));

        ccfg.setEvictionPolicy(readEvictionPolicy(in));
        ccfg.setAffinity(readAffinityFunction(in));
        ccfg.setExpiryPolicyFactory(readExpiryPolicyFactory(in));

        int pluginCnt = in.readInt();

        if (pluginCnt > 0) {
            ArrayList<CachePluginConfiguration> plugins = new ArrayList<>();

            for (int i = 0; i < pluginCnt; i++) {
                if (in.readBoolean()) {
                    // Java cache plugin.
                    readCachePluginConfiguration(ccfg, in);
                } else {
                    // Platform cache plugin.
                    plugins.add(new PlatformCachePluginConfiguration(in.readObjectDetached()));
                }
            }

            if (ccfg.getPluginConfigurations() != null) {
                Collections.addAll(plugins, ccfg.getPluginConfigurations());
            }

            ccfg.setPluginConfigurations(plugins.toArray(new CachePluginConfiguration[plugins.size()]));
        }

        return ccfg;
    }

    /**
     * Reads the expiry policy factory.
     *
     * @param in Reader.
     * @return Expiry policy factory.
     */
    private static Factory<? extends ExpiryPolicy> readExpiryPolicyFactory(BinaryRawReader in) {
        if (!in.readBoolean())
            return null;

        return new PlatformExpiryPolicyFactory(in.readLong(), in.readLong(), in.readLong());
    }

    /**
     * Writes the policy factory.
     *
     * @param out Writer.
     */
    private static void writeExpiryPolicyFactory(BinaryRawWriter out, Factory<? extends ExpiryPolicy> factory) {
        if (!(factory instanceof PlatformExpiryPolicyFactory)) {
            out.writeBoolean(false);

            return;
        }

        out.writeBoolean(true);

        PlatformExpiryPolicyFactory f = (PlatformExpiryPolicyFactory)factory;

        out.writeLong(f.getCreate());
        out.writeLong(f.getUpdate());
        out.writeLong(f.getAccess());
    }

    /**
     * Reads the near config.
     *
     * @param in Stream.
     * @return NearCacheConfiguration.
     */
    public static NearCacheConfiguration readNearConfiguration(BinaryRawReader in) {
        NearCacheConfiguration cfg = new NearCacheConfiguration();

        cfg.setNearStartSize(in.readInt());
        cfg.setNearEvictionPolicy(readEvictionPolicy(in));

        return cfg;
    }

    /**
     * Reads the eviction policy.
     *
     * @param in Stream.
     * @return Eviction policy.
     */
    private static EvictionPolicy readEvictionPolicy(BinaryRawReader in) {
        byte plcTyp = in.readByte();

        switch (plcTyp) {
            case 0:
                break;
            case 1: {
                FifoEvictionPolicy p = new FifoEvictionPolicy();
                p.setBatchSize(in.readInt());
                p.setMaxSize(in.readInt());
                p.setMaxMemorySize(in.readLong());
                return p;
            }
            case 2: {
                LruEvictionPolicy p = new LruEvictionPolicy();
                p.setBatchSize(in.readInt());
                p.setMaxSize(in.readInt());
                p.setMaxMemorySize(in.readLong());
                return p;
            }
            default:
                assert false;
        }

        return null;
    }

    /**
     * Reads the eviction policy.
     *
     * @param in Stream.
     * @return Affinity function.
     */
    public static PlatformAffinityFunction readAffinityFunction(BinaryRawReaderEx in) {
        byte plcTyp = in.readByte();

        if (plcTyp == 0)
            return null;

        int partitions = in.readInt();
        boolean exclNeighbours = in.readBoolean();
        byte overrideFlags = in.readByte();
        Object userFunc = in.readObjectDetached();

        AffinityFunction baseFunc = null;

        switch (plcTyp) {
            case 1: {
                FairAffinityFunction f = new FairAffinityFunction();
                f.setPartitions(partitions);
                f.setExcludeNeighbors(exclNeighbours);
                baseFunc = f;
                break;
            }
            case 2: {
                RendezvousAffinityFunction f = new RendezvousAffinityFunction();
                f.setPartitions(partitions);
                f.setExcludeNeighbors(exclNeighbours);
                baseFunc = f;
                break;
            }
            default:
                assert plcTyp == 3;
        }

        return new PlatformAffinityFunction(userFunc, partitions, overrideFlags, baseFunc);
    }

    /**
     * Reads the near config.
     *
     * @param out Stream.
     * @param cfg NearCacheConfiguration.
     */
    @SuppressWarnings("TypeMayBeWeakened")
    private static void writeNearConfiguration(BinaryRawWriter out, NearCacheConfiguration cfg) {
        assert cfg != null;

        out.writeInt(cfg.getNearStartSize());
        writeEvictionPolicy(out, cfg.getNearEvictionPolicy());
    }

    /**
     * Writes the affinity functions.
     *
     * @param out Stream.
     * @param f Affinity.
     */
    private static void writeAffinityFunction(BinaryRawWriter out, AffinityFunction f) {
        if (f instanceof PlatformDotNetAffinityFunction)
            f = ((PlatformDotNetAffinityFunction)f).getFunc();

        if (f instanceof FairAffinityFunction) {
            out.writeByte((byte) 1);

            FairAffinityFunction f0 = (FairAffinityFunction) f;
            out.writeInt(f0.getPartitions());
            out.writeBoolean(f0.isExcludeNeighbors());
            out.writeByte((byte) 0);  // override flags
            out.writeObject(null);  // user func
        } else if (f instanceof RendezvousAffinityFunction) {
            out.writeByte((byte) 2);

            RendezvousAffinityFunction f0 = (RendezvousAffinityFunction) f;
            out.writeInt(f0.getPartitions());
            out.writeBoolean(f0.isExcludeNeighbors());
            out.writeByte((byte) 0);  // override flags
            out.writeObject(null);  // user func
        } else if (f instanceof PlatformAffinityFunction) {
            PlatformAffinityFunction f0 = (PlatformAffinityFunction) f;
            AffinityFunction baseFunc = f0.getBaseFunc();

            if (baseFunc instanceof FairAffinityFunction) {
                out.writeByte((byte) 1);
                out.writeInt(f0.partitions());
                out.writeBoolean(((FairAffinityFunction) baseFunc).isExcludeNeighbors());
                out.writeByte(f0.getOverrideFlags());
                out.writeObject(f0.getUserFunc());
            } else if (baseFunc instanceof RendezvousAffinityFunction) {
                out.writeByte((byte) 2);
                out.writeInt(f0.partitions());
                out.writeBoolean(((RendezvousAffinityFunction) baseFunc).isExcludeNeighbors());
                out.writeByte(f0.getOverrideFlags());
                out.writeObject(f0.getUserFunc());
            } else {
                out.writeByte((byte) 3);
                out.writeInt(f0.partitions());
                out.writeBoolean(false);  // exclude neighbors
                out.writeByte(f0.getOverrideFlags());
                out.writeObject(f0.getUserFunc());
            }
        } else {
            out.writeByte((byte) 0);
        }
    }

    /**
     * Writes the eviction policy.
     * @param out Stream.
     * @param p Policy.
     */
    @SuppressWarnings("TypeMayBeWeakened")
    private static void writeEvictionPolicy(BinaryRawWriter out, EvictionPolicy p) {
        if (p instanceof FifoEvictionPolicy) {
            out.writeByte((byte)1);

            FifoEvictionPolicy p0 = (FifoEvictionPolicy)p;
            out.writeInt(p0.getBatchSize());
            out.writeInt(p0.getMaxSize());
            out.writeLong(p0.getMaxMemorySize());
        }
        else if (p instanceof LruEvictionPolicy) {
            out.writeByte((byte)2);

            LruEvictionPolicy p0 = (LruEvictionPolicy)p;
            out.writeInt(p0.getBatchSize());
            out.writeInt(p0.getMaxSize());
            out.writeLong(p0.getMaxMemorySize());
        }
        else {
            out.writeByte((byte)0);
        }
    }

    /**
     * Reads the query entity.
     *
     * @param in Stream.
     * @return QueryEntity.
     */
    private static QueryEntity readQueryEntity(BinaryRawReader in) {
        QueryEntity res = new QueryEntity();

        res.setKeyType(in.readString());
        res.setValueType(in.readString());
        res.setTableName(in.readString());

        // Fields
        int cnt = in.readInt();
        Set<String> keyFields = new HashSet<>(cnt);

        if (cnt > 0) {
            LinkedHashMap<String, String> fields = new LinkedHashMap<>(cnt);

            for (int i = 0; i < cnt; i++) {
                String fieldName = in.readString();
                String fieldType = in.readString();

                fields.put(fieldName, fieldType);

                if (in.readBoolean())
                    keyFields.add(fieldName);
            }

            res.setFields(fields);

            if (!keyFields.isEmpty())
                res.setKeyFields(keyFields);
        }

        // Aliases
        cnt = in.readInt();

        if (cnt > 0) {
            Map<String, String> aliases = new HashMap<>(cnt);

            for (int i = 0; i < cnt; i++)
                aliases.put(in.readString(), in.readString());

            res.setAliases(aliases);
        }

        // Indexes
        cnt = in.readInt();

        if (cnt > 0) {
            Collection<QueryIndex> indexes = new ArrayList<>(cnt);

            for (int i = 0; i < cnt; i++)
                indexes.add(readQueryIndex(in));

            res.setIndexes(indexes);
        }

        return res;
    }

    /**
     * Reads the query index.
     *
     * @param in Reader.
     * @return Query index.
     */
    private static QueryIndex readQueryIndex(BinaryRawReader in) {
        QueryIndex res = new QueryIndex();

        res.setName(in.readString());
        res.setIndexType(QueryIndexType.values()[in.readByte()]);

        int cnt = in.readInt();

        if (cnt > 0) {
            LinkedHashMap<String, Boolean> fields = new LinkedHashMap<>(cnt);

            for (int i = 0; i < cnt; i++)
                fields.put(in.readString(), !in.readBoolean());

            res.setFields(fields);
        }

        return res;
    }

    /**
     * Reads Ignite configuration.
     * @param in Reader.
     * @param cfg Configuration.
     */
    public static void readIgniteConfiguration(BinaryRawReaderEx in, IgniteConfiguration cfg) {
        if (in.readBoolean()) cfg.setClientMode(in.readBoolean());
        int[] eventTypes = in.readIntArray(); if (eventTypes != null) cfg.setIncludeEventTypes(eventTypes);
        if (in.readBoolean()) cfg.setMetricsExpireTime(in.readLong());
        if (in.readBoolean()) cfg.setMetricsHistorySize(in.readInt());
        if (in.readBoolean()) cfg.setMetricsLogFrequency(in.readLong());
        if (in.readBoolean()) cfg.setMetricsUpdateFrequency(in.readLong());
        if (in.readBoolean()) cfg.setNetworkSendRetryCount(in.readInt());
        if (in.readBoolean()) cfg.setNetworkSendRetryDelay(in.readLong());
        if (in.readBoolean()) cfg.setNetworkTimeout(in.readLong());
        String workDir = in.readString(); if (workDir != null) cfg.setWorkDirectory(workDir);
        String localHost = in.readString(); if (localHost != null) cfg.setLocalHost(localHost);
        if (in.readBoolean()) cfg.setDaemon(in.readBoolean());
        if (in.readBoolean()) cfg.setLateAffinityAssignment(in.readBoolean());
        if (in.readBoolean()) cfg.setFailureDetectionTimeout(in.readLong());

        readCacheConfigurations(in, cfg);
        readDiscoveryConfiguration(in, cfg);

        if (in.readBoolean()) {
            TcpCommunicationSpi comm = new TcpCommunicationSpi();

            comm.setAckSendThreshold(in.readInt());
            comm.setConnectTimeout(in.readLong());
            comm.setDirectBuffer(in.readBoolean());
            comm.setDirectSendBuffer(in.readBoolean());
            comm.setIdleConnectionTimeout(in.readLong());
            comm.setLocalAddress(in.readString());
            comm.setLocalPort(in.readInt());
            comm.setLocalPortRange(in.readInt());
            comm.setMaxConnectTimeout(in.readLong());
            comm.setMessageQueueLimit(in.readInt());
            comm.setReconnectCount(in.readInt());
            comm.setSelectorsCount(in.readInt());
            comm.setSlowClientQueueLimit(in.readInt());
            comm.setSocketReceiveBuffer(in.readInt());
            comm.setSocketSendBuffer(in.readInt());
            comm.setTcpNoDelay(in.readBoolean());
            comm.setUnacknowledgedMessagesBufferSize(in.readInt());

            cfg.setCommunicationSpi(comm);
        }

        if (in.readBoolean()) {  // binary config is present
            if (cfg.getBinaryConfiguration() == null)
                cfg.setBinaryConfiguration(new BinaryConfiguration());

            if (in.readBoolean())  // compact footer is set
                cfg.getBinaryConfiguration().setCompactFooter(in.readBoolean());

            int typeCnt = in.readInt();

            if (typeCnt > 0) {
                Collection<BinaryTypeConfiguration> types = new ArrayList<>(typeCnt);

                for (int i = 0; i < typeCnt; i++) {
                    BinaryTypeConfiguration type = new BinaryTypeConfiguration(in.readString());

                    type.setEnum(in.readBoolean());
                    type.setIdentityResolver(readBinaryIdentityResolver(in));

                    types.add(type);
                }

                cfg.getBinaryConfiguration().setTypeConfigurations(types);
            }
        }

        int attrCnt = in.readInt();

        if (attrCnt > 0) {
            Map<String, Object> attrs = new HashMap<>(attrCnt);

            for (int i = 0; i < attrCnt; i++)
                attrs.put(in.readString(), in.readObject());

            cfg.setUserAttributes(attrs);
        }

        if (in.readBoolean()) {
            AtomicConfiguration atomic = new AtomicConfiguration();

            atomic.setAtomicSequenceReserveSize(in.readInt());
            atomic.setBackups(in.readInt());
            atomic.setCacheMode(CacheMode.fromOrdinal(in.readInt()));

            cfg.setAtomicConfiguration(atomic);
        }

        if (in.readBoolean()) {
            TransactionConfiguration tx = new TransactionConfiguration();

            tx.setPessimisticTxLogSize(in.readInt());
            tx.setDefaultTxConcurrency(TransactionConcurrency.fromOrdinal(in.readInt()));
            tx.setDefaultTxIsolation(TransactionIsolation.fromOrdinal(in.readInt()));
            tx.setDefaultTxTimeout(in.readLong());
            tx.setPessimisticTxLogLinger(in.readInt());

            cfg.setTransactionConfiguration(tx);
        }

        readPluginConfiguration(cfg, in);
    }

    /**
     * Reads cache configurations from a stream and updates provided IgniteConfiguration.
     *
     * @param cfg IgniteConfiguration to update.
     * @param in Reader.
     */
    private static void readCacheConfigurations(BinaryRawReaderEx in, IgniteConfiguration cfg) {
        int len = in.readInt();

        if (len == 0)
            return;

        List<CacheConfiguration> caches = new ArrayList<>();

        for (int i = 0; i < len; i++)
            caches.add(readCacheConfiguration(in));

        CacheConfiguration[] oldCaches = cfg.getCacheConfiguration();
        CacheConfiguration[] caches0 = caches.toArray(new CacheConfiguration[caches.size()]);

        if (oldCaches == null)
            cfg.setCacheConfiguration(caches0);
        else {
            CacheConfiguration[] mergedCaches = new CacheConfiguration[oldCaches.length + caches.size()];

            System.arraycopy(oldCaches, 0, mergedCaches, 0, oldCaches.length);
            System.arraycopy(caches0, 0, mergedCaches, oldCaches.length, caches.size());

            cfg.setCacheConfiguration(mergedCaches);
        }
    }

    /**
     * Reads discovery configuration from a stream and updates provided IgniteConfiguration.
     *
     * @param cfg IgniteConfiguration to update.
     * @param in Reader.
     */
    private static void readDiscoveryConfiguration(BinaryRawReader in, IgniteConfiguration cfg) {
        boolean hasConfig = in.readBoolean();

        if (!hasConfig)
            return;

        TcpDiscoverySpi disco = new TcpDiscoverySpi();

        boolean hasIpFinder = in.readBoolean();

        if (hasIpFinder) {
            byte ipFinderType = in.readByte();

            int addrCount = in.readInt();

            ArrayList<String> addrs = null;

            if (addrCount > 0) {
                addrs = new ArrayList<>(addrCount);

                for (int i = 0; i < addrCount; i++)
                    addrs.add(in.readString());
            }

            TcpDiscoveryVmIpFinder finder = null;
            if (ipFinderType == 1) {
                finder = new TcpDiscoveryVmIpFinder();
            }
            else if (ipFinderType == 2) {
                TcpDiscoveryMulticastIpFinder finder0 = new TcpDiscoveryMulticastIpFinder();

                finder0.setLocalAddress(in.readString());
                finder0.setMulticastGroup(in.readString());
                finder0.setMulticastPort(in.readInt());
                finder0.setAddressRequestAttempts(in.readInt());
                finder0.setResponseWaitTime(in.readInt());

                boolean hasTtl = in.readBoolean();

                if (hasTtl)
                    finder0.setTimeToLive(in.readInt());

                finder = finder0;
            }
            else {
                assert false;
            }

            finder.setAddresses(addrs);

            disco.setIpFinder(finder);
        }

        disco.setSocketTimeout(in.readLong());
        disco.setAckTimeout(in.readLong());
        disco.setMaxAckTimeout(in.readLong());
        disco.setNetworkTimeout(in.readLong());
        disco.setJoinTimeout(in.readLong());

        disco.setForceServerMode(in.readBoolean());
        disco.setClientReconnectDisabled(in.readBoolean());
        disco.setLocalAddress(in.readString());
        disco.setReconnectCount(in.readInt());
        disco.setLocalPort(in.readInt());
        disco.setLocalPortRange(in.readInt());
        disco.setMaxMissedHeartbeats(in.readInt());
        disco.setMaxMissedClientHeartbeats(in.readInt());
        disco.setStatisticsPrintFrequency(in.readLong());
        disco.setIpFinderCleanFrequency(in.readLong());
        disco.setThreadPriority(in.readInt());
        disco.setHeartbeatFrequency(in.readLong());
        disco.setTopHistorySize(in.readInt());

        cfg.setDiscoverySpi(disco);
    }

    /**
     * Writes cache configuration.
     *
     * @param writer Writer.
     * @param ccfg Configuration.
     */
    public static void writeCacheConfiguration(BinaryRawWriter writer, CacheConfiguration ccfg) {
        assert writer != null;
        assert ccfg != null;

        writeEnumInt(writer, ccfg.getAtomicityMode(), CacheConfiguration.DFLT_CACHE_ATOMICITY_MODE);
        writeEnumInt(writer, ccfg.getAtomicWriteOrderMode());
        writer.writeInt(ccfg.getBackups());
        writeEnumInt(writer, ccfg.getCacheMode(), CacheConfiguration.DFLT_CACHE_MODE);
        writer.writeBoolean(ccfg.isCopyOnRead());
        writer.writeBoolean(ccfg.isEagerTtl());
        writer.writeBoolean(ccfg.isEvictSynchronized());
        writer.writeInt(ccfg.getEvictSynchronizedConcurrencyLevel());
        writer.writeInt(ccfg.getEvictSynchronizedKeyBufferSize());
        writer.writeLong(ccfg.getEvictSynchronizedTimeout());
        writer.writeBoolean(ccfg.isInvalidate());
        writer.writeBoolean(ccfg.isStoreKeepBinary());
        writer.writeBoolean(ccfg.isLoadPreviousValue());
        writer.writeLong(ccfg.getDefaultLockTimeout());
        writer.writeLong(ccfg.getLongQueryWarningTimeout());
        writer.writeInt(ccfg.getMaxConcurrentAsyncOperations());
        writer.writeFloat(ccfg.getEvictMaxOverflowRatio());
        writer.writeString(ccfg.getName());
        writer.writeLong(ccfg.getOffHeapMaxMemory());
        writer.writeBoolean(ccfg.isReadFromBackup());
        writer.writeInt(ccfg.getRebalanceBatchSize());
        writer.writeLong(ccfg.getRebalanceDelay());
        writeEnumInt(writer, ccfg.getRebalanceMode(), CacheConfiguration.DFLT_REBALANCE_MODE);
        writer.writeLong(ccfg.getRebalanceThrottle());
        writer.writeLong(ccfg.getRebalanceTimeout());
        writer.writeBoolean(ccfg.isSqlEscapeAll());
        writer.writeInt(ccfg.getSqlOnheapRowCacheSize());
        writer.writeInt(ccfg.getStartSize());
        writer.writeInt(ccfg.getWriteBehindBatchSize());
        writer.writeBoolean(ccfg.isWriteBehindEnabled());
        writer.writeLong(ccfg.getWriteBehindFlushFrequency());
        writer.writeInt(ccfg.getWriteBehindFlushSize());
        writer.writeInt(ccfg.getWriteBehindFlushThreadCount());
        writeEnumInt(writer, ccfg.getWriteSynchronizationMode());
        writer.writeBoolean(ccfg.isReadThrough());
        writer.writeBoolean(ccfg.isWriteThrough());
        writer.writeBoolean(ccfg.isStatisticsEnabled());

        if (ccfg.getCacheStoreFactory() instanceof PlatformDotNetCacheStoreFactoryNative)
            writer.writeObject(((PlatformDotNetCacheStoreFactoryNative)ccfg.getCacheStoreFactory()).getNativeFactory());
        else
            writer.writeObject(null);

        Collection<QueryEntity> qryEntities = ccfg.getQueryEntities();

        if (qryEntities != null) {
            writer.writeInt(qryEntities.size());

            for (QueryEntity e : qryEntities)
                writeQueryEntity(writer, e);
        }
        else
            writer.writeInt(0);

        NearCacheConfiguration nearCfg = ccfg.getNearConfiguration();

        if (nearCfg != null) {
            writer.writeBoolean(true);

            writeNearConfiguration(writer, nearCfg);
        }
        else
            writer.writeBoolean(false);

        writeEvictionPolicy(writer, ccfg.getEvictionPolicy());
        writeAffinityFunction(writer, ccfg.getAffinity());
        writeExpiryPolicyFactory(writer, ccfg.getExpiryPolicyFactory());

        CachePluginConfiguration[] plugins = ccfg.getPluginConfigurations();
        if (plugins != null) {
            int cnt = 0;

            for (CachePluginConfiguration cfg : plugins) {
                if (cfg instanceof PlatformCachePluginConfiguration)
                    cnt++;
            }

            writer.writeInt(cnt);

            for (CachePluginConfiguration cfg : plugins) {
                if (cfg instanceof PlatformCachePluginConfiguration)
                    writer.writeObject(((PlatformCachePluginConfiguration)cfg).nativeCfg());
            }
        }
    }

    /**
     * Write query entity.
     *
     * @param writer Writer.
     * @param queryEntity Query entity.
     */
    private static void writeQueryEntity(BinaryRawWriter writer, QueryEntity queryEntity) {
        assert queryEntity != null;

        writer.writeString(queryEntity.getKeyType());
        writer.writeString(queryEntity.getValueType());
        writer.writeString(queryEntity.getTableName());

        // Fields
        LinkedHashMap<String, String> fields = queryEntity.getFields();

        if (fields != null) {
            Set<String> keyFields = queryEntity.getKeyFields();

            writer.writeInt(fields.size());

            for (Map.Entry<String, String> field : fields.entrySet()) {
                writer.writeString(field.getKey());
                writer.writeString(field.getValue());
                writer.writeBoolean(keyFields != null && keyFields.contains(field.getKey()));
            }
        }
        else
            writer.writeInt(0);

        // Aliases
        Map<String, String> aliases = queryEntity.getAliases();

        if (aliases != null) {
            writer.writeInt(aliases.size());

            for (Map.Entry<String, String> alias : aliases.entrySet()) {
                writer.writeString(alias.getKey());
                writer.writeString(alias.getValue());
            }
        }
        else
            writer.writeInt(0);

        // Indexes
        Collection<QueryIndex> indexes = queryEntity.getIndexes();

        if (indexes != null) {
            writer.writeInt(indexes.size());

            for (QueryIndex index : indexes)
                writeQueryIndex(writer, index);
        }
        else
            writer.writeInt(0);
    }

    /**
     * Writer query index.
     *
     * @param writer Writer.
     * @param index Index.
     */
    private static void writeQueryIndex(BinaryRawWriter writer, QueryIndex index) {
        assert index != null;

        writer.writeString(index.getName());
        writeEnumByte(writer, index.getIndexType());

        LinkedHashMap<String, Boolean> fields = index.getFields();

        if (fields != null) {
            writer.writeInt(fields.size());

            for (Map.Entry<String, Boolean> field : fields.entrySet()) {
                writer.writeString(field.getKey());
                writer.writeBoolean(!field.getValue());
            }
        }
        else
            writer.writeInt(0);
    }

    /**
     * Writes Ignite configuration.
     *
     * @param w Writer.
     * @param cfg Configuration.
     */
    public static void writeIgniteConfiguration(BinaryRawWriter w, IgniteConfiguration cfg) {
        assert w != null;
        assert cfg != null;

        w.writeBoolean(true); w.writeBoolean(cfg.isClientMode());
        w.writeIntArray(cfg.getIncludeEventTypes());
        w.writeBoolean(true); w.writeLong(cfg.getMetricsExpireTime());
        w.writeBoolean(true); w.writeInt(cfg.getMetricsHistorySize());
        w.writeBoolean(true); w.writeLong(cfg.getMetricsLogFrequency());
        w.writeBoolean(true); w.writeLong(cfg.getMetricsUpdateFrequency());
        w.writeBoolean(true); w.writeInt(cfg.getNetworkSendRetryCount());
        w.writeBoolean(true); w.writeLong(cfg.getNetworkSendRetryDelay());
        w.writeBoolean(true); w.writeLong(cfg.getNetworkTimeout());
        w.writeString(cfg.getWorkDirectory());
        w.writeString(cfg.getLocalHost());
        w.writeBoolean(true); w.writeBoolean(cfg.isDaemon());
        w.writeBoolean(true); w.writeBoolean(cfg.isLateAffinityAssignment());
        w.writeBoolean(true); w.writeLong(cfg.getFailureDetectionTimeout());

        CacheConfiguration[] cacheCfg = cfg.getCacheConfiguration();

        if (cacheCfg != null) {
            w.writeInt(cacheCfg.length);

            for (CacheConfiguration ccfg : cacheCfg)
                writeCacheConfiguration(w, ccfg);
        }
        else
            w.writeInt(0);

        writeDiscoveryConfiguration(w, cfg.getDiscoverySpi());

        CommunicationSpi comm = cfg.getCommunicationSpi();

        if (comm instanceof TcpCommunicationSpi) {
            w.writeBoolean(true);
            TcpCommunicationSpi tcp = (TcpCommunicationSpi) comm;

            w.writeInt(tcp.getAckSendThreshold());
            w.writeLong(tcp.getConnectTimeout());
            w.writeBoolean(tcp.isDirectBuffer());
            w.writeBoolean(tcp.isDirectSendBuffer());
            w.writeLong(tcp.getIdleConnectionTimeout());
            w.writeString(tcp.getLocalAddress());
            w.writeInt(tcp.getLocalPort());
            w.writeInt(tcp.getLocalPortRange());
            w.writeLong(tcp.getMaxConnectTimeout());
            w.writeInt(tcp.getMessageQueueLimit());
            w.writeInt(tcp.getReconnectCount());
            w.writeInt(tcp.getSelectorsCount());
            w.writeInt(tcp.getSlowClientQueueLimit());
            w.writeInt(tcp.getSocketReceiveBuffer());
            w.writeInt(tcp.getSocketSendBuffer());
            w.writeBoolean(tcp.isTcpNoDelay());
            w.writeInt(tcp.getUnacknowledgedMessagesBufferSize());
        }
        else
            w.writeBoolean(false);

        BinaryConfiguration bc = cfg.getBinaryConfiguration();

        if (bc != null) {
            w.writeBoolean(true);  // binary config exists
            w.writeBoolean(true);  // compact footer is set
            w.writeBoolean(bc.isCompactFooter());

            Collection<BinaryTypeConfiguration> types = bc.getTypeConfigurations();

            if (types != null) {
                w.writeInt(types.size());

                for (BinaryTypeConfiguration type : types) {
                    w.writeString(type.getTypeName());
                    w.writeBoolean(type.isEnum());
                    writeBinaryIdentityResolver(w, type.getIdentityResolver());
                }
            }
            else
                w.writeInt(0);
        }
        else
            w.writeBoolean(false);

        Map<String, ?> attrs = cfg.getUserAttributes();

        if (attrs != null) {
            w.writeInt(attrs.size());

            for (Map.Entry<String, ?> e : attrs.entrySet()) {
                w.writeString(e.getKey());
                w.writeObject(e.getValue());
            }
        }
        else
            w.writeInt(0);

        AtomicConfiguration atomic = cfg.getAtomicConfiguration();

        if (atomic != null) {
            w.writeBoolean(true);

            w.writeInt(atomic.getAtomicSequenceReserveSize());
            w.writeInt(atomic.getBackups());
            writeEnumInt(w, atomic.getCacheMode(), AtomicConfiguration.DFLT_CACHE_MODE);
        }
        else
            w.writeBoolean(false);

        TransactionConfiguration tx = cfg.getTransactionConfiguration();

        if (tx != null) {
            w.writeBoolean(true);

            w.writeInt(tx.getPessimisticTxLogSize());
            writeEnumInt(w, tx.getDefaultTxConcurrency(), TransactionConfiguration.DFLT_TX_CONCURRENCY);
            writeEnumInt(w, tx.getDefaultTxIsolation(), TransactionConfiguration.DFLT_TX_ISOLATION);
            w.writeLong(tx.getDefaultTxTimeout());
            w.writeInt(tx.getPessimisticTxLogLinger());
        }
        else
            w.writeBoolean(false);

<<<<<<< HEAD
=======
        SwapSpaceSpi swap = cfg.getSwapSpaceSpi();

        if (swap instanceof FileSwapSpaceSpi) {
            w.writeByte(SWAP_TYP_FILE);

            FileSwapSpaceSpi fileSwap = (FileSwapSpaceSpi)swap;

            w.writeString(fileSwap.getBaseDirectory());
            w.writeFloat(fileSwap.getMaximumSparsity());
            w.writeInt(fileSwap.getMaxWriteQueueSize());
            w.writeInt(fileSwap.getReadStripesNumber());
            w.writeInt(fileSwap.getWriteBufferSize());
        }
        else {
            w.writeByte(SWAP_TYP_NONE);
        }

>>>>>>> b43dd2bb
        w.writeString(cfg.getIgniteHome());

        w.writeLong(ManagementFactory.getMemoryMXBean().getHeapMemoryUsage().getInit());
        w.writeLong(ManagementFactory.getMemoryMXBean().getHeapMemoryUsage().getMax());
    }

    /**
     * Writes discovery configuration.
     *
     * @param w Writer.
     * @param spi Disco.
     */
    private static void writeDiscoveryConfiguration(BinaryRawWriter w, DiscoverySpi spi) {
        assert w != null;
        assert spi != null;

        if (!(spi instanceof TcpDiscoverySpi)) {
            w.writeBoolean(false);
            return;
        }

        w.writeBoolean(true);

        TcpDiscoverySpi tcp = (TcpDiscoverySpi)spi;

        TcpDiscoveryIpFinder finder = tcp.getIpFinder();

        if (finder instanceof TcpDiscoveryVmIpFinder) {
            w.writeBoolean(true);

            boolean isMulticast = finder instanceof TcpDiscoveryMulticastIpFinder;

            w.writeByte((byte)(isMulticast ? 2 : 1));

            Collection<InetSocketAddress> addrs = finder.getRegisteredAddresses();

            w.writeInt(addrs.size());

            for (InetSocketAddress a : addrs)
                w.writeString(a.toString());

            if (isMulticast) {
                TcpDiscoveryMulticastIpFinder multiFinder = (TcpDiscoveryMulticastIpFinder) finder;

                w.writeString(multiFinder.getLocalAddress());
                w.writeString(multiFinder.getMulticastGroup());
                w.writeInt(multiFinder.getMulticastPort());
                w.writeInt(multiFinder.getAddressRequestAttempts());
                w.writeInt(multiFinder.getResponseWaitTime());

                int ttl = multiFinder.getTimeToLive();
                w.writeBoolean(ttl != -1);

                if (ttl != -1)
                    w.writeInt(ttl);
            }
        }
        else {
            w.writeBoolean(false);
        }

        w.writeLong(tcp.getSocketTimeout());
        w.writeLong(tcp.getAckTimeout());
        w.writeLong(tcp.getMaxAckTimeout());
        w.writeLong(tcp.getNetworkTimeout());
        w.writeLong(tcp.getJoinTimeout());

        w.writeBoolean(tcp.isForceServerMode());
        w.writeBoolean(tcp.isClientReconnectDisabled());
        w.writeString(tcp.getLocalAddress());
        w.writeInt(tcp.getReconnectCount());
        w.writeInt(tcp.getLocalPort());
        w.writeInt(tcp.getLocalPortRange());
        w.writeInt(tcp.getMaxMissedHeartbeats());
        w.writeInt(tcp.getMaxMissedClientHeartbeats());
        w.writeLong(tcp.getStatisticsPrintFrequency());
        w.writeLong(tcp.getIpFinderCleanFrequency());
        w.writeInt(tcp.getThreadPriority());
        w.writeLong(tcp.getHeartbeatFrequency());
        w.writeInt((int)tcp.getTopHistorySize());
    }

    /**
     * Writes enum as byte.
     *
     * @param w Writer.
     * @param e Enum.
     */
    private static void writeEnumByte(BinaryRawWriter w, Enum e) {
        w.writeByte(e == null ? 0 : (byte)e.ordinal());
    }

    /**
     * Writes enum as int.
     *
     * @param w Writer.
     * @param e Enum.
     */
    private static void writeEnumInt(BinaryRawWriter w, Enum e) {
        w.writeInt(e == null ? 0 : e.ordinal());
    }

    /**
     * Writes enum as int.
     *
     * @param w Writer.
     * @param e Enum.
     */
    private static void writeEnumInt(BinaryRawWriter w, Enum e, Enum def) {
        assert def != null;

        w.writeInt(e == null ? def.ordinal() : e.ordinal());
    }

    /**
     * Reads resolver
     *
     * @param r Reader.
     * @return Resolver.
     */
    private static BinaryIdentityResolver readBinaryIdentityResolver(BinaryRawReader r) {
        int type = r.readByte();

        switch (type) {
            case 0:
                return null;

            case 1:
                return new BinaryArrayIdentityResolver();

            case 2:
                int cnt = r.readInt();

                String[] fields = new String[cnt];

                for (int i = 0; i < cnt; i++)
                    fields[i] = r.readString();

                return new BinaryFieldIdentityResolver().setFieldNames(fields);

            default:
                assert false;
                return null;
        }
    }

    /**
     * Writes the resolver.
     *
     * @param w Writer.
     * @param resolver Resolver.
     */
    private static void writeBinaryIdentityResolver(BinaryRawWriter w, BinaryIdentityResolver resolver) {
        if (resolver instanceof BinaryArrayIdentityResolver)
            w.writeByte((byte)1);
        else if (resolver instanceof BinaryFieldIdentityResolver) {
            w.writeByte((byte)2);

            String[] fields = ((BinaryFieldIdentityResolver)resolver).getFieldNames();

            if (fields != null) {
                w.writeInt(fields.length);

                for (String field : fields)
                    w.writeString(field);
            }
            else
                w.writeInt(0);
        }
        else {
            w.writeByte((byte)0);
        }
    }

    /**
     * Reads the plugin configuration.
     *
     * @param cfg Ignite configuration to update.
     * @param in Reader.
     */
    private static void readPluginConfiguration(IgniteConfiguration cfg, BinaryRawReader in) {
        int cnt = in.readInt();

        if (cnt == 0)
            return;

        for (int i = 0; i < cnt; i++) {
            int plugCfgFactoryId = in.readInt();

            PlatformPluginConfigurationClosure plugCfg = pluginConfiguration(plugCfgFactoryId);

            plugCfg.apply(cfg, in);
        }
    }

    /**
     * Create PlatformPluginConfigurationClosure for the given factory ID.
     *
     * @param factoryId Factory ID.
     * @return PlatformPluginConfigurationClosure.
     */
    private static PlatformPluginConfigurationClosure pluginConfiguration(final int factoryId) {
        PlatformPluginConfigurationClosureFactory factory = AccessController.doPrivileged(
                new PrivilegedAction<PlatformPluginConfigurationClosureFactory>() {
                    @Override public PlatformPluginConfigurationClosureFactory run() {
                        for (PlatformPluginConfigurationClosureFactory factory :
                                ServiceLoader.load(PlatformPluginConfigurationClosureFactory.class)) {
                            if (factory.id() == factoryId)
                                return factory;
                        }

                        return null;
                    }
                });

        if (factory == null) {
            throw new IgniteException("PlatformPluginConfigurationClosureFactory is not found " +
                    "(did you put into the classpath?): " + factoryId);
        }

        return factory.create();
    }

    /**
     * Reads the plugin configuration.
     *
     * @param cfg Ignite configuration to update.
     * @param in Reader.
     */
    private static void readCachePluginConfiguration(CacheConfiguration cfg, BinaryRawReader in) {
        int plugCfgFactoryId = in.readInt();

        PlatformCachePluginConfigurationClosure plugCfg = cachePluginConfiguration(plugCfgFactoryId);

        plugCfg.apply(cfg, in);
    }

    /**
     * Create PlatformCachePluginConfigurationClosure for the given factory ID.
     *
     * @param factoryId Factory ID.
     * @return PlatformCachePluginConfigurationClosure.
     */
    private static PlatformCachePluginConfigurationClosure cachePluginConfiguration(final int factoryId) {
        PlatformCachePluginConfigurationClosureFactory factory = AccessController.doPrivileged(
                new PrivilegedAction<PlatformCachePluginConfigurationClosureFactory>() {
                    @Override public PlatformCachePluginConfigurationClosureFactory run() {
                        for (PlatformCachePluginConfigurationClosureFactory factory :
                                ServiceLoader.load(PlatformCachePluginConfigurationClosureFactory.class)) {
                            if (factory.id() == factoryId)
                                return factory;
                        }

                        return null;
                    }
                });

        if (factory == null) {
            throw new IgniteException("PlatformPluginConfigurationClosureFactory is not found " +
                    "(did you put into the classpath?): " + factoryId);
        }

        return factory.create();
    }

    /**
     * Private constructor.
     */
    private PlatformConfigurationUtils() {
        // No-op.
    }
}<|MERGE_RESOLUTION|>--- conflicted
+++ resolved
@@ -1064,26 +1064,6 @@
         else
             w.writeBoolean(false);
 
-<<<<<<< HEAD
-=======
-        SwapSpaceSpi swap = cfg.getSwapSpaceSpi();
-
-        if (swap instanceof FileSwapSpaceSpi) {
-            w.writeByte(SWAP_TYP_FILE);
-
-            FileSwapSpaceSpi fileSwap = (FileSwapSpaceSpi)swap;
-
-            w.writeString(fileSwap.getBaseDirectory());
-            w.writeFloat(fileSwap.getMaximumSparsity());
-            w.writeInt(fileSwap.getMaxWriteQueueSize());
-            w.writeInt(fileSwap.getReadStripesNumber());
-            w.writeInt(fileSwap.getWriteBufferSize());
-        }
-        else {
-            w.writeByte(SWAP_TYP_NONE);
-        }
-
->>>>>>> b43dd2bb
         w.writeString(cfg.getIgniteHome());
 
         w.writeLong(ManagementFactory.getMemoryMXBean().getHeapMemoryUsage().getInit());
