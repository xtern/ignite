--- conflicted
+++ resolved
@@ -150,11 +150,7 @@
     }
 
     /**
-<<<<<<< HEAD
-     * @return
-=======
      * @return Topology version.
->>>>>>> ba46cbd5
      */
     public AffinityTopologyVersion version() {
         return topVer;
