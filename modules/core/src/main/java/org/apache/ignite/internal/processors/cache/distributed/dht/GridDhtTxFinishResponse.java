/*
 * Licensed to the Apache Software Foundation (ASF) under one or more
 * contributor license agreements.  See the NOTICE file distributed with
 * this work for additional information regarding copyright ownership.
 * The ASF licenses this file to You under the Apache License, Version 2.0
 * (the "License"); you may not use this file except in compliance with
 * the License.  You may obtain a copy of the License at
 *
 *      http://www.apache.org/licenses/LICENSE-2.0
 *
 * Unless required by applicable law or agreed to in writing, software
 * distributed under the License is distributed on an "AS IS" BASIS,
 * WITHOUT WARRANTIES OR CONDITIONS OF ANY KIND, either express or implied.
 * See the License for the specific language governing permissions and
 * limitations under the License.
 */

package org.apache.ignite.internal.processors.cache.distributed.dht;

import java.io.Externalizable;
import java.nio.ByteBuffer;
import org.apache.ignite.IgniteCheckedException;
import org.apache.ignite.internal.GridDirectTransient;
import org.apache.ignite.internal.processors.cache.GridCacheContext;
import org.apache.ignite.internal.processors.cache.GridCacheReturn;
import org.apache.ignite.internal.processors.cache.GridCacheSharedContext;
import org.apache.ignite.internal.processors.cache.distributed.GridDistributedTxFinishResponse;
import org.apache.ignite.internal.processors.cache.version.GridCacheVersion;
import org.apache.ignite.internal.util.typedef.internal.S;
import org.apache.ignite.internal.util.typedef.internal.U;
import org.apache.ignite.lang.IgniteUuid;
import org.apache.ignite.plugin.extensions.communication.MessageReader;
import org.apache.ignite.plugin.extensions.communication.MessageWriter;

/**
 * DHT transaction finish response.
 */
public class GridDhtTxFinishResponse extends GridDistributedTxFinishResponse {
    /** */
    private static final long serialVersionUID = 0L;

<<<<<<< HEAD
    /** */
    private static final int NEAR_RES_FLAG_MASK = 0x01;
=======
    /** Flag indicating if this is a check-committed response. */
    private static final int CHECK_COMMITTED_FLAG_MASK = 0x01;
>>>>>>> 0246b74e

    /** Mini future ID. */
    private int miniId;

    /** Error. */
    @GridDirectTransient
    private Throwable checkCommittedErr;

    /** Serialized error. */
    private byte[] checkCommittedErrBytes;

    /** Cache return value. */
    private GridCacheReturn retVal;

    /**
     * Empty constructor required by {@link Externalizable}.
     */
    public GridDhtTxFinishResponse() {
        // No-op.
    }

    /**
     * @param part Partition.
     * @param xid Xid version.
     * @param futId Future ID.
     * @param miniId Mini future ID.
     */
<<<<<<< HEAD
    public GridDhtTxFinishResponse(GridCacheVersion xid, IgniteUuid futId, int miniId) {
        super(miniId, xid, futId);
=======
    public GridDhtTxFinishResponse(int part, GridCacheVersion xid, IgniteUuid futId, int miniId) {
        super(part, xid, futId);
>>>>>>> 0246b74e

        assert miniId != 0;

        this.miniId = miniId;
    }

    /**
     * @return {@code True} if this is reply for near node.
     */
    public boolean nearNodeResponse() {
        return isFlag(NEAR_RES_FLAG_MASK);
    }

    /**
     * @param val {@code True} if this is reply for near node.
     */
    public void nearNodeResponse(boolean val) {
        setFlag(val, NEAR_RES_FLAG_MASK);
    }

    /**
     * @return Mini future ID.
     */
    public int miniId() {
        return miniId;
    }

    /**
     * @return Error for check committed backup requests.
     */
    public Throwable checkCommittedError() {
        return checkCommittedErr;
    }

    /**
     * @param checkCommittedErr Error for check committed backup requests.
     */
    public void checkCommittedError(Throwable checkCommittedErr) {
        this.checkCommittedErr = checkCommittedErr;
    }

    /**
     * @return Check committed flag.
     */
    public boolean checkCommitted() {
        return isFlag(CHECK_COMMITTED_FLAG_MASK);
    }

    /**
     * @param checkCommitted Check committed flag.
     */
    public void checkCommitted(boolean checkCommitted) {
        setFlag(checkCommitted, CHECK_COMMITTED_FLAG_MASK);
    }

    /** {@inheritDoc} */
    @Override public void prepareMarshal(GridCacheSharedContext ctx) throws IgniteCheckedException {
        super.prepareMarshal(ctx);

        if (checkCommittedErr != null && checkCommittedErrBytes == null)
            checkCommittedErrBytes = U.marshal(ctx, checkCommittedErr);

        if (retVal != null && retVal.cacheId() != 0) {
            GridCacheContext cctx = ctx.cacheContext(retVal.cacheId());

            assert cctx != null : retVal.cacheId();

            retVal.prepareMarshal(cctx);
        }
    }

    /** {@inheritDoc} */
    @Override public void finishUnmarshal(GridCacheSharedContext ctx, ClassLoader ldr)
        throws IgniteCheckedException {
        super.finishUnmarshal(ctx, ldr);

        if (checkCommittedErrBytes != null && checkCommittedErr == null)
            checkCommittedErr = U.unmarshal(ctx, checkCommittedErrBytes, U.resolveClassLoader(ldr, ctx.gridConfig()));

        if (retVal != null && retVal.cacheId() != 0) {
            GridCacheContext cctx = ctx.cacheContext(retVal.cacheId());

            assert cctx != null : retVal.cacheId();

            retVal.finishUnmarshal(cctx, ldr);
        }
    }

    /**
     * @param retVal Return value.
     */
    public void returnValue(GridCacheReturn retVal) {
        this.retVal = retVal;
    }

    /**
     * @return Return value.
     */
    public GridCacheReturn returnValue() {
        return retVal;
    }

    /** {@inheritDoc} */
    @Override public boolean writeTo(ByteBuffer buf, MessageWriter writer) {
        writer.setBuffer(buf);

        if (!super.writeTo(buf, writer))
            return false;

        if (!writer.isHeaderWritten()) {
            if (!writer.writeHeader(directType(), fieldsCount()))
                return false;

            writer.onHeaderWritten();
        }

        switch (writer.state()) {
            case 7:
                if (!writer.writeByteArray("checkCommittedErrBytes", checkCommittedErrBytes))
                    return false;

                writer.incrementState();

            case 8:
                if (!writer.writeInt("miniId", miniId))
                    return false;

                writer.incrementState();

            case 9:
                if (!writer.writeMessage("retVal", retVal))
                    return false;

                writer.incrementState();

        }

        return true;
    }

    /** {@inheritDoc} */
    @Override public boolean readFrom(ByteBuffer buf, MessageReader reader) {
        reader.setBuffer(buf);

        if (!reader.beforeMessageRead())
            return false;

        if (!super.readFrom(buf, reader))
            return false;

        switch (reader.state()) {
            case 7:
                checkCommittedErrBytes = reader.readByteArray("checkCommittedErrBytes");

                if (!reader.isLastRead())
                    return false;

                reader.incrementState();

            case 8:
                miniId = reader.readInt("miniId");

                if (!reader.isLastRead())
                    return false;

                reader.incrementState();

            case 9:
                retVal = reader.readMessage("retVal");

                if (!reader.isLastRead())
                    return false;

                reader.incrementState();

        }

        return reader.afterMessageRead(GridDhtTxFinishResponse.class);
    }

    /** {@inheritDoc} */
    @Override public byte directType() {
        return 33;
    }

    /** {@inheritDoc} */
    @Override public byte fieldsCount() {
        return 10;
    }

    /** {@inheritDoc} */
    @Override public String toString() {
        StringBuilder flags = new StringBuilder();

        if (checkCommitted())
            appendFlag(flags, "checkComm");

        return S.toString(GridDhtTxFinishResponse.class, this,
            "flags", flags.toString(),
            "super", super.toString());
    }
}<|MERGE_RESOLUTION|>--- conflicted
+++ resolved
@@ -39,13 +39,11 @@
     /** */
     private static final long serialVersionUID = 0L;
 
-<<<<<<< HEAD
-    /** */
-    private static final int NEAR_RES_FLAG_MASK = 0x01;
-=======
     /** Flag indicating if this is a check-committed response. */
     private static final int CHECK_COMMITTED_FLAG_MASK = 0x01;
->>>>>>> 0246b74e
+
+    /** */
+    private static final int NEAR_RES_FLAG_MASK = 0x02;
 
     /** Mini future ID. */
     private int miniId;
@@ -73,13 +71,8 @@
      * @param futId Future ID.
      * @param miniId Mini future ID.
      */
-<<<<<<< HEAD
-    public GridDhtTxFinishResponse(GridCacheVersion xid, IgniteUuid futId, int miniId) {
-        super(miniId, xid, futId);
-=======
     public GridDhtTxFinishResponse(int part, GridCacheVersion xid, IgniteUuid futId, int miniId) {
         super(part, xid, futId);
->>>>>>> 0246b74e
 
         assert miniId != 0;
 
