--- conflicted
+++ resolved
@@ -953,15 +953,7 @@
         boolean limited,
         @Nullable IgniteBiPredicate<WALRecord.RecordType, WALPointer> recordDeserializeFilter
     ) throws IgniteCheckedException, StorageException {
-<<<<<<< HEAD
-        assert start == null || start instanceof FileWALPointer : "Invalid start pointer: " + start;
-
-        FileWALPointer end = null;
-=======
-        FileWriteHandle hnd = currentHandle();
-
         WALPointer end = null;
->>>>>>> d7364c28
 
         if (limited) {
             FileWriteHandle hnd = currentHandle();
