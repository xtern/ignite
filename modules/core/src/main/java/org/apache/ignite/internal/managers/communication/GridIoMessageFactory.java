/*
 * Licensed to the Apache Software Foundation (ASF) under one or more
 * contributor license agreements.  See the NOTICE file distributed with
 * this work for additional information regarding copyright ownership.
 * The ASF licenses this file to You under the Apache License, Version 2.0
 * (the "License"); you may not use this file except in compliance with
 * the License.  You may obtain a copy of the License at
 *
 *      http://www.apache.org/licenses/LICENSE-2.0
 *
 * Unless required by applicable law or agreed to in writing, software
 * distributed under the License is distributed on an "AS IS" BASIS,
 * WITHOUT WARRANTIES OR CONDITIONS OF ANY KIND, either express or implied.
 * See the License for the specific language governing permissions and
 * limitations under the License.
 */

package org.apache.ignite.internal.managers.communication;

import org.apache.ignite.internal.GridJobCancelRequest;
import org.apache.ignite.internal.GridJobExecuteRequest;
import org.apache.ignite.internal.GridJobExecuteResponse;
import org.apache.ignite.internal.GridJobSiblingsRequest;
import org.apache.ignite.internal.GridJobSiblingsResponse;
import org.apache.ignite.internal.GridTaskCancelRequest;
import org.apache.ignite.internal.GridTaskSessionRequest;
import org.apache.ignite.internal.IgniteDiagnosticMessage;
import org.apache.ignite.internal.binary.BinaryEnumObjectImpl;
import org.apache.ignite.internal.binary.BinaryObjectImpl;
import org.apache.ignite.internal.managers.checkpoint.GridCheckpointRequest;
import org.apache.ignite.internal.managers.deployment.GridDeploymentInfoBean;
import org.apache.ignite.internal.managers.deployment.GridDeploymentRequest;
import org.apache.ignite.internal.managers.deployment.GridDeploymentResponse;
import org.apache.ignite.internal.managers.encryption.GenerateEncryptionKeyRequest;
import org.apache.ignite.internal.managers.encryption.GenerateEncryptionKeyResponse;
import org.apache.ignite.internal.managers.eventstorage.GridEventStorageMessage;
import org.apache.ignite.internal.processors.affinity.AffinityTopologyVersion;
import org.apache.ignite.internal.processors.authentication.UserAuthenticateRequestMessage;
import org.apache.ignite.internal.processors.authentication.UserAuthenticateResponseMessage;
import org.apache.ignite.internal.processors.authentication.UserManagementOperationFinishedMessage;
import org.apache.ignite.internal.processors.cache.CacheEntryInfoCollection;
import org.apache.ignite.internal.processors.cache.CacheEntryPredicateContainsValue;
import org.apache.ignite.internal.processors.cache.CacheEntrySerializablePredicate;
import org.apache.ignite.internal.processors.cache.CacheEvictionEntry;
import org.apache.ignite.internal.processors.cache.CacheInvokeDirectResult;
import org.apache.ignite.internal.processors.cache.CacheObjectByteArrayImpl;
import org.apache.ignite.internal.processors.cache.CacheObjectImpl;
import org.apache.ignite.internal.processors.cache.GridCacheEntryInfo;
import org.apache.ignite.internal.processors.cache.GridCacheMvccEntryInfo;
import org.apache.ignite.internal.processors.cache.GridCacheReturn;
import org.apache.ignite.internal.processors.cache.GridChangeGlobalStateMessageResponse;
import org.apache.ignite.internal.processors.cache.KeyCacheObjectImpl;
import org.apache.ignite.internal.processors.cache.WalStateAckMessage;
import org.apache.ignite.internal.processors.cache.binary.MetadataRequestMessage;
import org.apache.ignite.internal.processors.cache.binary.MetadataResponseMessage;
import org.apache.ignite.internal.processors.cache.distributed.GridCacheTtlUpdateRequest;
import org.apache.ignite.internal.processors.cache.distributed.GridCacheTxRecoveryRequest;
import org.apache.ignite.internal.processors.cache.distributed.GridCacheTxRecoveryResponse;
import org.apache.ignite.internal.processors.cache.distributed.GridDistributedLockRequest;
import org.apache.ignite.internal.processors.cache.distributed.GridDistributedLockResponse;
import org.apache.ignite.internal.processors.cache.distributed.GridDistributedTxFinishRequest;
import org.apache.ignite.internal.processors.cache.distributed.GridDistributedTxFinishResponse;
import org.apache.ignite.internal.processors.cache.distributed.GridDistributedTxPrepareRequest;
import org.apache.ignite.internal.processors.cache.distributed.GridDistributedTxPrepareResponse;
import org.apache.ignite.internal.processors.cache.distributed.GridDistributedUnlockRequest;
import org.apache.ignite.internal.processors.cache.distributed.dht.GridDhtAffinityAssignmentRequest;
import org.apache.ignite.internal.processors.cache.distributed.dht.GridDhtAffinityAssignmentResponse;
import org.apache.ignite.internal.processors.cache.distributed.dht.GridDhtLockRequest;
import org.apache.ignite.internal.processors.cache.distributed.dht.GridDhtLockResponse;
import org.apache.ignite.internal.processors.cache.distributed.dht.GridDhtTxFinishRequest;
import org.apache.ignite.internal.processors.cache.distributed.dht.GridDhtTxFinishResponse;
import org.apache.ignite.internal.processors.cache.distributed.dht.GridDhtTxOnePhaseCommitAckRequest;
import org.apache.ignite.internal.processors.cache.distributed.dht.GridDhtTxPrepareRequest;
import org.apache.ignite.internal.processors.cache.distributed.dht.GridDhtTxPrepareResponse;
import org.apache.ignite.internal.processors.cache.distributed.dht.GridDhtTxQueryEnlistRequest;
import org.apache.ignite.internal.processors.cache.distributed.dht.GridDhtTxQueryEnlistResponse;
import org.apache.ignite.internal.processors.cache.distributed.dht.GridDhtTxQueryFirstEnlistRequest;
import org.apache.ignite.internal.processors.cache.distributed.dht.GridDhtUnlockRequest;
import org.apache.ignite.internal.processors.cache.distributed.dht.GridInvokeValue;
import org.apache.ignite.internal.processors.cache.distributed.dht.PartitionUpdateCountersMessage;
import org.apache.ignite.internal.processors.cache.distributed.dht.atomic.GridDhtAtomicDeferredUpdateResponse;
import org.apache.ignite.internal.processors.cache.distributed.dht.atomic.GridDhtAtomicNearResponse;
import org.apache.ignite.internal.processors.cache.distributed.dht.atomic.GridDhtAtomicSingleUpdateRequest;
import org.apache.ignite.internal.processors.cache.distributed.dht.atomic.GridDhtAtomicUpdateRequest;
import org.apache.ignite.internal.processors.cache.distributed.dht.atomic.GridDhtAtomicUpdateResponse;
import org.apache.ignite.internal.processors.cache.distributed.dht.atomic.GridNearAtomicCheckUpdateRequest;
import org.apache.ignite.internal.processors.cache.distributed.dht.atomic.GridNearAtomicFullUpdateRequest;
import org.apache.ignite.internal.processors.cache.distributed.dht.atomic.GridNearAtomicSingleUpdateFilterRequest;
import org.apache.ignite.internal.processors.cache.distributed.dht.atomic.GridNearAtomicSingleUpdateInvokeRequest;
import org.apache.ignite.internal.processors.cache.distributed.dht.atomic.GridNearAtomicSingleUpdateRequest;
import org.apache.ignite.internal.processors.cache.distributed.dht.atomic.GridNearAtomicUpdateResponse;
import org.apache.ignite.internal.processors.cache.distributed.dht.atomic.NearCacheUpdates;
import org.apache.ignite.internal.processors.cache.distributed.dht.atomic.UpdateErrors;
import org.apache.ignite.internal.processors.cache.distributed.dht.preloader.CacheGroupAffinityMessage;
import org.apache.ignite.internal.processors.cache.distributed.dht.preloader.GridDhtForceKeysRequest;
import org.apache.ignite.internal.processors.cache.distributed.dht.preloader.GridDhtForceKeysResponse;
import org.apache.ignite.internal.processors.cache.distributed.dht.preloader.GridDhtPartitionDemandLegacyMessage;
import org.apache.ignite.internal.processors.cache.distributed.dht.preloader.GridDhtPartitionDemandMessage;
import org.apache.ignite.internal.processors.cache.distributed.dht.preloader.GridDhtPartitionExchangeId;
import org.apache.ignite.internal.processors.cache.distributed.dht.preloader.GridDhtPartitionSupplyMessage;
import org.apache.ignite.internal.processors.cache.distributed.dht.preloader.GridDhtPartitionSupplyMessageV2;
import org.apache.ignite.internal.processors.cache.distributed.dht.preloader.GridDhtPartitionsFullMessage;
import org.apache.ignite.internal.processors.cache.distributed.dht.preloader.GridDhtPartitionsSingleMessage;
import org.apache.ignite.internal.processors.cache.distributed.dht.preloader.GridDhtPartitionsSingleRequest;
import org.apache.ignite.internal.processors.cache.distributed.dht.preloader.latch.LatchAckMessage;
import org.apache.ignite.internal.processors.cache.distributed.near.CacheVersionedValue;
import org.apache.ignite.internal.processors.cache.distributed.near.GridNearGetRequest;
import org.apache.ignite.internal.processors.cache.distributed.near.GridNearGetResponse;
import org.apache.ignite.internal.processors.cache.distributed.near.GridNearLockRequest;
import org.apache.ignite.internal.processors.cache.distributed.near.GridNearLockResponse;
import org.apache.ignite.internal.processors.cache.distributed.near.GridNearSingleGetRequest;
import org.apache.ignite.internal.processors.cache.distributed.near.GridNearSingleGetResponse;
import org.apache.ignite.internal.processors.cache.distributed.near.GridNearTxEnlistRequest;
import org.apache.ignite.internal.processors.cache.distributed.near.GridNearTxEnlistResponse;
import org.apache.ignite.internal.processors.cache.distributed.near.GridNearTxFinishRequest;
import org.apache.ignite.internal.processors.cache.distributed.near.GridNearTxFinishResponse;
import org.apache.ignite.internal.processors.cache.distributed.near.GridNearTxPrepareRequest;
import org.apache.ignite.internal.processors.cache.distributed.near.GridNearTxPrepareResponse;
import org.apache.ignite.internal.processors.cache.distributed.near.GridNearTxQueryEnlistRequest;
import org.apache.ignite.internal.processors.cache.distributed.near.GridNearTxQueryEnlistResponse;
import org.apache.ignite.internal.processors.cache.distributed.near.GridNearTxQueryResultsEnlistRequest;
import org.apache.ignite.internal.processors.cache.distributed.near.GridNearTxQueryResultsEnlistResponse;
import org.apache.ignite.internal.processors.cache.distributed.near.GridNearUnlockRequest;
import org.apache.ignite.internal.processors.cache.mvcc.DeadlockProbe;
import org.apache.ignite.internal.processors.cache.mvcc.MvccSnapshotWithoutTxs;
import org.apache.ignite.internal.processors.cache.mvcc.MvccVersionImpl;
import org.apache.ignite.internal.processors.cache.mvcc.ProbedTx;
import org.apache.ignite.internal.processors.cache.mvcc.msg.MvccAckRequestQueryCntr;
import org.apache.ignite.internal.processors.cache.mvcc.msg.MvccAckRequestQueryId;
import org.apache.ignite.internal.processors.cache.mvcc.msg.MvccAckRequestTx;
import org.apache.ignite.internal.processors.cache.mvcc.msg.MvccAckRequestTxAndQueryCntr;
import org.apache.ignite.internal.processors.cache.mvcc.msg.MvccAckRequestTxAndQueryId;
import org.apache.ignite.internal.processors.cache.mvcc.msg.MvccActiveQueriesMessage;
import org.apache.ignite.internal.processors.cache.mvcc.msg.MvccFutureResponse;
import org.apache.ignite.internal.processors.cache.mvcc.msg.MvccQuerySnapshotRequest;
import org.apache.ignite.internal.processors.cache.mvcc.msg.MvccRecoveryFinishedMessage;
import org.apache.ignite.internal.processors.cache.mvcc.msg.MvccSnapshotResponse;
import org.apache.ignite.internal.processors.cache.mvcc.msg.MvccTxSnapshotRequest;
import org.apache.ignite.internal.processors.cache.mvcc.msg.PartitionCountersNeighborcastRequest;
import org.apache.ignite.internal.processors.cache.mvcc.msg.PartitionCountersNeighborcastResponse;
import org.apache.ignite.internal.processors.cache.persistence.snapshot.SnapshotRequestMessage;
import org.apache.ignite.internal.processors.cache.persistence.snapshot.SnapshotResponseMessage;
import org.apache.ignite.internal.processors.cache.query.GridCacheQueryRequest;
import org.apache.ignite.internal.processors.cache.query.GridCacheQueryResponse;
import org.apache.ignite.internal.processors.cache.query.GridCacheSqlQuery;
import org.apache.ignite.internal.processors.cache.query.continuous.CacheContinuousQueryBatchAck;
import org.apache.ignite.internal.processors.cache.query.continuous.CacheContinuousQueryEntry;
import org.apache.ignite.internal.processors.cache.transactions.IgniteTxEntry;
import org.apache.ignite.internal.processors.cache.transactions.IgniteTxKey;
import org.apache.ignite.internal.processors.cache.transactions.TxEntryValueHolder;
import org.apache.ignite.internal.processors.cache.transactions.TxLock;
import org.apache.ignite.internal.processors.cache.transactions.TxLockList;
import org.apache.ignite.internal.processors.cache.transactions.TxLocksRequest;
import org.apache.ignite.internal.processors.cache.transactions.TxLocksResponse;
import org.apache.ignite.internal.processors.cache.version.GridCacheRawVersionedEntry;
import org.apache.ignite.internal.processors.cache.version.GridCacheVersion;
import org.apache.ignite.internal.processors.cache.version.GridCacheVersionEx;
import org.apache.ignite.internal.processors.cluster.ClusterMetricsUpdateMessage;
import org.apache.ignite.internal.processors.continuous.ContinuousRoutineStartResultMessage;
import org.apache.ignite.internal.processors.continuous.GridContinuousMessage;
import org.apache.ignite.internal.processors.datastreamer.DataStreamerEntry;
import org.apache.ignite.internal.processors.datastreamer.DataStreamerRequest;
import org.apache.ignite.internal.processors.datastreamer.DataStreamerResponse;
import org.apache.ignite.internal.processors.marshaller.MissingMappingRequestMessage;
import org.apache.ignite.internal.processors.marshaller.MissingMappingResponseMessage;
import org.apache.ignite.internal.processors.query.h2.twostep.messages.GridQueryCancelRequest;
import org.apache.ignite.internal.processors.query.h2.twostep.messages.GridQueryFailResponse;
import org.apache.ignite.internal.processors.query.h2.twostep.messages.GridQueryNextPageRequest;
import org.apache.ignite.internal.processors.query.h2.twostep.messages.GridQueryNextPageResponse;
import org.apache.ignite.internal.processors.query.messages.GridQueryKillRequest;
import org.apache.ignite.internal.processors.query.messages.GridQueryKillResponse;
import org.apache.ignite.internal.processors.query.schema.message.SchemaOperationStatusMessage;
import org.apache.ignite.internal.processors.rest.handlers.task.GridTaskResultRequest;
import org.apache.ignite.internal.processors.rest.handlers.task.GridTaskResultResponse;
import org.apache.ignite.internal.processors.service.ServiceDeploymentProcessId;
import org.apache.ignite.internal.processors.service.ServiceSingleNodeDeploymentResult;
import org.apache.ignite.internal.processors.service.ServiceSingleNodeDeploymentResultBatch;
import org.apache.ignite.internal.util.GridByteArrayList;
import org.apache.ignite.internal.util.GridIntList;
import org.apache.ignite.internal.util.GridLongList;
import org.apache.ignite.internal.util.GridMessageCollection;
import org.apache.ignite.internal.util.UUIDCollectionMessage;
import org.apache.ignite.internal.util.distributed.SingleNodeMessage;
import org.apache.ignite.plugin.extensions.communication.IgniteMessageFactory;
import org.apache.ignite.plugin.extensions.communication.Message;
import org.apache.ignite.plugin.extensions.communication.MessageFactoryProvider;
import org.apache.ignite.spi.collision.jobstealing.JobStealingRequest;
import org.apache.ignite.spi.communication.tcp.TcpCommunicationSpi;
import org.apache.ignite.spi.communication.tcp.internal.TcpInverseConnectionResponseMessage;
import org.apache.ignite.spi.communication.tcp.messages.HandshakeMessage;
import org.apache.ignite.spi.communication.tcp.messages.HandshakeMessage2;
import org.apache.ignite.spi.communication.tcp.messages.HandshakeWaitMessage;
import org.apache.ignite.spi.communication.tcp.messages.NodeIdMessage;
import org.apache.ignite.spi.communication.tcp.messages.RecoveryLastReceivedMessage;

/**
 * Message factory implementation.
 */
public class GridIoMessageFactory implements MessageFactoryProvider {
    /** {@inheritDoc} */
    @Override public void registerAll(IgniteMessageFactory factory) {
        // -54 is reserved for SQL.
        // -46 ... -51 - snapshot messages.
        factory.register((short)-61, IgniteDiagnosticMessage::new);
        factory.register((short)-53, SchemaOperationStatusMessage::new);
        factory.register((short)-52, GridIntList::new);
        factory.register((short)-51, NearCacheUpdates::new);
        factory.register((short)-50, GridNearAtomicCheckUpdateRequest::new);
        factory.register((short)-49, UpdateErrors::new);
        factory.register((short)-48, GridDhtAtomicNearResponse::new);
        factory.register((short)-45, GridChangeGlobalStateMessageResponse::new);
        factory.register((short)-44, HandshakeMessage2::new);
        factory.register((short)-43, IgniteIoTestMessage::new);
        factory.register((short)-36, GridDhtAtomicSingleUpdateRequest::new);
        factory.register((short)-27, GridDhtTxOnePhaseCommitAckRequest::new);
        factory.register((short)-26, TxLockList::new);
        factory.register((short)-25, TxLock::new);
        factory.register((short)-24, TxLocksRequest::new);
        factory.register((short)-23, TxLocksResponse::new);
        factory.register(TcpCommunicationSpi.NODE_ID_MSG_TYPE, NodeIdMessage::new);
        factory.register(TcpCommunicationSpi.RECOVERY_LAST_ID_MSG_TYPE, RecoveryLastReceivedMessage::new);
        factory.register(TcpCommunicationSpi.HANDSHAKE_MSG_TYPE, HandshakeMessage::new);
        factory.register(TcpCommunicationSpi.HANDSHAKE_WAIT_MSG_TYPE, HandshakeWaitMessage::new);
        factory.register((short)0, GridJobCancelRequest::new);
        factory.register((short)1, GridJobExecuteRequest::new);
        factory.register((short)2, GridJobExecuteResponse::new);
        factory.register((short)3, GridJobSiblingsRequest::new);
        factory.register((short)4, GridJobSiblingsResponse::new);
        factory.register((short)5, GridTaskCancelRequest::new);
        factory.register((short)6, GridTaskSessionRequest::new);
        factory.register((short)7, GridCheckpointRequest::new);
        factory.register((short)8, GridIoMessage::new);
        factory.register((short)9, GridIoUserMessage::new);
        factory.register((short)10, GridDeploymentInfoBean::new);
        factory.register((short)11, GridDeploymentRequest::new);
        factory.register((short)12, GridDeploymentResponse::new);
        factory.register((short)13, GridEventStorageMessage::new);
        factory.register((short)16, GridCacheTxRecoveryRequest::new);
        factory.register((short)17, GridCacheTxRecoveryResponse::new);
        factory.register((short)20, GridCacheTtlUpdateRequest::new);
        factory.register((short)21, GridDistributedLockRequest::new);
        factory.register((short)22, GridDistributedLockResponse::new);
        factory.register((short)23, GridDistributedTxFinishRequest::new);
        factory.register((short)24, GridDistributedTxFinishResponse::new);
        factory.register((short)25, GridDistributedTxPrepareRequest::new);
        factory.register((short)26, GridDistributedTxPrepareResponse::new);
        factory.register((short)27, GridDistributedUnlockRequest::new);
        factory.register((short)28, GridDhtAffinityAssignmentRequest::new);
        factory.register((short)29, GridDhtAffinityAssignmentResponse::new);
        factory.register((short)30, GridDhtLockRequest::new);
        factory.register((short)31, GridDhtLockResponse::new);
        factory.register((short)32, GridDhtTxFinishRequest::new);
        factory.register((short)33, GridDhtTxFinishResponse::new);
        factory.register((short)34, GridDhtTxPrepareRequest::new);
        factory.register((short)35, GridDhtTxPrepareResponse::new);
        factory.register((short)36, GridDhtUnlockRequest::new);
        factory.register((short)37, GridDhtAtomicDeferredUpdateResponse::new);
        factory.register((short)38, GridDhtAtomicUpdateRequest::new);
        factory.register((short)39, GridDhtAtomicUpdateResponse::new);
        factory.register((short)40, GridNearAtomicFullUpdateRequest::new);
        factory.register((short)41, GridNearAtomicUpdateResponse::new);
        factory.register((short)42, GridDhtForceKeysRequest::new);
        factory.register((short)43, GridDhtForceKeysResponse::new);
        factory.register((short)44, GridDhtPartitionDemandLegacyMessage::new);
        factory.register((short)45, GridDhtPartitionDemandMessage::new);
        factory.register((short)46, GridDhtPartitionsFullMessage::new);
        factory.register((short)47, GridDhtPartitionsSingleMessage::new);
        factory.register((short)48, GridDhtPartitionsSingleRequest::new);
        factory.register((short)49, GridNearGetRequest::new);
        factory.register((short)50, GridNearGetResponse::new);
        factory.register((short)51, GridNearLockRequest::new);
        factory.register((short)52, GridNearLockResponse::new);
        factory.register((short)53, GridNearTxFinishRequest::new);
        factory.register((short)54, GridNearTxFinishResponse::new);
        factory.register((short)55, GridNearTxPrepareRequest::new);
        factory.register((short)56, GridNearTxPrepareResponse::new);
        factory.register((short)57, GridNearUnlockRequest::new);
        factory.register((short)58, GridCacheQueryRequest::new);
        factory.register((short)59, GridCacheQueryResponse::new);
        factory.register((short)61, GridContinuousMessage::new);
        factory.register((short)62, DataStreamerRequest::new);
        factory.register((short)63, DataStreamerResponse::new);
        factory.register((short)76, GridTaskResultRequest::new);
        factory.register((short)77, GridTaskResultResponse::new);
        factory.register((short)78, MissingMappingRequestMessage::new);
        factory.register((short)79, MissingMappingResponseMessage::new);
        factory.register((short)80, MetadataRequestMessage::new);
        factory.register((short)81, MetadataResponseMessage::new);
        factory.register((short)82, JobStealingRequest::new);
        factory.register((short)84, GridByteArrayList::new);
        factory.register((short)85, GridLongList::new);
        factory.register((short)86, GridCacheVersion::new);
        factory.register((short)87, GridDhtPartitionExchangeId::new);
        factory.register((short)88, GridCacheReturn::new);
        factory.register((short)89, CacheObjectImpl::new);
        factory.register((short)90, KeyCacheObjectImpl::new);
        factory.register((short)91, GridCacheEntryInfo::new);
        factory.register((short)92, CacheEntryInfoCollection::new);
        factory.register((short)93, CacheInvokeDirectResult::new);
        factory.register((short)94, IgniteTxKey::new);
        factory.register((short)95, DataStreamerEntry::new);
        factory.register((short)96, CacheContinuousQueryEntry::new);
        factory.register((short)97, CacheEvictionEntry::new);
        factory.register((short)98, CacheEntryPredicateContainsValue::new);
        factory.register((short)99, CacheEntrySerializablePredicate::new);
        factory.register((short)100, IgniteTxEntry::new);
        factory.register((short)101, TxEntryValueHolder::new);
        factory.register((short)102, CacheVersionedValue::new);
        factory.register((short)103, GridCacheRawVersionedEntry::new);
        factory.register((short)104, GridCacheVersionEx::new);
        factory.register((short)105, CacheObjectByteArrayImpl::new);
        factory.register((short)106, GridQueryCancelRequest::new);
        factory.register((short)107, GridQueryFailResponse::new);
        factory.register((short)108, GridQueryNextPageRequest::new);
        factory.register((short)109, GridQueryNextPageResponse::new);
        factory.register((short)111, AffinityTopologyVersion::new);
        factory.register((short)112, GridCacheSqlQuery::new);
        factory.register((short)113, BinaryObjectImpl::new);
        factory.register((short)114, GridDhtPartitionSupplyMessage::new);
        factory.register((short)115, UUIDCollectionMessage::new);
        factory.register((short)116, GridNearSingleGetRequest::new);
        factory.register((short)117, GridNearSingleGetResponse::new);
        factory.register((short)118, CacheContinuousQueryBatchAck::new);
        factory.register((short)119, BinaryEnumObjectImpl::new);

        // [120..123] - DR
        factory.register((short)124, GridMessageCollection::new);
        factory.register((short)125, GridNearAtomicSingleUpdateRequest::new);
        factory.register((short)126, GridNearAtomicSingleUpdateInvokeRequest::new);
        factory.register((short)127, GridNearAtomicSingleUpdateFilterRequest::new);
        factory.register((short)128, CacheGroupAffinityMessage::new);
        factory.register((short)129, WalStateAckMessage::new);
        factory.register((short)130, UserManagementOperationFinishedMessage::new);
        factory.register((short)131, UserAuthenticateRequestMessage::new);
        factory.register((short)132, UserAuthenticateResponseMessage::new);
        factory.register((short)133, ClusterMetricsUpdateMessage::new);
        factory.register((short)134, ContinuousRoutineStartResultMessage::new);
        factory.register((short)135, LatchAckMessage::new);
        factory.register((short)136, MvccTxSnapshotRequest::new);
        factory.register((short)137, MvccAckRequestTx::new);
        factory.register((short)138, MvccFutureResponse::new);
        factory.register((short)139, MvccQuerySnapshotRequest::new);
        factory.register((short)140, MvccAckRequestQueryCntr::new);
        factory.register((short)141, MvccSnapshotResponse::new);
        factory.register((short)143, GridCacheMvccEntryInfo::new);
        factory.register((short)144, GridDhtTxQueryEnlistResponse::new);
        factory.register((short)145, MvccAckRequestQueryId::new);
        factory.register((short)146, MvccAckRequestTxAndQueryCntr::new);
        factory.register((short)147, MvccAckRequestTxAndQueryId::new);
        factory.register((short)148, MvccVersionImpl::new);
        factory.register((short)149, MvccActiveQueriesMessage::new);
        factory.register((short)150, MvccSnapshotWithoutTxs::new);
        factory.register((short)151, GridNearTxQueryEnlistRequest::new);
        factory.register((short)152, GridNearTxQueryEnlistResponse::new);
        factory.register((short)153, GridNearTxQueryResultsEnlistRequest::new);
        factory.register((short)154, GridNearTxQueryResultsEnlistResponse::new);
        factory.register((short)155, GridDhtTxQueryEnlistRequest::new);
        factory.register((short)156, GridDhtTxQueryFirstEnlistRequest::new);
        factory.register((short)157, PartitionUpdateCountersMessage::new);
        factory.register((short)158, GridDhtPartitionSupplyMessageV2::new);
        factory.register((short)159, GridNearTxEnlistRequest::new);
        factory.register((short)160, GridNearTxEnlistResponse::new);
        factory.register((short)161, GridInvokeValue::new);
        factory.register((short)162, GenerateEncryptionKeyRequest::new);
        factory.register((short)163, GenerateEncryptionKeyResponse::new);
        factory.register((short)164, MvccRecoveryFinishedMessage::new);
        factory.register((short)165, PartitionCountersNeighborcastRequest::new);
        factory.register((short)166, PartitionCountersNeighborcastResponse::new);
        factory.register((short)167, ServiceDeploymentProcessId::new);
        factory.register((short)168, ServiceSingleNodeDeploymentResultBatch::new);
        factory.register((short)169, ServiceSingleNodeDeploymentResult::new);
        factory.register((short)170, DeadlockProbe::new);
        factory.register((short)171, ProbedTx::new);
        factory.register(GridQueryKillRequest.TYPE_CODE, GridQueryKillRequest::new);
        factory.register(GridQueryKillResponse.TYPE_CODE, GridQueryKillResponse::new);
        factory.register(GridIoSecurityAwareMessage.TYPE_CODE, GridIoSecurityAwareMessage::new);
        factory.register(SessionChannelMessage.TYPE_CODE, SessionChannelMessage::new);
        factory.register(SingleNodeMessage.TYPE_CODE, SingleNodeMessage::new);
<<<<<<< HEAD
        factory.register(SnapshotRequestMessage.TYPE_CODE, SnapshotRequestMessage::new);
        factory.register(SnapshotResponseMessage.TYPE_CODE, SnapshotResponseMessage::new);
=======
        factory.register((short)177, TcpInverseConnectionResponseMessage::new);
>>>>>>> d7364c28

        // [-3..119] [124..129] [-23..-28] [-36..-55] - this
        // [120..123] - DR
        // [-4..-22, -30..-35] - SQL
        // [2048..2053] - Snapshots
        // [-42..-37] - former hadoop.
        // [64..71] - former IGFS.
    }

    /** {@inheritDoc} */
    @Override public Message create(short type) {
        throw new UnsupportedOperationException();
    }
}<|MERGE_RESOLUTION|>--- conflicted
+++ resolved
@@ -376,12 +376,9 @@
         factory.register(GridIoSecurityAwareMessage.TYPE_CODE, GridIoSecurityAwareMessage::new);
         factory.register(SessionChannelMessage.TYPE_CODE, SessionChannelMessage::new);
         factory.register(SingleNodeMessage.TYPE_CODE, SingleNodeMessage::new);
-<<<<<<< HEAD
+        factory.register((short)177, TcpInverseConnectionResponseMessage::new);
         factory.register(SnapshotRequestMessage.TYPE_CODE, SnapshotRequestMessage::new);
         factory.register(SnapshotResponseMessage.TYPE_CODE, SnapshotResponseMessage::new);
-=======
-        factory.register((short)177, TcpInverseConnectionResponseMessage::new);
->>>>>>> d7364c28
 
         // [-3..119] [124..129] [-23..-28] [-36..-55] - this
         // [120..123] - DR
