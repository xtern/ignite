/*
 * Licensed to the Apache Software Foundation (ASF) under one or more
 * contributor license agreements.  See the NOTICE file distributed with
 * this work for additional information regarding copyright ownership.
 * The ASF licenses this file to You under the Apache License, Version 2.0
 * (the "License"); you may not use this file except in compliance with
 * the License.  You may obtain a copy of the License at
 *
 *      http://www.apache.org/licenses/LICENSE-2.0
 *
 * Unless required by applicable law or agreed to in writing, software
 * distributed under the License is distributed on an "AS IS" BASIS,
 * WITHOUT WARRANTIES OR CONDITIONS OF ANY KIND, either express or implied.
 * See the License for the specific language governing permissions and
 * limitations under the License.
 */

package org.apache.ignite.internal.managers.communication;

import java.util.Map;
import java.util.concurrent.ConcurrentHashMap;
import org.apache.ignite.IgniteException;
import org.apache.ignite.internal.GridJobCancelRequest;
import org.apache.ignite.internal.GridJobExecuteRequest;
import org.apache.ignite.internal.GridJobExecuteResponse;
import org.apache.ignite.internal.GridJobSiblingsRequest;
import org.apache.ignite.internal.GridJobSiblingsResponse;
import org.apache.ignite.internal.GridTaskCancelRequest;
import org.apache.ignite.internal.GridTaskSessionRequest;
import org.apache.ignite.internal.IgniteDiagnosticMessage;
import org.apache.ignite.internal.binary.BinaryEnumObjectImpl;
import org.apache.ignite.internal.binary.BinaryObjectImpl;
import org.apache.ignite.internal.managers.checkpoint.GridCheckpointRequest;
import org.apache.ignite.internal.managers.deployment.GridDeploymentInfoBean;
import org.apache.ignite.internal.managers.deployment.GridDeploymentRequest;
import org.apache.ignite.internal.managers.deployment.GridDeploymentResponse;
import org.apache.ignite.internal.managers.encryption.GenerateEncryptionKeyRequest;
import org.apache.ignite.internal.managers.encryption.GenerateEncryptionKeyResponse;
import org.apache.ignite.internal.managers.eventstorage.GridEventStorageMessage;
import org.apache.ignite.internal.processors.affinity.AffinityTopologyVersion;
import org.apache.ignite.internal.processors.authentication.UserAuthenticateRequestMessage;
import org.apache.ignite.internal.processors.authentication.UserAuthenticateResponseMessage;
import org.apache.ignite.internal.processors.authentication.UserManagementOperationFinishedMessage;
import org.apache.ignite.internal.processors.cache.CacheEntryInfoCollection;
import org.apache.ignite.internal.processors.cache.CacheEntryPredicateContainsValue;
import org.apache.ignite.internal.processors.cache.CacheEntrySerializablePredicate;
import org.apache.ignite.internal.processors.cache.CacheEvictionEntry;
import org.apache.ignite.internal.processors.cache.CacheInvokeDirectResult;
import org.apache.ignite.internal.processors.cache.CacheObjectByteArrayImpl;
import org.apache.ignite.internal.processors.cache.CacheObjectImpl;
import org.apache.ignite.internal.processors.cache.GridCacheEntryInfo;
import org.apache.ignite.internal.processors.cache.GridCacheMvccEntryInfo;
import org.apache.ignite.internal.processors.cache.GridCacheReturn;
import org.apache.ignite.internal.processors.cache.GridChangeGlobalStateMessageResponse;
import org.apache.ignite.internal.processors.cache.KeyCacheObjectImpl;
import org.apache.ignite.internal.processors.cache.TombstoneCacheObject;
import org.apache.ignite.internal.processors.cache.WalStateAckMessage;
import org.apache.ignite.internal.processors.cache.binary.MetadataRequestMessage;
import org.apache.ignite.internal.processors.cache.binary.MetadataResponseMessage;
import org.apache.ignite.internal.processors.cache.distributed.GridCacheTtlUpdateRequest;
import org.apache.ignite.internal.processors.cache.distributed.GridCacheTxRecoveryRequest;
import org.apache.ignite.internal.processors.cache.distributed.GridCacheTxRecoveryResponse;
import org.apache.ignite.internal.processors.cache.distributed.GridDistributedLockRequest;
import org.apache.ignite.internal.processors.cache.distributed.GridDistributedLockResponse;
import org.apache.ignite.internal.processors.cache.distributed.GridDistributedTxFinishRequest;
import org.apache.ignite.internal.processors.cache.distributed.GridDistributedTxFinishResponse;
import org.apache.ignite.internal.processors.cache.distributed.GridDistributedTxPrepareRequest;
import org.apache.ignite.internal.processors.cache.distributed.GridDistributedTxPrepareResponse;
import org.apache.ignite.internal.processors.cache.distributed.GridDistributedUnlockRequest;
import org.apache.ignite.internal.processors.cache.distributed.dht.GridDhtAffinityAssignmentRequest;
import org.apache.ignite.internal.processors.cache.distributed.dht.GridDhtAffinityAssignmentResponse;
import org.apache.ignite.internal.processors.cache.distributed.dht.GridDhtLockRequest;
import org.apache.ignite.internal.processors.cache.distributed.dht.GridDhtLockResponse;
import org.apache.ignite.internal.processors.cache.distributed.dht.GridDhtTxFinishRequest;
import org.apache.ignite.internal.processors.cache.distributed.dht.GridDhtTxFinishResponse;
import org.apache.ignite.internal.processors.cache.distributed.dht.GridDhtTxOnePhaseCommitAckRequest;
import org.apache.ignite.internal.processors.cache.distributed.dht.GridDhtTxPrepareRequest;
import org.apache.ignite.internal.processors.cache.distributed.dht.GridDhtTxPrepareResponse;
import org.apache.ignite.internal.processors.cache.distributed.dht.GridDhtTxQueryEnlistRequest;
import org.apache.ignite.internal.processors.cache.distributed.dht.GridDhtTxQueryEnlistResponse;
import org.apache.ignite.internal.processors.cache.distributed.dht.GridDhtTxQueryFirstEnlistRequest;
import org.apache.ignite.internal.processors.cache.distributed.dht.GridDhtUnlockRequest;
import org.apache.ignite.internal.processors.cache.distributed.dht.GridInvokeValue;
import org.apache.ignite.internal.processors.cache.distributed.dht.PartitionUpdateCountersMessage;
import org.apache.ignite.internal.processors.cache.distributed.dht.atomic.GridDhtAtomicDeferredUpdateResponse;
import org.apache.ignite.internal.processors.cache.distributed.dht.atomic.GridDhtAtomicNearResponse;
import org.apache.ignite.internal.processors.cache.distributed.dht.atomic.GridDhtAtomicSingleUpdateRequest;
import org.apache.ignite.internal.processors.cache.distributed.dht.atomic.GridDhtAtomicUpdateRequest;
import org.apache.ignite.internal.processors.cache.distributed.dht.atomic.GridDhtAtomicUpdateResponse;
import org.apache.ignite.internal.processors.cache.distributed.dht.atomic.GridNearAtomicCheckUpdateRequest;
import org.apache.ignite.internal.processors.cache.distributed.dht.atomic.GridNearAtomicFullUpdateRequest;
import org.apache.ignite.internal.processors.cache.distributed.dht.atomic.GridNearAtomicSingleUpdateFilterRequest;
import org.apache.ignite.internal.processors.cache.distributed.dht.atomic.GridNearAtomicSingleUpdateInvokeRequest;
import org.apache.ignite.internal.processors.cache.distributed.dht.atomic.GridNearAtomicSingleUpdateRequest;
import org.apache.ignite.internal.processors.cache.distributed.dht.atomic.GridNearAtomicUpdateResponse;
import org.apache.ignite.internal.processors.cache.distributed.dht.atomic.NearCacheUpdates;
import org.apache.ignite.internal.processors.cache.distributed.dht.atomic.UpdateErrors;
import org.apache.ignite.internal.processors.cache.distributed.dht.preloader.CacheGroupAffinityMessage;
import org.apache.ignite.internal.processors.cache.distributed.dht.preloader.GridDhtForceKeysRequest;
import org.apache.ignite.internal.processors.cache.distributed.dht.preloader.GridDhtForceKeysResponse;
import org.apache.ignite.internal.processors.cache.distributed.dht.preloader.GridDhtPartitionDemandLegacyMessage;
import org.apache.ignite.internal.processors.cache.distributed.dht.preloader.GridDhtPartitionDemandMessage;
import org.apache.ignite.internal.processors.cache.distributed.dht.preloader.GridDhtPartitionExchangeId;
import org.apache.ignite.internal.processors.cache.distributed.dht.preloader.GridDhtPartitionSupplyMessage;
import org.apache.ignite.internal.processors.cache.distributed.dht.preloader.GridDhtPartitionSupplyMessageV2;
import org.apache.ignite.internal.processors.cache.distributed.dht.preloader.GridDhtPartitionsFullMessage;
import org.apache.ignite.internal.processors.cache.distributed.dht.preloader.GridDhtPartitionsSingleMessage;
import org.apache.ignite.internal.processors.cache.distributed.dht.preloader.GridDhtPartitionsSingleRequest;
import org.apache.ignite.internal.processors.cache.distributed.dht.preloader.latch.LatchAckMessage;
import org.apache.ignite.internal.processors.cache.distributed.near.CacheVersionedValue;
import org.apache.ignite.internal.processors.cache.distributed.near.GridNearGetRequest;
import org.apache.ignite.internal.processors.cache.distributed.near.GridNearGetResponse;
import org.apache.ignite.internal.processors.cache.distributed.near.GridNearLockRequest;
import org.apache.ignite.internal.processors.cache.distributed.near.GridNearLockResponse;
import org.apache.ignite.internal.processors.cache.distributed.near.GridNearSingleGetRequest;
import org.apache.ignite.internal.processors.cache.distributed.near.GridNearSingleGetResponse;
import org.apache.ignite.internal.processors.cache.distributed.near.GridNearTxEnlistRequest;
import org.apache.ignite.internal.processors.cache.distributed.near.GridNearTxEnlistResponse;
import org.apache.ignite.internal.processors.cache.distributed.near.GridNearTxFinishRequest;
import org.apache.ignite.internal.processors.cache.distributed.near.GridNearTxFinishResponse;
import org.apache.ignite.internal.processors.cache.distributed.near.GridNearTxPrepareRequest;
import org.apache.ignite.internal.processors.cache.distributed.near.GridNearTxPrepareResponse;
import org.apache.ignite.internal.processors.cache.distributed.near.GridNearTxQueryEnlistRequest;
import org.apache.ignite.internal.processors.cache.distributed.near.GridNearTxQueryEnlistResponse;
import org.apache.ignite.internal.processors.cache.distributed.near.GridNearTxQueryResultsEnlistRequest;
import org.apache.ignite.internal.processors.cache.distributed.near.GridNearTxQueryResultsEnlistResponse;
import org.apache.ignite.internal.processors.cache.distributed.near.GridNearUnlockRequest;
import org.apache.ignite.internal.processors.cache.mvcc.DeadlockProbe;
import org.apache.ignite.internal.processors.cache.mvcc.MvccSnapshotWithoutTxs;
import org.apache.ignite.internal.processors.cache.mvcc.MvccVersionImpl;
import org.apache.ignite.internal.processors.cache.mvcc.ProbedTx;
import org.apache.ignite.internal.processors.cache.mvcc.msg.MvccAckRequestQueryCntr;
import org.apache.ignite.internal.processors.cache.mvcc.msg.MvccAckRequestQueryId;
import org.apache.ignite.internal.processors.cache.mvcc.msg.MvccAckRequestTx;
import org.apache.ignite.internal.processors.cache.mvcc.msg.MvccAckRequestTxAndQueryCntr;
import org.apache.ignite.internal.processors.cache.mvcc.msg.MvccAckRequestTxAndQueryId;
import org.apache.ignite.internal.processors.cache.mvcc.msg.MvccActiveQueriesMessage;
import org.apache.ignite.internal.processors.cache.mvcc.msg.MvccFutureResponse;
import org.apache.ignite.internal.processors.cache.mvcc.msg.MvccQuerySnapshotRequest;
import org.apache.ignite.internal.processors.cache.mvcc.msg.MvccRecoveryFinishedMessage;
import org.apache.ignite.internal.processors.cache.mvcc.msg.MvccSnapshotResponse;
import org.apache.ignite.internal.processors.cache.mvcc.msg.MvccTxSnapshotRequest;
import org.apache.ignite.internal.processors.cache.mvcc.msg.PartitionCountersNeighborcastRequest;
import org.apache.ignite.internal.processors.cache.mvcc.msg.PartitionCountersNeighborcastResponse;
import org.apache.ignite.internal.processors.cache.persistence.snapshot.SnapshotRequestMessage;
import org.apache.ignite.internal.processors.cache.query.GridCacheQueryRequest;
import org.apache.ignite.internal.processors.cache.query.GridCacheQueryResponse;
import org.apache.ignite.internal.processors.cache.query.GridCacheSqlQuery;
import org.apache.ignite.internal.processors.cache.query.continuous.CacheContinuousQueryBatchAck;
import org.apache.ignite.internal.processors.cache.query.continuous.CacheContinuousQueryEntry;
import org.apache.ignite.internal.processors.cache.transactions.IgniteTxEntry;
import org.apache.ignite.internal.processors.cache.transactions.IgniteTxKey;
import org.apache.ignite.internal.processors.cache.transactions.TxEntryValueHolder;
import org.apache.ignite.internal.processors.cache.transactions.TxLock;
import org.apache.ignite.internal.processors.cache.transactions.TxLockList;
import org.apache.ignite.internal.processors.cache.transactions.TxLocksRequest;
import org.apache.ignite.internal.processors.cache.transactions.TxLocksResponse;
import org.apache.ignite.internal.processors.cache.version.GridCacheRawVersionedEntry;
import org.apache.ignite.internal.processors.cache.version.GridCacheVersion;
import org.apache.ignite.internal.processors.cache.version.GridCacheVersionEx;
import org.apache.ignite.internal.processors.cluster.ClusterMetricsUpdateMessage;
import org.apache.ignite.internal.processors.continuous.ContinuousRoutineStartResultMessage;
import org.apache.ignite.internal.processors.continuous.GridContinuousMessage;
import org.apache.ignite.internal.processors.datastreamer.DataStreamerEntry;
import org.apache.ignite.internal.processors.datastreamer.DataStreamerRequest;
import org.apache.ignite.internal.processors.datastreamer.DataStreamerResponse;
import org.apache.ignite.internal.processors.hadoop.HadoopJobId;
import org.apache.ignite.internal.processors.hadoop.shuffle.HadoopDirectShuffleMessage;
import org.apache.ignite.internal.processors.hadoop.shuffle.HadoopShuffleAck;
import org.apache.ignite.internal.processors.hadoop.shuffle.HadoopShuffleFinishRequest;
import org.apache.ignite.internal.processors.hadoop.shuffle.HadoopShuffleFinishResponse;
import org.apache.ignite.internal.processors.hadoop.shuffle.HadoopShuffleMessage;
import org.apache.ignite.internal.processors.igfs.IgfsAckMessage;
import org.apache.ignite.internal.processors.igfs.IgfsBlockKey;
import org.apache.ignite.internal.processors.igfs.IgfsBlocksMessage;
import org.apache.ignite.internal.processors.igfs.IgfsDeleteMessage;
import org.apache.ignite.internal.processors.igfs.IgfsFileAffinityRange;
import org.apache.ignite.internal.processors.igfs.IgfsFragmentizerRequest;
import org.apache.ignite.internal.processors.igfs.IgfsFragmentizerResponse;
import org.apache.ignite.internal.processors.igfs.IgfsSyncMessage;
import org.apache.ignite.internal.processors.marshaller.MissingMappingRequestMessage;
import org.apache.ignite.internal.processors.marshaller.MissingMappingResponseMessage;
import org.apache.ignite.internal.processors.query.h2.twostep.messages.GridQueryCancelRequest;
import org.apache.ignite.internal.processors.query.h2.twostep.messages.GridQueryFailResponse;
import org.apache.ignite.internal.processors.query.h2.twostep.messages.GridQueryNextPageRequest;
import org.apache.ignite.internal.processors.query.h2.twostep.messages.GridQueryNextPageResponse;
import org.apache.ignite.internal.processors.query.messages.GridQueryKillRequest;
import org.apache.ignite.internal.processors.query.messages.GridQueryKillResponse;
import org.apache.ignite.internal.processors.query.schema.message.SchemaOperationStatusMessage;
import org.apache.ignite.internal.processors.rest.handlers.task.GridTaskResultRequest;
import org.apache.ignite.internal.processors.rest.handlers.task.GridTaskResultResponse;
import org.apache.ignite.internal.processors.service.ServiceDeploymentProcessId;
import org.apache.ignite.internal.processors.service.ServiceSingleNodeDeploymentResult;
import org.apache.ignite.internal.processors.service.ServiceSingleNodeDeploymentResultBatch;
import org.apache.ignite.internal.util.GridByteArrayList;
import org.apache.ignite.internal.util.GridIntList;
import org.apache.ignite.internal.util.GridLongList;
import org.apache.ignite.internal.util.GridMessageCollection;
import org.apache.ignite.internal.util.UUIDCollectionMessage;
import org.apache.ignite.lang.IgniteOutClosure;
import org.apache.ignite.plugin.extensions.communication.Message;
import org.apache.ignite.plugin.extensions.communication.MessageFactory;
import org.apache.ignite.spi.collision.jobstealing.JobStealingRequest;
import org.apache.ignite.spi.communication.tcp.TcpCommunicationSpi;
import org.apache.ignite.spi.communication.tcp.messages.HandshakeMessage;
import org.apache.ignite.spi.communication.tcp.messages.HandshakeMessage2;
import org.apache.ignite.spi.communication.tcp.messages.HandshakeWaitMessage;
import org.apache.ignite.spi.communication.tcp.messages.NodeIdMessage;
import org.apache.ignite.spi.communication.tcp.messages.RecoveryLastReceivedMessage;

/**
 * Message factory implementation.
 */
public class GridIoMessageFactory implements MessageFactory {
    /** Custom messages registry. Used for test purposes. */
    private static final Map<Short, IgniteOutClosure<Message>> CUSTOM = new ConcurrentHashMap<>();

    /** Extensions. */
    private final MessageFactory[] ext;

    /**
     * @param ext Extensions.
     */
    public GridIoMessageFactory(MessageFactory[] ext) {
        this.ext = ext;
    }

    /** {@inheritDoc} */
    @Override public Message create(short type) {
        Message msg = null;

        switch (type) {
            // -54 is reserved for SQL.
            // -46 ... -51 - snapshot messages.
            case -61:
                msg = new IgniteDiagnosticMessage();

                break;

            case -53:
                msg = new SchemaOperationStatusMessage();

                break;

            case -52:
                msg = new GridIntList();

                break;

            case -51:
                msg = new NearCacheUpdates();

                break;

            case -50:
                msg = new GridNearAtomicCheckUpdateRequest();

                break;

            case -49:
                msg = new UpdateErrors();

                break;

            case -48:
                msg = new GridDhtAtomicNearResponse();

                break;

            case -45:
                msg = new GridChangeGlobalStateMessageResponse();

                break;

            case -44:
                msg = new HandshakeMessage2();

                break;

            case -43:
                msg = new IgniteIoTestMessage();

                break;

            case -42:
                msg = new HadoopDirectShuffleMessage();

                break;

            case -41:
                msg = new HadoopShuffleFinishResponse();

                break;

            case -40:
                msg = new HadoopShuffleFinishRequest();

                break;

            case -39:
                msg = new HadoopJobId();

                break;

            case -38:
                msg = new HadoopShuffleAck();

                break;

            case -37:
                msg = new HadoopShuffleMessage();

                break;

            case -36:
                msg = new GridDhtAtomicSingleUpdateRequest();

                break;

            case -27:
                msg = new GridDhtTxOnePhaseCommitAckRequest();

                break;

            case -26:
                msg = new TxLockList();

                break;

            case -25:
                msg = new TxLock();

                break;

            case -24:
                msg = new TxLocksRequest();

                break;

            case -23:
                msg = new TxLocksResponse();

                break;

            case TcpCommunicationSpi.NODE_ID_MSG_TYPE:
                msg = new NodeIdMessage();

                break;

            case TcpCommunicationSpi.RECOVERY_LAST_ID_MSG_TYPE:
                msg = new RecoveryLastReceivedMessage();

                break;

            case TcpCommunicationSpi.HANDSHAKE_MSG_TYPE:
                msg = new HandshakeMessage();

                break;

            case TcpCommunicationSpi.HANDSHAKE_WAIT_MSG_TYPE:
                msg = new HandshakeWaitMessage();

                break;

            case 0:
                msg = new GridJobCancelRequest();

                break;

            case 1:
                msg = new GridJobExecuteRequest();

                break;

            case 2:
                msg = new GridJobExecuteResponse();

                break;

            case 3:
                msg = new GridJobSiblingsRequest();

                break;

            case 4:
                msg = new GridJobSiblingsResponse();

                break;

            case 5:
                msg = new GridTaskCancelRequest();

                break;

            case 6:
                msg = new GridTaskSessionRequest();

                break;

            case 7:
                msg = new GridCheckpointRequest();

                break;

            case 8:
                msg = new GridIoMessage();

                break;

            case 9:
                msg = new GridIoUserMessage();

                break;

            case 10:
                msg = new GridDeploymentInfoBean();

                break;

            case 11:
                msg = new GridDeploymentRequest();

                break;

            case 12:
                msg = new GridDeploymentResponse();

                break;

            case 13:
                msg = new GridEventStorageMessage();

                break;

            case 16:
                msg = new GridCacheTxRecoveryRequest();

                break;

            case 17:
                msg = new GridCacheTxRecoveryResponse();

                break;

            case 20:
                msg = new GridCacheTtlUpdateRequest();

                break;

            case 21:
                msg = new GridDistributedLockRequest();

                break;

            case 22:
                msg = new GridDistributedLockResponse();

                break;

            case 23:
                msg = new GridDistributedTxFinishRequest();

                break;

            case 24:
                msg = new GridDistributedTxFinishResponse();

                break;

            case 25:
                msg = new GridDistributedTxPrepareRequest();

                break;

            case 26:
                msg = new GridDistributedTxPrepareResponse();

                break;

            case 27:
                msg = new GridDistributedUnlockRequest();

                break;

            case 28:
                msg = new GridDhtAffinityAssignmentRequest();

                break;

            case 29:
                msg = new GridDhtAffinityAssignmentResponse();

                break;

            case 30:
                msg = new GridDhtLockRequest();

                break;

            case 31:
                msg = new GridDhtLockResponse();

                break;

            case 32:
                msg = new GridDhtTxFinishRequest();

                break;

            case 33:
                msg = new GridDhtTxFinishResponse();

                break;

            case 34:
                msg = new GridDhtTxPrepareRequest();

                break;

            case 35:
                msg = new GridDhtTxPrepareResponse();

                break;

            case 36:
                msg = new GridDhtUnlockRequest();

                break;

            case 37:
                msg = new GridDhtAtomicDeferredUpdateResponse();

                break;

            case 38:
                msg = new GridDhtAtomicUpdateRequest();

                break;

            case 39:
                msg = new GridDhtAtomicUpdateResponse();

                break;

            case 40:
                msg = new GridNearAtomicFullUpdateRequest();

                break;

            case 41:
                msg = new GridNearAtomicUpdateResponse();

                break;

            case 42:
                msg = new GridDhtForceKeysRequest();

                break;

            case 43:
                msg = new GridDhtForceKeysResponse();

                break;

            case 44:
                msg = new GridDhtPartitionDemandLegacyMessage();

                break;

            case 45:
                msg = new GridDhtPartitionDemandMessage();

                break;

            case 46:
                msg = new GridDhtPartitionsFullMessage();

                break;

            case 47:
                msg = new GridDhtPartitionsSingleMessage();

                break;

            case 48:
                msg = new GridDhtPartitionsSingleRequest();

                break;

            case 49:
                msg = new GridNearGetRequest();

                break;

            case 50:
                msg = new GridNearGetResponse();

                break;

            case 51:
                msg = new GridNearLockRequest();

                break;

            case 52:
                msg = new GridNearLockResponse();

                break;

            case 53:
                msg = new GridNearTxFinishRequest();

                break;

            case 54:
                msg = new GridNearTxFinishResponse();

                break;

            case 55:
                msg = new GridNearTxPrepareRequest();

                break;

            case 56:
                msg = new GridNearTxPrepareResponse();

                break;

            case 57:
                msg = new GridNearUnlockRequest();

                break;

            case 58:
                msg = new GridCacheQueryRequest();

                break;

            case 59:
                msg = new GridCacheQueryResponse();

                break;

            case 61:
                msg = new GridContinuousMessage();

                break;

            case 62:
                msg = new DataStreamerRequest();

                break;

            case 63:
                msg = new DataStreamerResponse();

                break;

            case 64:
                msg = new IgfsAckMessage();

                break;

            case 65:
                msg = new IgfsBlockKey();

                break;

            case 66:
                msg = new IgfsBlocksMessage();

                break;

            case 67:
                msg = new IgfsDeleteMessage();

                break;

            case 68:
                msg = new IgfsFileAffinityRange();

                break;

            case 69:
                msg = new IgfsFragmentizerRequest();

                break;

            case 70:
                msg = new IgfsFragmentizerResponse();

                break;

            case 71:
                msg = new IgfsSyncMessage();

                break;

            case 76:
                msg = new GridTaskResultRequest();

                break;

            case 77:
                msg = new GridTaskResultResponse();

                break;

            case 78:
                msg = new MissingMappingRequestMessage();

                break;

            case 79:
                msg = new MissingMappingResponseMessage();

                break;

            case 80:
                msg = new MetadataRequestMessage();

                break;

            case 81:
                msg = new MetadataResponseMessage();

                break;

            case 82:
                msg = new JobStealingRequest();

                break;

            case 84:
                msg = new GridByteArrayList();

                break;

            case 85:
                msg = new GridLongList();

                break;

            case 86:
                msg = new GridCacheVersion();

                break;

            case 87:
                msg = new GridDhtPartitionExchangeId();

                break;

            case 88:
                msg = new GridCacheReturn();

                break;

            case 89:
                msg = new CacheObjectImpl();

                break;

            case 90:
                msg = new KeyCacheObjectImpl();

                break;

            case 91:
                msg = new GridCacheEntryInfo();

                break;

            case 92:
                msg = new CacheEntryInfoCollection();

                break;

            case 93:
                msg = new CacheInvokeDirectResult();

                break;

            case 94:
                msg = new IgniteTxKey();

                break;

            case 95:
                msg = new DataStreamerEntry();

                break;

            case 96:
                msg = new CacheContinuousQueryEntry();

                break;

            case 97:
                msg = new CacheEvictionEntry();

                break;

            case 98:
                msg = new CacheEntryPredicateContainsValue();

                break;

            case 99:
                msg = new CacheEntrySerializablePredicate();

                break;

            case 100:
                msg = new IgniteTxEntry();

                break;

            case 101:
                msg = new TxEntryValueHolder();

                break;

            case 102:
                msg = new CacheVersionedValue();

                break;

            case 103:
                msg = new GridCacheRawVersionedEntry<>();

                break;

            case 104:
                msg = new GridCacheVersionEx();

                break;

            case 105:
                msg = new CacheObjectByteArrayImpl();

                break;

            case 106:
                msg = new GridQueryCancelRequest();

                break;

            case 107:
                msg = new GridQueryFailResponse();

                break;

            case 108:
                msg = new GridQueryNextPageRequest();

                break;

            case 109:
                msg = new GridQueryNextPageResponse();

                break;

            case 110:
                // EMPTY type
                // GridQueryRequest was removed
                break;

            case 111:
                msg = new AffinityTopologyVersion();

                break;

            case 112:
                msg = new GridCacheSqlQuery();

                break;

            case 113:
                msg = new BinaryObjectImpl();

                break;

            case 114:
                msg = new GridDhtPartitionSupplyMessage();

                break;

            case 115:
                msg = new UUIDCollectionMessage();

                break;

            case 116:
                msg = new GridNearSingleGetRequest();

                break;

            case 117:
                msg = new GridNearSingleGetResponse();

                break;

            case 118:
                msg = new CacheContinuousQueryBatchAck();

                break;

            case 119:
                msg = new BinaryEnumObjectImpl();

                break;

            // [120..123] - DR
            case 124:
                msg = new GridMessageCollection<>();

                break;

            case 125:
                msg = new GridNearAtomicSingleUpdateRequest();

                break;

            case 126:
                msg = new GridNearAtomicSingleUpdateInvokeRequest();

                break;

            case 127:
                msg = new GridNearAtomicSingleUpdateFilterRequest();

                break;

            case 128:
                msg = new CacheGroupAffinityMessage();

                break;

            case 129:
                msg = new WalStateAckMessage();

                break;

            case 130:
                msg = new UserManagementOperationFinishedMessage();

                break;

            case 131:
                msg = new UserAuthenticateRequestMessage();

                break;

            case 132:
                msg = new UserAuthenticateResponseMessage();

                break;

            case 133:
                msg = new ClusterMetricsUpdateMessage();

                break;

            case 134:
                msg = new ContinuousRoutineStartResultMessage();

                break;

            case 135:
                msg = new LatchAckMessage();

                break;

            case 136:
                msg = new MvccTxSnapshotRequest();

                break;

            case 137:
                msg = new MvccAckRequestTx();

                break;

            case 138:
                msg = new MvccFutureResponse();

                break;

            case 139:
                msg = new MvccQuerySnapshotRequest();

                break;

            case 140:
                msg = new MvccAckRequestQueryCntr();

                break;

            case 141:
                msg = new MvccSnapshotResponse();

                break;

            case 143:
                msg = new GridCacheMvccEntryInfo();

                break;

            case 144:
                msg = new GridDhtTxQueryEnlistResponse();

                break;

            case 145:
                msg = new MvccAckRequestQueryId();

                break;

            case 146:
                msg = new MvccAckRequestTxAndQueryCntr();

                break;

            case 147:
                msg = new MvccAckRequestTxAndQueryId();

                break;

            case 148:
                msg = new MvccVersionImpl();

                break;

            case 149:
                msg = new MvccActiveQueriesMessage();

                break;

            case 150:
                msg = new MvccSnapshotWithoutTxs();

                break;

            case 151:
                msg = new GridNearTxQueryEnlistRequest();

                break;

            case 152:
                msg = new GridNearTxQueryEnlistResponse();

                break;

            case 153:
                msg = new GridNearTxQueryResultsEnlistRequest();

                break;

            case 154:
                msg = new GridNearTxQueryResultsEnlistResponse();

                break;

            case 155:
                msg = new GridDhtTxQueryEnlistRequest();

                break;

            case 156:
                msg = new GridDhtTxQueryFirstEnlistRequest();

                break;

            case 157:
                msg = new PartitionUpdateCountersMessage();

                break;

            case 158:
                msg = new GridDhtPartitionSupplyMessageV2();

                break;

            case 159:
                msg = new GridNearTxEnlistRequest();

                break;

            case 160:
                msg = new GridNearTxEnlistResponse();

                break;

            case 161:
                msg = new GridInvokeValue();

                break;

            case 162:
                msg = new GenerateEncryptionKeyRequest();

                break;

            case 163:
                msg = new GenerateEncryptionKeyResponse();

                break;

            case 164:
                msg = new MvccRecoveryFinishedMessage();

                break;

            case 165:
                msg = new PartitionCountersNeighborcastRequest();

                break;

            case 166:
                msg = new PartitionCountersNeighborcastResponse();

                break;

            case 167:
                msg = new ServiceDeploymentProcessId();

                break;

            case 168:
                msg = new ServiceSingleNodeDeploymentResultBatch();

                break;

            case 169:
                msg = new ServiceSingleNodeDeploymentResult();

                break;

            case 170:
                msg = new DeadlockProbe();

                break;

            case 171:
                msg = new ProbedTx();

                break;

            case GridQueryKillRequest.TYPE_CODE:
                msg = new GridQueryKillRequest();

                break;

            case GridQueryKillResponse.TYPE_CODE:
                msg = new GridQueryKillResponse();

                break;

            case GridIoSecurityAwareMessage.TYPE_CODE:
                msg = new GridIoSecurityAwareMessage();

                break;

            case SessionChannelMessage.TYPE_CODE:
                msg = new SessionChannelMessage();

                break;

<<<<<<< HEAD
            case SnapshotRequestMessage.TYPE_CODE:
                msg = new SnapshotRequestMessage();
=======
            case 176:
                msg = TombstoneCacheObject.INSTANCE;
>>>>>>> ce9f5934

                break;

            // [-3..119] [124..129] [-23..-28] [-36..-55] - this
            // [120..123] - DR
            // [-4..-22, -30..-35] - SQL
            // [2048..2053] - Snapshots
            default:
                if (ext != null) {
                    for (MessageFactory factory : ext) {
                        msg = factory.create(type);

                        if (msg != null)
                            break;
                    }
                }

                if (msg == null) {
                    IgniteOutClosure<Message> c = CUSTOM.get(type);

                    if (c != null)
                        msg = c.apply();
                }
        }

        if (msg == null)
            throw new IgniteException("Invalid message type: " + type);

        return msg;
    }

    /**
     * Registers factory for custom message. Used for test purposes.
     *
     * @param type Message type.
     * @param c Message producer.
     */
    public static void registerCustom(short type, IgniteOutClosure<Message> c) {
        assert c != null;

        CUSTOM.put(type, c);
    }
}<|MERGE_RESOLUTION|>--- conflicted
+++ resolved
@@ -1168,13 +1168,13 @@
 
                 break;
 
-<<<<<<< HEAD
+            case 176:
+                msg = TombstoneCacheObject.INSTANCE;
+
+                break;
+
             case SnapshotRequestMessage.TYPE_CODE:
                 msg = new SnapshotRequestMessage();
-=======
-            case 176:
-                msg = TombstoneCacheObject.INSTANCE;
->>>>>>> ce9f5934
 
                 break;
 
