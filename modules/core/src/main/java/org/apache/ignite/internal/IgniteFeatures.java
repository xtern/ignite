/*
 * Licensed to the Apache Software Foundation (ASF) under one or more
 * contributor license agreements.  See the NOTICE file distributed with
 * this work for additional information regarding copyright ownership.
 * The ASF licenses this file to You under the Apache License, Version 2.0
 * (the "License"); you may not use this file except in compliance with
 * the License.  You may obtain a copy of the License at
 *
 *      http://www.apache.org/licenses/LICENSE-2.0
 *
 * Unless required by applicable law or agreed to in writing, software
 * distributed under the License is distributed on an "AS IS" BASIS,
 * WITHOUT WARRANTIES OR CONDITIONS OF ANY KIND, either express or implied.
 * See the License for the specific language governing permissions and
 * limitations under the License.
 */

package org.apache.ignite.internal;

import java.util.BitSet;
import org.apache.ignite.cluster.ClusterNode;
import org.apache.ignite.spi.communication.tcp.TcpCommunicationSpi;
import org.apache.ignite.spi.communication.tcp.messages.HandshakeWaitMessage;

import static org.apache.ignite.internal.IgniteNodeAttributes.ATTR_IGNITE_FEATURES;

/**
 * Defines supported features and check its on other nodes.
 */
public enum IgniteFeatures {
    /**
     * Support of {@link HandshakeWaitMessage} by {@link TcpCommunicationSpi}.
     */
    TCP_COMMUNICATION_SPI_HANDSHAKE_WAIT_MESSAGE(0),

    /** Cache metrics v2 support. */
    CACHE_METRICS_V2(1),

    /** Data paket compression. */
    DATA_PACKET_COMPRESSION(3),

    /** Support of different rebalance size for nodes.  */
    DIFFERENT_REBALANCE_POOL_SIZE(4),

    /** Support of splitted cache configurations to avoid broken deserialization on non-affinity nodes. */
    SPLITTED_CACHE_CONFIGURATIONS(5),

    /**
     * Support of providing thread dump of thread that started transaction. Used for dumping
     * long running transactions.
     */
    TRANSACTION_OWNER_THREAD_DUMP_PROVIDING(6),

    /** Displaying versbose transaction information: --info option of --tx control script command. */
    TX_INFO_COMMAND(7),

    /** Command which allow to detect and cleanup garbage which could left after destroying caches in shared groups */
    FIND_AND_DELETE_GARBAGE_COMMAND(8),

    /** Support of cluster read-only mode. */
    CLUSTER_READ_ONLY_MODE(9),

    /** Support of suspend/resume operations for pessimistic transactions. */
    SUSPEND_RESUME_PESSIMISTIC_TX(10),

    /** Distributed metastorage. */
    DISTRIBUTED_METASTORAGE(11),

    /** The node can communicate with others via socket channel. */
    CHANNEL_COMMUNICATION(12),

    /** Replacing TcpDiscoveryNode field with nodeId field in discovery messages. */
    TCP_DISCOVERY_MESSAGE_NODE_COMPACT_REPRESENTATION(14),

    /** LRT system and user time dump settings.  */
    LRT_SYSTEM_USER_TIME_DUMP_SETTINGS(18),

<<<<<<< HEAD
    /** Persistence caches can be snapshotted.  */
    PERSISTENCE_CACHE_SNAPSHOT(19);
=======
    /** Partition Map Exchange-free switch on baseline node left at fully rebalanced cluster.  */
    PME_FREE_SWITCH(19);
>>>>>>> 29b6ea23

    /**
     * Unique feature identifier.
     */
    private final int featureId;

    /**
     * @param featureId Feature ID.
     */
    IgniteFeatures(int featureId) {
        this.featureId = featureId;
    }

    /**
     * @return Feature ID.
     */
    public int getFeatureId() {
        return featureId;
    }

    /**
     * Checks that feature supported by node.
     *
     * @param clusterNode Cluster node to check.
     * @param feature Feature to check.
     * @return {@code True} if feature is declared to be supported by remote node.
     */
    public static boolean nodeSupports(ClusterNode clusterNode, IgniteFeatures feature) {
        final byte[] features = clusterNode.attribute(ATTR_IGNITE_FEATURES);

        if (features == null)
            return false;

        return nodeSupports(features, feature);
    }

    /**
     * Checks that feature supported by node.
     *
     * @param featuresAttrBytes Byte array value of supported features node attribute.
     * @param feature Feature to check.
     * @return {@code True} if feature is declared to be supported by remote node.
     */
    public static boolean nodeSupports(byte[] featuresAttrBytes, IgniteFeatures feature) {
        int featureId = feature.getFeatureId();

        // Same as "BitSet.valueOf(features).get(featureId)"

        int byteIdx = featureId >>> 3;

        if (byteIdx >= featuresAttrBytes.length)
            return false;

        int bitIdx = featureId & 0x7;

        return (featuresAttrBytes[byteIdx] & (1 << bitIdx)) != 0;
    }

    /**
     * Checks that feature supported by all nodes.
     *
     * @param nodes cluster nodes to check their feature support.
     * @return if feature is declared to be supported by all nodes
     */
    public static boolean allNodesSupports(Iterable<ClusterNode> nodes, IgniteFeatures feature) {
        for (ClusterNode next : nodes) {
            if (!nodeSupports(next, feature))
                return false;
        }

        return true;
    }

    /**
     * Features supported by the current node.
     *
     * @return Byte array representing all supported features by current node.
     */
    public static byte[] allFeatures() {
        final BitSet set = new BitSet();

        for (IgniteFeatures value : IgniteFeatures.values()) {
            final int featureId = value.getFeatureId();

            assert !set.get(featureId) : "Duplicate feature ID found for [" + value + "] having same ID ["
                + featureId + "]";

            set.set(featureId);
        }

        return set.toByteArray();
    }
}<|MERGE_RESOLUTION|>--- conflicted
+++ resolved
@@ -75,13 +75,11 @@
     /** LRT system and user time dump settings.  */
     LRT_SYSTEM_USER_TIME_DUMP_SETTINGS(18),
 
-<<<<<<< HEAD
+    /** Partition Map Exchange-free switch on baseline node left at fully rebalanced cluster.  */
+    PME_FREE_SWITCH(19),
+
     /** Persistence caches can be snapshotted.  */
-    PERSISTENCE_CACHE_SNAPSHOT(19);
-=======
-    /** Partition Map Exchange-free switch on baseline node left at fully rebalanced cluster.  */
-    PME_FREE_SWITCH(19);
->>>>>>> 29b6ea23
+    PERSISTENCE_CACHE_SNAPSHOT(20);
 
     /**
      * Unique feature identifier.
