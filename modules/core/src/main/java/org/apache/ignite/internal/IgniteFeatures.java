--- conflicted
+++ resolved
@@ -18,11 +18,8 @@
 package org.apache.ignite.internal;
 
 import java.util.BitSet;
-<<<<<<< HEAD
 import java.util.Collection;
 import org.apache.ignite.IgniteEncryption;
-=======
->>>>>>> 1cc6561c
 import org.apache.ignite.cluster.ClusterNode;
 import org.apache.ignite.cluster.ClusterState;
 import org.apache.ignite.internal.managers.discovery.IgniteDiscoverySpi;
@@ -132,13 +129,11 @@
     /** Pk index keys are applied in correct order. */
     SPECIFIED_SEQ_PK_KEYS(45),
 
-<<<<<<< HEAD
+    /** Compatibility support for new fields which are configured split. */
+    SPLITTED_CACHE_CONFIGURATIONS_V2(46),
+
     /** Cache encryption key change. See {@link IgniteEncryption#changeCacheGroupKey(Collection)}. */
-    CACHE_GROUP_KEY_CHANGE(46);
-=======
-    /** Compatibility support for new fields which are configured split. */
-    SPLITTED_CACHE_CONFIGURATIONS_V2(46);
->>>>>>> 1cc6561c
+    CACHE_GROUP_KEY_CHANGE(47);
 
     /**
      * Unique feature identifier.
