--- conflicted
+++ resolved
@@ -682,15 +682,10 @@
         ExecutorService affExecSvc,
         @Nullable ExecutorService idxExecSvc,
         IgniteStripedThreadPoolExecutor callbackExecSvc,
-<<<<<<< HEAD
-        GridAbsClosure errHnd)
-        throws IgniteCheckedException {
-=======
         GridAbsClosure errHnd
     )
         throws IgniteCheckedException
     {
->>>>>>> 08606bd4
         gw.compareAndSet(null, new GridKernalGatewayImpl(cfg.getGridName()));
 
         GridKernalGateway gw = this.gw.get();
@@ -837,14 +832,8 @@
 
             startProcessor(new IgnitePluginProcessor(ctx, cfg, plugins));
 
-<<<<<<< HEAD
-=======
             startProcessor(new PoolProcessor(ctx));
 
-            // Off-heap processor has no dependencies.
-            startProcessor(new GridOffHeapProcessor(ctx));
-
->>>>>>> 08606bd4
             // Closure processor should be started before all others
             // (except for resource processor), as many components can depend on it.
             startProcessor(new GridClosureProcessor(ctx));
