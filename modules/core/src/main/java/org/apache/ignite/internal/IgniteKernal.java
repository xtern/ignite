/*
 * Licensed to the Apache Software Foundation (ASF) under one or more
 * contributor license agreements.  See the NOTICE file distributed with
 * this work for additional information regarding copyright ownership.
 * The ASF licenses this file to You under the Apache License, Version 2.0
 * (the "License"); you may not use this file except in compliance with
 * the License.  You may obtain a copy of the License at
 *
 *      http://www.apache.org/licenses/LICENSE-2.0
 *
 * Unless required by applicable law or agreed to in writing, software
 * distributed under the License is distributed on an "AS IS" BASIS,
 * WITHOUT WARRANTIES OR CONDITIONS OF ANY KIND, either express or implied.
 * See the License for the specific language governing permissions and
 * limitations under the License.
 */

package org.apache.ignite.internal;

import org.apache.ignite.*;
import org.apache.ignite.cache.*;
import org.apache.ignite.cache.affinity.*;
import org.apache.ignite.cluster.*;
import org.apache.ignite.configuration.*;
import org.apache.ignite.internal.managers.*;
import org.apache.ignite.internal.managers.checkpoint.*;
import org.apache.ignite.internal.managers.collision.*;
import org.apache.ignite.internal.managers.communication.*;
import org.apache.ignite.internal.managers.deployment.*;
import org.apache.ignite.internal.managers.discovery.*;
import org.apache.ignite.internal.managers.eventstorage.*;
import org.apache.ignite.internal.managers.failover.*;
import org.apache.ignite.internal.managers.indexing.*;
import org.apache.ignite.internal.managers.loadbalancer.*;
import org.apache.ignite.internal.managers.swapspace.*;
import org.apache.ignite.internal.processors.*;
import org.apache.ignite.internal.processors.affinity.*;
import org.apache.ignite.internal.processors.cache.*;
import org.apache.ignite.internal.processors.clock.*;
import org.apache.ignite.internal.processors.closure.*;
import org.apache.ignite.internal.processors.continuous.*;
import org.apache.ignite.internal.processors.dataload.*;
import org.apache.ignite.internal.processors.datastructures.*;
import org.apache.ignite.internal.processors.email.*;
import org.apache.ignite.internal.processors.hadoop.*;
import org.apache.ignite.internal.processors.job.*;
import org.apache.ignite.internal.processors.jobmetrics.*;
import org.apache.ignite.internal.processors.offheap.*;
import org.apache.ignite.internal.processors.plugin.*;
import org.apache.ignite.internal.processors.port.*;
import org.apache.ignite.internal.processors.portable.*;
import org.apache.ignite.internal.processors.query.*;
import org.apache.ignite.internal.processors.resource.*;
import org.apache.ignite.internal.processors.rest.*;
import org.apache.ignite.internal.processors.securesession.*;
import org.apache.ignite.internal.processors.security.*;
import org.apache.ignite.internal.processors.segmentation.*;
import org.apache.ignite.internal.processors.service.*;
import org.apache.ignite.internal.processors.session.*;
import org.apache.ignite.internal.processors.streamer.*;
import org.apache.ignite.internal.processors.task.*;
import org.apache.ignite.internal.processors.timeout.*;
import org.apache.ignite.internal.util.*;
import org.apache.ignite.internal.util.future.*;
import org.apache.ignite.internal.util.lang.*;
import org.apache.ignite.internal.util.nodestart.*;
import org.apache.ignite.internal.util.tostring.*;
import org.apache.ignite.internal.util.typedef.*;
import org.apache.ignite.internal.util.typedef.internal.*;
import org.apache.ignite.lang.*;
import org.apache.ignite.lifecycle.*;
import org.apache.ignite.marshaller.*;
import org.apache.ignite.marshaller.optimized.*;
import org.apache.ignite.mxbean.*;
import org.apache.ignite.plugin.*;
import org.apache.ignite.spi.*;
import org.jetbrains.annotations.*;

import javax.management.*;
import java.io.*;
import java.lang.management.*;
import java.lang.reflect.*;
import java.net.*;
import java.text.*;
import java.util.*;
import java.util.concurrent.*;
import java.util.concurrent.atomic.*;

import static org.apache.ignite.IgniteSystemProperties.*;
import static org.apache.ignite.internal.GridKernalState.*;
import static org.apache.ignite.internal.IgniteVersionUtils.*;
import static org.apache.ignite.internal.IgniteComponentType.*;
import static org.apache.ignite.internal.IgniteNodeAttributes.*;
import static org.apache.ignite.internal.util.nodestart.IgniteNodeStartUtils.*;
import static org.apache.ignite.lifecycle.LifecycleEventType.*;

/**
 * Ignite kernal.
 * <p/>
 * See <a href="http://en.wikipedia.org/wiki/Kernal">http://en.wikipedia.org/wiki/Kernal</a> for information on the
 * misspelling.
 */
public class IgniteKernal extends ClusterGroupAdapter implements IgniteEx, IgniteMXBean {
    /** */
    private static final long serialVersionUID = 0L;

    /** Compatible versions. */
    private static final String COMPATIBLE_VERS = GridProperties.get("ignite.compatible.vers");

    /** Ignite site that is shown in log messages. */
    static final String SITE = "www.gridgain.com";

    /** System line separator. */
    private static final String NL = U.nl();

    /** Periodic version check delay. */
    private static final long PERIODIC_VER_CHECK_DELAY = 1000 * 60 * 60; // Every hour.

    /** Periodic version check delay. */
    private static final long PERIODIC_VER_CHECK_CONN_TIMEOUT = 10 * 1000; // 10 seconds.

    /** Periodic starvation check interval. */
    private static final long PERIODIC_STARVATION_CHECK_FREQ = 1000 * 30;

    /** */
    private IgniteConfiguration cfg;

    /** */
    @SuppressWarnings({"FieldAccessedSynchronizedAndUnsynchronized"})
    @GridToStringExclude
    private GridLoggerProxy log;

    /** */
    private String gridName;

    /** */
    @GridToStringExclude
    private ObjectName kernalMBean;

    /** */
    @GridToStringExclude
    private ObjectName locNodeMBean;

    /** */
    @GridToStringExclude
    private ObjectName pubExecSvcMBean;

    /** */
    @GridToStringExclude
    private ObjectName sysExecSvcMBean;

    /** */
    @GridToStringExclude
    private ObjectName mgmtExecSvcMBean;

    /** */
    @GridToStringExclude
    private ObjectName p2PExecSvcMBean;

    /** */
    @GridToStringExclude
    private ObjectName restExecSvcMBean;

    /** Kernal start timestamp. */
    private long startTime = U.currentTimeMillis();

    /** Spring context, potentially {@code null}. */
    private GridSpringResourceContext rsrcCtx;

    /** */
    @GridToStringExclude
    private Timer updateNtfTimer;

    /** */
    @GridToStringExclude
    private Timer starveTimer;

    /** */
    @GridToStringExclude
    private Timer metricsLogTimer;

    /** Indicate error on grid stop. */
    @GridToStringExclude
    private boolean errOnStop;

    /** Node local store. */
    @GridToStringExclude
    private ClusterNodeLocalMap nodeLoc;

    /** Scheduler. */
    @GridToStringExclude
    private IgniteScheduler scheduler;

    /** Kernal gateway. */
    @GridToStringExclude
    private final AtomicReference<GridKernalGateway> gw = new AtomicReference<>();

    /** */
    @GridToStringExclude
    private final Collection<String> compatibleVers;

    /** Stop guard. */
    @GridToStringExclude
    private final AtomicBoolean stopGuard = new AtomicBoolean();

    /** Version checker. */
    @GridToStringExclude
    private GridUpdateNotifier verChecker;

    /**
     * No-arg constructor is required by externalization.
     */
    public IgniteKernal() {
        this(null);
    }

    /**
     * @param rsrcCtx Optional Spring application context.
     */
    public IgniteKernal(@Nullable GridSpringResourceContext rsrcCtx) {
        super(null, null, null, (IgnitePredicate<ClusterNode>)null);

        this.rsrcCtx = rsrcCtx;

        String[] compatibleVers = COMPATIBLE_VERS.split(",");

        for (int i = 0; i < compatibleVers.length; i++)
            compatibleVers[i] = compatibleVers[i].trim();

        this.compatibleVers = Collections.unmodifiableList(Arrays.asList(compatibleVers));
    }

    /** {@inheritDoc} */
    @Override public IgniteCluster cluster() {
        return this;
    }

    /** {@inheritDoc} */
    @Override public final IgniteCompute compute(ClusterGroup grp) {
        return ((ClusterGroupAdapter) grp).compute();
    }

    /** {@inheritDoc} */
    @Override public final IgniteMessaging message(ClusterGroup prj) {
        return ((ClusterGroupAdapter)prj).message();
    }

    /** {@inheritDoc} */
    @Override public final IgniteEvents events(ClusterGroup grp) {
        return ((ClusterGroupAdapter) grp).events();
    }

    /** {@inheritDoc} */
    @Override public IgniteServices services(ClusterGroup grp) {
        return ((ClusterGroupAdapter) grp).services();
    }

    /** {@inheritDoc} */
    @Override public ExecutorService executorService(ClusterGroup grp) {
        return ((ClusterGroupAdapter) grp).executorService();
    }

    /** {@inheritDoc} */
    @Override public String name() {
        return gridName;
    }

    /** {@inheritDoc} */
    @Override public String getCopyright() {
        return COPYRIGHT;
    }

    /** {@inheritDoc} */
    @Override public long getStartTimestamp() {
        return startTime;
    }

    /** {@inheritDoc} */
    @Override public String getStartTimestampFormatted() {
        return DateFormat.getDateTimeInstance().format(new Date(startTime));
    }

    /** {@inheritDoc} */
    @Override public long getUpTime() {
        return U.currentTimeMillis() - startTime;
    }

    /** {@inheritDoc} */
    @Override public String getUpTimeFormatted() {
        return X.timeSpan2HMSM(U.currentTimeMillis() - startTime);
    }

    /** {@inheritDoc} */
    @Override public String getFullVersion() {
        return VER_STR + '-' + BUILD_TSTAMP_STR;
    }

    /** {@inheritDoc} */
    @Override public String getCheckpointSpiFormatted() {
        assert cfg != null;

        return Arrays.toString(cfg.getCheckpointSpi());
    }

    /** {@inheritDoc} */
    @Override public String getSwapSpaceSpiFormatted() {
        assert cfg != null;

        return cfg.getSwapSpaceSpi().toString();
    }

    /** {@inheritDoc} */
    @Override public String getCommunicationSpiFormatted() {
        assert cfg != null;

        return cfg.getCommunicationSpi().toString();
    }

    /** {@inheritDoc} */
    @Override public String getDeploymentSpiFormatted() {
        assert cfg != null;

        return cfg.getDeploymentSpi().toString();
    }

    /** {@inheritDoc} */
    @Override public String getDiscoverySpiFormatted() {
        assert cfg != null;

        return cfg.getDiscoverySpi().toString();
    }

    /** {@inheritDoc} */
    @Override public String getEventStorageSpiFormatted() {
        assert cfg != null;

        return cfg.getEventStorageSpi().toString();
    }

    /** {@inheritDoc} */
    @Override public String getCollisionSpiFormatted() {
        assert cfg != null;

        return cfg.getCollisionSpi().toString();
    }

    /** {@inheritDoc} */
    @Override public String getFailoverSpiFormatted() {
        assert cfg != null;

        return Arrays.toString(cfg.getFailoverSpi());
    }

    /** {@inheritDoc} */
    @Override public String getLoadBalancingSpiFormatted() {
        assert cfg != null;

        return Arrays.toString(cfg.getLoadBalancingSpi());
    }

    /** {@inheritDoc} */
    @Override public String getOsInformation() {
        return U.osString();
    }

    /** {@inheritDoc} */
    @Override public String getJdkInformation() {
        return U.jdkString();
    }

    /** {@inheritDoc} */
    @Override public String getOsUser() {
        return System.getProperty("user.name");
    }

    /** {@inheritDoc} */
    @Override public String getVmName() {
        return ManagementFactory.getRuntimeMXBean().getName();
    }

    /** {@inheritDoc} */
    @Override public String getInstanceName() {
        return gridName;
    }

    /** {@inheritDoc} */
    @Override public String getExecutorServiceFormatted() {
        assert cfg != null;

        return String.valueOf(cfg.getPublicThreadPoolSize());
    }

    /** {@inheritDoc} */
    @Override public String getIgniteHome() {
        assert cfg != null;

        return cfg.getIgniteHome();
    }

    /** {@inheritDoc} */
    @Override public String getGridLoggerFormatted() {
        assert cfg != null;

        return cfg.getGridLogger().toString();
    }

    /** {@inheritDoc} */
    @Override public String getMBeanServerFormatted() {
        assert cfg != null;

        return cfg.getMBeanServer().toString();
    }

    /** {@inheritDoc} */
    @Override public UUID getLocalNodeId() {
        assert cfg != null;

        return cfg.getNodeId();
    }

    /** {@inheritDoc} */
    @SuppressWarnings("unchecked")
    @Override public Collection<String> getUserAttributesFormatted() {
        assert cfg != null;

        return F.transform(cfg.getUserAttributes().entrySet(), new C1<Map.Entry<String,?>,String>() {
            @Override
            public String apply(Map.Entry<String,?> e) {
                return e.getKey() + ", " + e.getValue().toString();
            }
        });
    }

    /** {@inheritDoc} */
    @Override public boolean isPeerClassLoadingEnabled() {
        assert cfg != null;

        return cfg.isPeerClassLoadingEnabled();
    }

    /** {@inheritDoc} */
    @Override public Collection<String> getLifecycleBeansFormatted() {
        LifecycleBean[] beans = cfg.getLifecycleBeans();

        return F.isEmpty(beans) ? Collections.<String>emptyList() : F.transform(beans, F.<LifecycleBean>string());
    }

    /**
     * @param attrs Current attributes.
     * @param name  New attribute name.
     * @param val New attribute value.
     * @throws IgniteCheckedException If duplicated SPI name found.
     */
    private void add(Map<String, Object> attrs, String name, @Nullable Serializable val) throws IgniteCheckedException {
        assert attrs != null;
        assert name != null;

        if (attrs.put(name, val) != null) {
            if (name.endsWith(ATTR_SPI_CLASS))
                // User defined duplicated names for the different SPIs.
                throw new IgniteCheckedException("Failed to set SPI attribute. Duplicated SPI name found: " +
                    name.substring(0, name.length() - ATTR_SPI_CLASS.length()));

            // Otherwise it's a mistake of setting up duplicated attribute.
            assert false : "Duplicate attribute: " + name;
        }
    }

    /**
     * Notifies life-cycle beans of grid event.
     *
     * @param evt Grid event.
     * @throws IgniteCheckedException If user threw exception during start.
     */
    @SuppressWarnings({"CatchGenericClass"})
    private void notifyLifecycleBeans(LifecycleEventType evt) throws IgniteCheckedException {
        if (!cfg.isDaemon() && cfg.getLifecycleBeans() != null) {
            for (LifecycleBean bean : cfg.getLifecycleBeans())
                if (bean != null) {
                    try {
                        bean.onLifecycleEvent(evt);
                    }
                    catch (Exception e) {
                        throw new IgniteCheckedException(e);
                    }
                }
        }
    }

    /**
     * Notifies life-cycle beans of grid event.
     *
     * @param evt Grid event.
     */
    @SuppressWarnings({"CatchGenericClass"})
    private void notifyLifecycleBeansEx(LifecycleEventType evt) {
        try {
            notifyLifecycleBeans(evt);
        }
        // Catch generic throwable to secure against user assertions.
        catch (Throwable e) {
            U.error(log, "Failed to notify lifecycle bean (safely ignored) [evt=" + evt +
                ", gridName=" + gridName + ']', e);
        }
    }

    /**
     * @param cfg Grid configuration to use.
     * @param utilityCachePool Utility cache pool.
     * @param execSvc
     *@param sysExecSvc
     * @param p2pExecSvc
     * @param mgmtExecSvc
     * @param ggfsExecSvc
     * @param errHnd Error handler to use for notification about startup problems.  @throws IgniteCheckedException Thrown in case of any errors.
     */
    @SuppressWarnings({"CatchGenericClass", "unchecked"})
    public void start(final IgniteConfiguration cfg, ExecutorService utilityCachePool, final ExecutorService execSvc,
        final ExecutorService sysExecSvc, ExecutorService p2pExecSvc, ExecutorService mgmtExecSvc,
        ExecutorService ggfsExecSvc, ExecutorService restExecSvc, GridAbsClosure errHnd)
        throws IgniteCheckedException {
        gw.compareAndSet(null, new GridKernalGatewayImpl(cfg.getGridName()));

        GridKernalGateway gw = this.gw.get();

        gw.writeLock();

        try {
            switch (gw.getState()) {
                case STARTED: {
                    U.warn(log, "Grid has already been started (ignored).");

                    return;
                }

                case STARTING: {
                    U.warn(log, "Grid is already in process of being started (ignored).");

                    return;
                }

                case STOPPING: {
                    throw new IgniteCheckedException("Grid is in process of being stopped");
                }

                case STOPPED: {
                    break;
                }
            }

            gw.setState(STARTING);
        }
        finally {
            gw.writeUnlock();
        }

        assert cfg != null;

        // Make sure we got proper configuration.
        validateCommon(cfg);

        gridName = cfg.getGridName();

        this.cfg = cfg;

        log = (GridLoggerProxy)cfg.getGridLogger().getLogger(getClass().getName() +
            (gridName != null ? '%' + gridName : ""));

        RuntimeMXBean rtBean = ManagementFactory.getRuntimeMXBean();

        // Ack various information.
        ackAsciiLogo();
        ackConfigUrl();
        ackDaemon();
        ackOsInfo();
        ackLanguageRuntime();
        ackRemoteManagement();
        ackVmArguments(rtBean);
        ackClassPaths(rtBean);
        ackSystemProperties();
        ackEnvironmentVariables();
        ackSmtpConfiguration();
        ackCacheConfiguration();
        ackP2pConfiguration();

        // Run background network diagnostics.
        GridDiagnostic.runBackgroundCheck(gridName, execSvc, log);

        boolean notifyEnabled = IgniteSystemProperties.getBoolean(IGNITE_UPDATE_NOTIFIER, true);

        verChecker = null;

        if (notifyEnabled) {
            try {
                verChecker = new GridUpdateNotifier(gridName, VER_STR, SITE, gw, false);

                verChecker.checkForNewVersion(execSvc, log);
            }
            catch (IgniteCheckedException e) {
                if (log.isDebugEnabled())
                    log.debug("Failed to create GridUpdateNotifier: " + e);
            }
        }

        final GridUpdateNotifier verChecker0 = verChecker;

        // Ack 3-rd party licenses location.
        if (log.isInfoEnabled() && cfg.getIgniteHome() != null)
            log.info("3-rd party licenses can be found at: " + cfg.getIgniteHome() + File.separatorChar + "libs" +
                File.separatorChar + "licenses");

        // Check that user attributes are not conflicting
        // with internally reserved names.
        for (String name : cfg.getUserAttributes().keySet())
            if (name.startsWith(ATTR_PREFIX))
                throw new IgniteCheckedException("User attribute has illegal name: '" + name + "'. Note that all names " +
                    "starting with '" + ATTR_PREFIX + "' are reserved for internal use.");

        // Ack local node user attributes.
        logNodeUserAttributes();

        // Ack configuration.
        ackSpis();

        Map<String, Object> attrs = createNodeAttributes(cfg, BUILD_TSTAMP_STR);

        // Spin out SPIs & managers.
        try {
            GridKernalContextImpl ctx =
                new GridKernalContextImpl(log, this, cfg, gw, utilityCachePool, execSvc, sysExecSvc, p2pExecSvc,
                    mgmtExecSvc, ggfsExecSvc, restExecSvc);

            nodeLoc = new ClusterNodeLocalMapImpl(ctx);

            U.onGridStart();

            // Set context into rich adapter.
            setKernalContext(ctx);

            // Start and configure resource processor first as it contains resources used
            // by all other managers and processors.
            GridResourceProcessor rsrcProc = new GridResourceProcessor(ctx);

            rsrcProc.setSpringContext(rsrcCtx);

            scheduler = new IgniteSchedulerImpl(ctx);

            startProcessor(ctx, rsrcProc, attrs);

            // Inject resources into lifecycle beans.
            if (!cfg.isDaemon() && cfg.getLifecycleBeans() != null)
                for (LifecycleBean bean : cfg.getLifecycleBeans())
                    if (bean != null)
                        rsrcProc.inject(bean);

            // Lifecycle notification.
            notifyLifecycleBeans(BEFORE_GRID_START);

            // Starts lifecycle aware components.
            U.startLifecycleAware(lifecycleAwares(cfg));

            addHelper(ctx, GGFS_HELPER.create(F.isEmpty(cfg.getGgfsConfiguration())));

            startProcessor(ctx, new IgnitePluginProcessor(ctx, cfg), attrs);

            // Off-heap processor has no dependencies.
            startProcessor(ctx, new GridOffHeapProcessor(ctx), attrs);

            // Closure processor should be started before all others
            // (except for resource processor), as many components can depend on it.
            startProcessor(ctx, new GridClosureProcessor(ctx), attrs);

            // Start some other processors (order & place is important).
            startProcessor(ctx, (GridProcessor)EMAIL.create(ctx, cfg.getSmtpHost() == null), attrs);
            startProcessor(ctx, new GridPortProcessor(ctx), attrs);
            startProcessor(ctx, new GridJobMetricsProcessor(ctx), attrs);

            // Timeout processor needs to be started before managers,
            // as managers may depend on it.
            startProcessor(ctx, new GridTimeoutProcessor(ctx), attrs);

            // Start security processors.
            startProcessor(ctx, createComponent(GridSecurityProcessor.class, ctx), attrs);
            startProcessor(ctx, createComponent(GridSecureSessionProcessor.class, ctx), attrs);

            // Start SPI managers.
            // NOTE: that order matters as there are dependencies between managers.
<<<<<<< HEAD
            startProcessor(ctx, createComponent(GridSecurityProcessor.class, ctx), attrs);
            startProcessor(ctx, createComponent(GridSecureSessionProcessor.class, ctx), attrs);

=======
>>>>>>> 655b2398
            startManager(ctx, new GridIoManager(ctx), attrs);
            startManager(ctx, new GridCheckpointManager(ctx), attrs);

            startManager(ctx, new GridEventStorageManager(ctx), attrs);
            startManager(ctx, new GridDeploymentManager(ctx), attrs);
            startManager(ctx, new GridLoadBalancerManager(ctx), attrs);
            startManager(ctx, new GridFailoverManager(ctx), attrs);
            startManager(ctx, new GridCollisionManager(ctx), attrs);
            startManager(ctx, new GridSwapSpaceManager(ctx), attrs);
            startManager(ctx, new GridIndexingManager(ctx), attrs);

            ackSecurity(ctx);

            // Start processors before discovery manager, so they will
            // be able to start receiving messages once discovery completes.
            startProcessor(ctx, new GridClockSyncProcessor(ctx), attrs);
            startProcessor(ctx, new GridAffinityProcessor(ctx), attrs);
            startProcessor(ctx, createComponent(GridSegmentationProcessor.class, ctx), attrs);
            startProcessor(ctx, createComponent(GridPortableProcessor.class, ctx), attrs);
            startProcessor(ctx, new GridQueryProcessor(ctx), attrs);
            startProcessor(ctx, new GridCacheProcessor(ctx), attrs);
            startProcessor(ctx, new GridTaskSessionProcessor(ctx), attrs);
            startProcessor(ctx, new GridJobProcessor(ctx), attrs);
            startProcessor(ctx, new GridTaskProcessor(ctx), attrs);
            startProcessor(ctx, (GridProcessor)SCHEDULE.createOptional(ctx), attrs);
            startProcessor(ctx, new GridRestProcessor(ctx), attrs);
            startProcessor(ctx, new GridDataLoaderProcessor(ctx), attrs);
            startProcessor(ctx, new GridStreamProcessor(ctx), attrs);
            startProcessor(ctx, (GridProcessor)GGFS.create(ctx, F.isEmpty(cfg.getGgfsConfiguration())), attrs);
            startProcessor(ctx, new GridContinuousProcessor(ctx), attrs);
            startProcessor(ctx, (GridProcessor)(cfg.isPeerClassLoadingEnabled() ?
                IgniteComponentType.HADOOP.create(ctx, true): // No-op when peer class loading is enabled.
                IgniteComponentType.HADOOP.createIfInClassPath(ctx, cfg.getHadoopConfiguration() != null)), attrs);
            startProcessor(ctx, new GridServiceProcessor(ctx), attrs);
            startProcessor(ctx, new DataStructuresProcessor(ctx), attrs);

            // Start plugins.
            for (PluginProvider provider : ctx.plugins().allProviders()) {
                ctx.add(new GridPluginComponent(provider));

                provider.start(ctx.plugins().pluginContextForProvider(provider), attrs);
            }

            gw.writeLock();

            try {
                gw.setState(STARTED);

                // Start discovery manager last to make sure that grid is fully initialized.
                startManager(ctx, new GridDiscoveryManager(ctx), attrs);
            }
            finally {
                gw.writeUnlock();
            }

            // Check whether physical RAM is not exceeded.
            checkPhysicalRam();

            // Suggest configuration optimizations.
            suggestOptimizations(ctx, cfg);

            // Notify discovery manager the first to make sure that topology is discovered.
            ctx.discovery().onKernalStart();

            // Notify IO manager the second so further components can send and receive messages.
            ctx.io().onKernalStart();

            // Callbacks.
            for (GridComponent comp : ctx) {
                // Skip discovery manager.
                if (comp instanceof GridDiscoveryManager)
                    continue;

                // Skip IO manager.
                if (comp instanceof GridIoManager)
                    continue;

                comp.onKernalStart();
            }

            // Register MBeans.
            registerKernalMBean();
            registerLocalNodeMBean();
            registerExecutorMBeans(execSvc, sysExecSvc, p2pExecSvc, mgmtExecSvc, restExecSvc);

            // Lifecycle bean notifications.
            notifyLifecycleBeans(AFTER_GRID_START);
        }
        catch (Throwable e) {
            IgniteSpiVersionCheckException verCheckErr = X.cause(e, IgniteSpiVersionCheckException.class);

            if (verCheckErr != null)
                U.error(log, verCheckErr.getMessage());
            else if (X.hasCause(e, InterruptedException.class, IgniteInterruptedCheckedException.class))
                U.warn(log, "Grid startup routine has been interrupted (will rollback).");
            else
                U.error(log, "Got exception while starting (will rollback startup routine).", e);

            errHnd.apply();

            stop(true);

            if (e instanceof IgniteCheckedException)
                throw (IgniteCheckedException)e;
            else
                throw new IgniteCheckedException(e);
        }

        // Mark start timestamp.
        startTime = U.currentTimeMillis();

        // Ack latest version information.
        if (verChecker0 != null)
            verChecker0.reportStatus(log);

        if (notifyEnabled) {
            assert verChecker0 != null;

            verChecker0.reportOnlyNew(true);

            updateNtfTimer = new Timer("ignite-update-notifier-timer");

            // Setup periodic version check.
            updateNtfTimer.scheduleAtFixedRate(new GridTimerTask() {
                @Override public void safeRun() throws InterruptedException {
                    verChecker0.topologySize(nodes().size());

                    verChecker0.checkForNewVersion(execSvc, log);

                    // Just wait for 10 secs.
                    Thread.sleep(PERIODIC_VER_CHECK_CONN_TIMEOUT);

                    // Report status if one is available.
                    // No-op if status is NOT available.
                    verChecker0.reportStatus(log);
                }
            }, PERIODIC_VER_CHECK_DELAY, PERIODIC_VER_CHECK_DELAY);
        }

        String intervalStr = IgniteSystemProperties.getString(IGNITE_STARVATION_CHECK_INTERVAL);

        // Start starvation checker if enabled.
        boolean starveCheck = !isDaemon() && !"0".equals(intervalStr);

        if (starveCheck) {
            final long interval = F.isEmpty(intervalStr) ? PERIODIC_STARVATION_CHECK_FREQ : Long.parseLong(intervalStr);

            starveTimer = new Timer("ignite-starvation-checker");

            starveTimer.scheduleAtFixedRate(new GridTimerTask() {
                /** Last completed task count. */
                private long lastCompletedCnt;

                @Override protected void safeRun() {
                    ExecutorService e = execSvc;

                    if (!(e instanceof ThreadPoolExecutor))
                        return;

                    ThreadPoolExecutor exec = (ThreadPoolExecutor)e;

                    long completedCnt = exec.getCompletedTaskCount();

                    // If all threads are active and no task has completed since last time and there is
                    // at least one waiting request, then it is possible starvation.
                    if (exec.getPoolSize() == exec.getActiveCount() && completedCnt == lastCompletedCnt &&
                        !exec.getQueue().isEmpty())
                        LT.warn(log, null, "Possible thread pool starvation detected (no task completed in last " +
                            interval + "ms, is executorService pool size large enough?)");

                    lastCompletedCnt = completedCnt;
                }
            }, interval, interval);
        }

        long metricsLogFreq = cfg.getMetricsLogFrequency();

        if (metricsLogFreq > 0) {
            metricsLogTimer = new Timer("ignite-metrics-logger");

            metricsLogTimer.scheduleAtFixedRate(new GridTimerTask() {
                /** */
                private final DecimalFormat dblFmt = new DecimalFormat("#.##");

                @Override protected void safeRun() {
                    if (log.isInfoEnabled()) {
                        ClusterMetrics m = localNode().metrics();

                        double cpuLoadPct = m.getCurrentCpuLoad() * 100;
                        double avgCpuLoadPct = m.getAverageCpuLoad() * 100;
                        double gcPct = m.getCurrentGcCpuLoad() * 100;

                        long heapUsed = m.getHeapMemoryUsed();
                        long heapMax = m.getHeapMemoryMaximum();

                        long heapUsedInMBytes = heapUsed / 1024 / 1024;
                        long heapCommInMBytes = m.getHeapMemoryCommitted() / 1024 / 1024;

                        double freeHeapPct = heapMax > 0 ? ((double)((heapMax - heapUsed) * 100)) / heapMax : -1;

                        int hosts = 0;
                        int nodes = 0;
                        int cpus = 0;

                        try {
                            ClusterMetrics metrics = metrics();

                            Collection<ClusterNode> nodes0 = nodes();

                            hosts = U.neighborhood(nodes0).size();
                            nodes = nodes0.size();
                            cpus = metrics.getTotalCpus();
                        }
                        catch (IgniteException ignore) {
                            // No-op.
                        }

                        int pubPoolActiveThreads = 0;
                        int pubPoolIdleThreads = 0;
                        int pubPoolQSize = 0;

                        ExecutorService pubExec = execSvc;

                        if (pubExec instanceof ThreadPoolExecutor) {
                            ThreadPoolExecutor exec = (ThreadPoolExecutor)pubExec;

                            int poolSize = exec.getPoolSize();

                            pubPoolActiveThreads = Math.min(poolSize, exec.getActiveCount());
                            pubPoolIdleThreads = poolSize - pubPoolActiveThreads;
                            pubPoolQSize = exec.getQueue().size();
                        }

                        int sysPoolActiveThreads = 0;
                        int sysPoolIdleThreads = 0;
                        int sysPoolQSize = 0;

                        ExecutorService sysExec = sysExecSvc;

                        if (sysExec instanceof ThreadPoolExecutor) {
                            ThreadPoolExecutor exec = (ThreadPoolExecutor)sysExec;

                            int poolSize = exec.getPoolSize();

                            sysPoolActiveThreads = Math.min(poolSize, exec.getActiveCount());
                            sysPoolIdleThreads = poolSize - sysPoolActiveThreads;
                            sysPoolQSize = exec.getQueue().size();
                        }

                        String msg = NL +
                            "Metrics for local node (to disable set 'metricsLogFrequency' to 0)" + NL +
                            "    ^-- H/N/C [hosts=" + hosts + ", nodes=" + nodes + ", CPUs=" + cpus + "]" + NL +
                            "    ^-- CPU [cur=" + dblFmt.format(cpuLoadPct) + "%, avg=" +
                                dblFmt.format(avgCpuLoadPct) + "%, GC=" + dblFmt.format(gcPct) + "%]" + NL +
                            "    ^-- Heap [used=" + dblFmt.format(heapUsedInMBytes) + "MB, free=" +
                                dblFmt.format(freeHeapPct) + "%, comm=" + dblFmt.format(heapCommInMBytes) + "MB]" + NL +
                            "    ^-- Public thread pool [active=" + pubPoolActiveThreads + ", idle=" +
                                pubPoolIdleThreads + ", qSize=" + pubPoolQSize + "]" + NL +
                            "    ^-- System thread pool [active=" + sysPoolActiveThreads + ", idle=" +
                                sysPoolIdleThreads + ", qSize=" + sysPoolQSize + "]" + NL +
                            "    ^-- Outbound messages queue [size=" + m.getOutboundMessagesQueueSize() + "]";

                        log.info(msg);
                    }
                }
            }, metricsLogFreq, metricsLogFreq);
        }

        ctx.performance().logSuggestions(log, gridName);

        ackBenchmarks();

        U.quietAndInfo(log, "To start Console Management & Monitoring run ignitevisorcmd.{sh|bat}");

        ackStart(rtBean);

        if (!isDaemon())
            ctx.discovery().ackTopology();

        // Send node start email notification, if enabled.
        if (isSmtpEnabled() && isAdminEmailsSet() && cfg.isLifeCycleEmailNotification()) {
            SB sb = new SB();

            for (GridPortRecord rec : ctx.ports().records())
                sb.a(rec.protocol()).a(":").a(rec.port()).a(" ");

            String nid = localNode().id().toString().toUpperCase();
            String nid8 = U.id8(localNode().id()).toUpperCase();

            String body =
                "Ignite node started with the following parameters:" + NL +
                NL +
                "----" + NL +
                "Ignite ver. " + VER_STR + '#' + BUILD_TSTAMP_STR + "-sha1:" + REV_HASH_STR + NL +
                "Grid name: " + gridName + NL +
                "Node ID: " + nid + NL +
                "Node order: " + localNode().order() + NL +
                "Node addresses: " + U.addressesAsString(localNode()) + NL +
                "Local ports: " + sb + NL +
                "OS name: " + U.osString() + NL +
                "OS user: " + System.getProperty("user.name") + NL +
                "CPU(s): " + localNode().metrics().getTotalCpus() + NL +
                "Heap: " + U.heapSize(localNode(), 2) + "GB" + NL +
                "JVM name: " + U.jvmName() + NL +
                "JVM vendor: " + U.jvmVendor() + NL +
                "JVM version: " + U.jvmVersion() + NL +
                "VM name: " + rtBean.getName() + NL +
                "----" + NL +
                NL +
                "NOTE:" + NL +
                "This message is sent automatically to all configured admin emails." + NL +
                "To change this behavior use 'lifeCycleEmailNotify' grid configuration property." +
                NL + NL +
                "| " + SITE + NL +
                "| support@gridgain.com" + NL;

            sendAdminEmailAsync("Ignite node started: " + nid8, body, false);
        }
    }

    /**
     * Validates common configuration parameters.
     *
     * @param cfg Configuration.
     */
    private void validateCommon(IgniteConfiguration cfg) {
        A.notNull(cfg.getNodeId(), "cfg.getNodeId()");

        A.notNull(cfg.getMBeanServer(), "cfg.getMBeanServer()");
        A.notNull(cfg.getGridLogger(), "cfg.getGridLogger()");
        A.notNull(cfg.getMarshaller(), "cfg.getMarshaller()");
        A.notNull(cfg.getPublicThreadPoolSize(), "cfg.getPublicThreadPoolSize()");
        A.notNull(cfg.getUserAttributes(), "cfg.getUserAttributes()");

        // All SPIs should be non-null.
        A.notNull(cfg.getSwapSpaceSpi(), "cfg.getSwapSpaceSpi()");
        A.notNull(cfg.getCheckpointSpi(), "cfg.getCheckpointSpi()");
        A.notNull(cfg.getCommunicationSpi(), "cfg.getCommunicationSpi()");
        A.notNull(cfg.getDeploymentSpi(), "cfg.getDeploymentSpi()");
        A.notNull(cfg.getDiscoverySpi(), "cfg.getDiscoverySpi()");
        A.notNull(cfg.getEventStorageSpi(), "cfg.getEventStorageSpi()");
        A.notNull(cfg.getCollisionSpi(), "cfg.getCollisionSpi()");
        A.notNull(cfg.getFailoverSpi(), "cfg.getFailoverSpi()");
        A.notNull(cfg.getLoadBalancingSpi(), "cfg.getLoadBalancingSpi()");
        A.notNull(cfg.getIndexingSpi(), "cfg.getIndexingSpi()");

        A.ensure(cfg.getNetworkTimeout() > 0, "cfg.getNetworkTimeout() > 0");
        A.ensure(cfg.getNetworkSendRetryDelay() > 0, "cfg.getNetworkSendRetryDelay() > 0");
        A.ensure(cfg.getNetworkSendRetryCount() > 0, "cfg.getNetworkSendRetryCount() > 0");

        if (!F.isEmpty(cfg.getPluginConfigurations())) {
            for (PluginConfiguration pluginCfg : cfg.getPluginConfigurations())
                A.notNull(pluginCfg.providerClass(), "PluginConfiguration.providerClass()");
        }
    }

    /**
     * Checks whether physical RAM is not exceeded.
     */
    @SuppressWarnings("ConstantConditions")
    private void checkPhysicalRam() {
        long ram = ctx.discovery().localNode().attribute(ATTR_PHY_RAM);

        if (ram != -1) {
            String macs = ctx.discovery().localNode().attribute(ATTR_MACS);

            long totalHeap = 0;

            for (ClusterNode node : ctx.discovery().allNodes()) {
                if (macs.equals(node.attribute(ATTR_MACS))) {
                    long heap = node.metrics().getHeapMemoryMaximum();

                    if (heap != -1)
                        totalHeap += heap;
                }
            }

            if (totalHeap > ram) {
                U.quietAndWarn(log, "Attempting to start more nodes than physical RAM " +
                    "available on current host (this can cause significant slowdown)");
            }
        }
    }

    /**
     * @param ctx Context.
     * @param cfg Configuration to check for possible performance issues.
     */
    private void suggestOptimizations(GridKernalContext ctx, IgniteConfiguration cfg) {
        GridPerformanceSuggestions perf = ctx.performance();

        if (ctx.collision().enabled())
            perf.add("Disable collision resolution (remove 'collisionSpi' from configuration)");

        if (ctx.checkpoint().enabled())
            perf.add("Disable checkpoints (remove 'checkpointSpi' from configuration)");

        if (cfg.isPeerClassLoadingEnabled())
            perf.add("Disable peer class loading (set 'peerClassLoadingEnabled' to false)");

        if (cfg.isMarshalLocalJobs())
            perf.add("Disable local jobs marshalling (set 'marshalLocalJobs' to false)");

        if (cfg.getIncludeEventTypes() != null && cfg.getIncludeEventTypes().length != 0)
            perf.add("Disable grid events (remove 'includeEventTypes' from configuration)");

        if (OptimizedMarshaller.available() && !(cfg.getMarshaller() instanceof OptimizedMarshaller))
            perf.add("Enable optimized marshaller (set 'marshaller' to " +
                OptimizedMarshaller.class.getSimpleName() + ')');
    }

    /**
     * Creates attributes map and fills it in.
     *
     * @param cfg Grid configuration.
     * @param build Build string.
     * @return Map of all node attributes.
     * @throws IgniteCheckedException thrown if was unable to set up attribute.
     */
    @SuppressWarnings({"SuspiciousMethodCalls", "unchecked", "TypeMayBeWeakened"})
    private Map<String, Object> createNodeAttributes(IgniteConfiguration cfg, String build) throws IgniteCheckedException {
        Map<String, Object> attrs = new HashMap<>();

        final String[] incProps = cfg.getIncludeProperties();

        try {
            // Stick all environment settings into node attributes.
            attrs.putAll(F.view(System.getenv(), new P1<String>() {
                @Override public boolean apply(String name) {
                    return incProps == null || U.containsStringArray(incProps, name, true) ||
                        U.isVisorNodeStartProperty(name) || U.isVisorRequiredProperty(name);
                }
            }));

            if (log.isDebugEnabled())
                log.debug("Added environment properties to node attributes.");
        }
        catch (SecurityException e) {
            throw new IgniteCheckedException("Failed to add environment properties to node attributes due to " +
                "security violation: " + e.getMessage());
        }

        try {
            // Stick all system properties into node's attributes overwriting any
            // identical names from environment properties.
            for (Map.Entry<Object, Object> e : F.view(System.getProperties(), new P1<Object>() {
                @Override public boolean apply(Object o) {
                    String name = (String)o;

                    return incProps == null || U.containsStringArray(incProps, name, true) ||
                        U.isVisorRequiredProperty(name);
                }
            }).entrySet()) {
                Object val = attrs.get(e.getKey());

                if (val != null && !val.equals(e.getValue()))
                    U.warn(log, "System property will override environment variable with the same name: "
                        + e.getKey());

                attrs.put((String)e.getKey(), e.getValue());
            }

            if (log.isDebugEnabled())
                log.debug("Added system properties to node attributes.");
        }
        catch (SecurityException e) {
            throw new IgniteCheckedException("Failed to add system properties to node attributes due to security " +
                "violation: " + e.getMessage());
        }

        // Add local network IPs and MACs.
        String ips = F.concat(U.allLocalIps(), ", "); // Exclude loopbacks.
        String macs = F.concat(U.allLocalMACs(), ", "); // Only enabled network interfaces.

        // Ack network context.
        if (log.isInfoEnabled()) {
            log.info("Non-loopback local IPs: " + (F.isEmpty(ips) ? "N/A" : ips));
            log.info("Enabled local MACs: " + (F.isEmpty(macs) ? "N/A" : macs));
        }

        // Warn about loopback.
        if (ips.isEmpty() && macs.isEmpty())
            U.warn(log, "Ignite is starting on loopback address... Only nodes on the same physical " +
                "computer can participate in topology.",
                "Ignite is starting on loopback address...");

        // Stick in network context into attributes.
        add(attrs, ATTR_IPS, (ips.isEmpty() ? "" : ips));
        add(attrs, ATTR_MACS, (macs.isEmpty() ? "" : macs));

        // Stick in some system level attributes
        add(attrs, ATTR_JIT_NAME, U.getCompilerMx() == null ? "" : U.getCompilerMx().getName());
        add(attrs, ATTR_BUILD_VER, VER_STR);
        add(attrs, ATTR_BUILD_DATE, build);
        add(attrs, ATTR_COMPATIBLE_VERS, (Serializable)compatibleVersions());
        add(attrs, ATTR_MARSHALLER, cfg.getMarshaller().getClass().getName());
        add(attrs, ATTR_USER_NAME, System.getProperty("user.name"));
        add(attrs, ATTR_GRID_NAME, gridName);

        add(attrs, ATTR_PEER_CLASSLOADING, cfg.isPeerClassLoadingEnabled());
        add(attrs, ATTR_DEPLOYMENT_MODE, cfg.getDeploymentMode());
        add(attrs, ATTR_LANG_RUNTIME, getLanguage());

        add(attrs, ATTR_JVM_PID, U.jvmPid());

        // Build a string from JVM arguments, because parameters with spaces are split.
        SB jvmArgs = new SB(512);

        for (String arg : U.jvmArgs()) {
            if (arg.startsWith("-"))
                jvmArgs.a("@@@");
            else
                jvmArgs.a(' ');

            jvmArgs.a(arg);
        }
        // Add it to attributes.
        add(attrs, ATTR_JVM_ARGS, jvmArgs.toString());

        // Check daemon system property and override configuration if it's set.
        if (isDaemon())
            add(attrs, ATTR_DAEMON, "true");

        // In case of the parsing error, JMX remote disabled or port not being set
        // node attribute won't be set.
        if (isJmxRemoteEnabled()) {
            String portStr = System.getProperty("com.sun.management.jmxremote.port");

            if (portStr != null)
                try {
                    add(attrs, ATTR_JMX_PORT, Integer.parseInt(portStr));
                }
                catch (NumberFormatException ignore) {
                    // No-op.
                }
        }

        // Whether restart is enabled and stick the attribute.
        add(attrs, ATTR_RESTART_ENABLED, Boolean.toString(isRestartEnabled()));

        // Save port range, port numbers will be stored by rest processor at runtime.
        if (cfg.getConnectorConfiguration() != null)
            add(attrs, ATTR_REST_PORT_RANGE, cfg.getConnectorConfiguration().getPortRange());

        // Stick in SPI versions and classes attributes.
        addAttributes(attrs, cfg.getCollisionSpi());
        addAttributes(attrs, cfg.getSwapSpaceSpi());
        addAttributes(attrs, cfg.getDiscoverySpi());
        addAttributes(attrs, cfg.getFailoverSpi());
        addAttributes(attrs, cfg.getCommunicationSpi());
        addAttributes(attrs, cfg.getEventStorageSpi());
        addAttributes(attrs, cfg.getCheckpointSpi());
        addAttributes(attrs, cfg.getLoadBalancingSpi());
        addAttributes(attrs, cfg.getDeploymentSpi());

        // Set user attributes for this node.
        if (cfg.getUserAttributes() != null) {
            for (Map.Entry<String, ?> e : cfg.getUserAttributes().entrySet()) {
                if (attrs.containsKey(e.getKey()))
                    U.warn(log, "User or internal attribute has the same name as environment or system " +
                        "property and will take precedence: " + e.getKey());

                attrs.put(e.getKey(), e.getValue());
            }
        }

        return attrs;
    }

    /**
     * Add SPI version and class attributes into node attributes.
     *
     * @param attrs Node attributes map to add SPI attributes to.
     * @param spiList Collection of SPIs to get attributes from.
     * @throws IgniteCheckedException Thrown if was unable to set up attribute.
     */
    private void addAttributes(Map<String, Object> attrs, IgniteSpi... spiList) throws IgniteCheckedException {
        for (IgniteSpi spi : spiList) {
            Class<? extends IgniteSpi> spiCls = spi.getClass();

            add(attrs, U.spiAttribute(spi, ATTR_SPI_CLASS), spiCls.getName());
        }
    }

    /** @throws IgniteCheckedException If registration failed. */
    private void registerKernalMBean() throws IgniteCheckedException {
        try {
            kernalMBean = U.registerMBean(
                cfg.getMBeanServer(),
                cfg.getGridName(),
                "Kernal",
                getClass().getSimpleName(),
                this,
                IgniteMXBean.class);

            if (log.isDebugEnabled())
                log.debug("Registered kernal MBean: " + kernalMBean);
        }
        catch (JMException e) {
            kernalMBean = null;

            throw new IgniteCheckedException("Failed to register kernal MBean.", e);
        }
    }

    /** @throws IgniteCheckedException If registration failed. */
    private void registerLocalNodeMBean() throws IgniteCheckedException {
        ClusterLocalNodeMetricsMXBean mbean = new ClusterLocalNodeMetricsMXBeanImpl(ctx.discovery().localNode());

        try {
            locNodeMBean = U.registerMBean(
                cfg.getMBeanServer(),
                cfg.getGridName(),
                "Kernal",
                mbean.getClass().getSimpleName(),
                mbean,
                ClusterLocalNodeMetricsMXBean.class);

            if (log.isDebugEnabled())
                log.debug("Registered local node MBean: " + locNodeMBean);
        }
        catch (JMException e) {
            locNodeMBean = null;

            throw new IgniteCheckedException("Failed to register local node MBean.", e);
        }
    }

    /** @throws IgniteCheckedException If registration failed. */
    private void registerExecutorMBeans(ExecutorService execSvc, ExecutorService sysExecSvc, ExecutorService p2pExecSvc,
        ExecutorService mgmtExecSvc, ExecutorService restExecSvc) throws IgniteCheckedException {
        pubExecSvcMBean = registerExecutorMBean(execSvc, "GridExecutionExecutor");
        sysExecSvcMBean = registerExecutorMBean(sysExecSvc, "GridSystemExecutor");
        mgmtExecSvcMBean = registerExecutorMBean(mgmtExecSvc, "GridManagementExecutor");
        p2PExecSvcMBean = registerExecutorMBean(p2pExecSvc, "GridClassLoadingExecutor");

        ConnectorConfiguration clientCfg = cfg.getConnectorConfiguration();

        if (clientCfg != null)
            restExecSvcMBean = registerExecutorMBean(restExecSvc, "GridRestExecutor");
    }

    /**
     * @param exec Executor service to register.
     * @param name Property name for executor.
     * @return Name for created MBean.
     * @throws IgniteCheckedException If registration failed.
     */
    private ObjectName registerExecutorMBean(ExecutorService exec, String name) throws IgniteCheckedException {
        assert exec != null;

        try {
            ObjectName res = U.registerMBean(
                cfg.getMBeanServer(),
                cfg.getGridName(),
                "Thread Pools",
                name,
                new ThreadPoolMXBeanAdapter(exec),
                ThreadPoolMXBean.class);

            if (log.isDebugEnabled())
                log.debug("Registered executor service MBean: " + res);

            return res;
        }
        catch (JMException e) {
            throw new IgniteCheckedException("Failed to register executor service MBean [name=" + name + ", exec=" + exec + ']',
                e);
        }
    }

    /**
     * Unregisters given mbean.
     *
     * @param mbean MBean to unregister.
     * @return {@code True} if successfully unregistered, {@code false} otherwise.
     */
    private boolean unregisterMBean(@Nullable ObjectName mbean) {
        if (mbean != null)
            try {
                cfg.getMBeanServer().unregisterMBean(mbean);

                if (log.isDebugEnabled())
                    log.debug("Unregistered MBean: " + mbean);

                return true;
            }
            catch (JMException e) {
                U.error(log, "Failed to unregister MBean.", e);

                return false;
            }

        return true;
    }

    /**
     * @param ctx Kernal context.
     * @param mgr Manager to start.
     * @param attrs SPI attributes to set.
     * @throws IgniteCheckedException Throw in case of any errors.
     */
    private void startManager(GridKernalContextImpl ctx, GridManager mgr, Map<String, Object> attrs)
        throws IgniteCheckedException {
        mgr.addSpiAttributes(attrs);

        // Set all node attributes into discovery manager,
        // so they can be distributed to all nodes.
        if (mgr instanceof GridDiscoveryManager)
            ((GridDiscoveryManager)mgr).setNodeAttributes(attrs, VER);

        // Add manager to registry before it starts to avoid
        // cases when manager is started but registry does not
        // have it yet.
        ctx.add(mgr);

        try {
            mgr.start();
        }
        catch (IgniteCheckedException e) {
            throw new IgniteCheckedException("Failed to start manager: " + mgr, e);
        }
    }

    /**
     * @param ctx Kernal context.
     * @param proc Processor to start.
     * @param attrs Attributes.
     * @throws IgniteCheckedException Thrown in case of any error.
     */
    private void startProcessor(GridKernalContextImpl ctx, GridProcessor proc, Map<String, Object> attrs)
        throws IgniteCheckedException {
        ctx.add(proc);

        try {
            proc.start();

            proc.addAttributes(attrs);
        }
        catch (IgniteCheckedException e) {
            throw new IgniteCheckedException("Failed to start processor: " + proc, e);
        }
    }

    /**
     * Add helper.
     *
     * @param ctx Context.
     * @param helper Helper.
     */
    private void addHelper(GridKernalContextImpl ctx, Object helper) {
        ctx.addHelper(helper);
    }

    /**
     * Gets "on" or "off" string for given boolean value.
     *
     * @param b Boolean value to convert.
     * @return Result string.
     */
    private String onOff(boolean b) {
        return b ? "on" : "off";
    }

    /**
     *
     * @return Whether or not REST is enabled.
     */
    private boolean isRestEnabled() {
        assert cfg != null;

        return cfg.getConnectorConfiguration() != null;
    }

    /**
     * Acks remote management.
     */
    private void ackRemoteManagement() {
        assert log != null;

        if (!log.isInfoEnabled())
            return;

        SB sb = new SB();

        sb.a("Remote Management [");

        boolean on = isJmxRemoteEnabled();

        sb.a("restart: ").a(onOff(isRestartEnabled())).a(", ");
        sb.a("REST: ").a(onOff(isRestEnabled())).a(", ");
        sb.a("JMX (");
        sb.a("remote: ").a(onOff(on));

        if (on) {
            sb.a(", ");

            sb.a("port: ").a(System.getProperty("com.sun.management.jmxremote.port", "<n/a>")).a(", ");
            sb.a("auth: ").a(onOff(Boolean.getBoolean("com.sun.management.jmxremote.authenticate"))).a(", ");

            // By default SSL is enabled, that's why additional check for null is needed.
            // See http://docs.oracle.com/javase/6/docs/technotes/guides/management/agent.html
            sb.a("ssl: ").a(onOff(Boolean.getBoolean("com.sun.management.jmxremote.ssl") ||
                System.getProperty("com.sun.management.jmxremote.ssl") == null));
        }

        sb.a(")");

        sb.a(']');

        log.info(sb.toString());
    }

    /**
     * Acks configuration URL.
     */
    private void ackConfigUrl() {
        assert log != null;

        if (log.isInfoEnabled())
            log.info("Config URL: " + System.getProperty(IGNITE_CONFIG_URL, "n/a"));
    }

    /**
     * Acks benchmarking instructions.
     */
    private void ackBenchmarks() {
        if (!isDaemon())
            U.quietAndInfo(log, "If running benchmarks, see http://bit.ly/GridGain-Benchmarking");
    }

    /**
     * Acks ASCII-logo. Thanks to http://patorjk.com/software/taag
     */
    private void ackAsciiLogo() {
        assert log != null;

        String fileName = log.fileName();

        if (System.getProperty(IGNITE_NO_ASCII) == null) {
            String ver = "ver. " + ACK_VER_STR;

            // Big thanks to: http://patorjk.com/software/taag
            // Font name "Small Slant"
            if (log.isQuiet()) {
                U.quiet(false,
                    "   __________  ________________ ",
                    "  /  _/ ___/ |/ /  _/_  __/ __/ ",
                    " _/ // (_ /    // /  / / / _/   ",
                    "/___/\\___/_/|_/___/ /_/ /___/  ",
                    " ",
                    ver,
                    COPYRIGHT,
                    "",
                    "Quiet mode.");

                if (fileName != null)
                    U.quiet(false, "  ^-- Logging to file '" +  fileName + '\'');

                U.quiet(false,
                    "  ^-- To see **FULL** console log here add -DIGNITE_QUIET=false or \"-v\" to ignite.{sh|bat}",
                    "");
            }

            if (log.isInfoEnabled()) {
                log.info(NL + NL +
                    ">>>    __________  ________________  " + NL +
                    ">>>   /  _/ ___/ |/ /  _/_  __/ __/  " + NL +
                    ">>>  _/ // (_ /    // /  / / / _/    " + NL +
                    ">>> /___/\\___/_/|_/___/ /_/ /___/   " + NL +
                    ">>> " + NL +
                    ">>> " + ver + NL +
                    ">>> " + COPYRIGHT + NL
                );
            }
        }
    }

    /**
     * Prints start info.
     *
     * @param rtBean Java runtime bean.
     */
    private void ackStart(RuntimeMXBean rtBean) {
        if (log.isQuiet()) {
            U.quiet(false, "");
            U.quiet(false, "Ignite node started OK (id=" + U.id8(localNode().id()) +
                (F.isEmpty(gridName) ? "" : ", grid=" + gridName) + ')');
        }

        if (log.isInfoEnabled()) {
            log.info("");

            String ack = "Ignite ver. " + VER_STR + '#' + BUILD_TSTAMP_STR + "-sha1:" + REV_HASH_STR;

            String dash = U.dash(ack.length());

            SB sb = new SB();

            for (GridPortRecord rec : ctx.ports().records())
                sb.a(rec.protocol()).a(":").a(rec.port()).a(" ");

            String str =
                NL + NL +
                    ">>> " + dash + NL +
                    ">>> " + ack + NL +
                    ">>> " + dash + NL +
                    ">>> OS name: " + U.osString() + NL +
                    ">>> CPU(s): " + localNode().metrics().getTotalCpus() + NL +
                    ">>> Heap: " + U.heapSize(localNode(), 2) + "GB" + NL +
                    ">>> VM name: " + rtBean.getName() + NL +
                    ">>> Grid name: " + gridName + NL +
                    ">>> Local node [" +
                    "ID=" + localNode().id().toString().toUpperCase() +
                    ", order=" + localNode().order() +
                    "]" + NL +
                    ">>> Local node addresses: " + U.addressesAsString(localNode()) + NL +
                    ">>> Local ports: " + sb + NL;

            str += ">>> Ignite documentation: http://" + SITE + "/documentation" + NL;

            log.info(str);
        }
    }

    /**
     * Logs out OS information.
     */
    private void ackOsInfo() {
        assert log != null;

        if (log.isInfoEnabled()) {
            log.info("OS: " + U.osString());
            log.info("OS user: " + System.getProperty("user.name"));
        }
    }

    /**
     * Logs out language runtime.
     */
    private void ackLanguageRuntime() {
        assert log != null;

        if (log.isInfoEnabled()) {
            log.info("Language runtime: " + getLanguage());
            log.info("VM information: " + U.jdkString());
            log.info("VM total memory: " + U.heapSize(2) + "GB");
        }
    }

    /**
     * @return Language runtime.
     */
    @SuppressWarnings("ThrowableInstanceNeverThrown")
    private String getLanguage() {
        boolean scala = false;
        boolean groovy = false;
        boolean clojure = false;

        for (StackTraceElement elem : Thread.currentThread().getStackTrace()) {
            String s = elem.getClassName().toLowerCase();

            if (s.contains("scala")) {
                scala = true;

                break;
            }
            else if (s.contains("groovy")) {
                groovy = true;

                break;
            }
            else if (s.contains("clojure")) {
                clojure = true;

                break;
            }
        }

        if (scala) {
            try (InputStream in = getClass().getResourceAsStream("/library.properties")) {
                Properties props = new Properties();

                if (in != null)
                    props.load(in);

                return "Scala ver. " + props.getProperty("version.number", "<unknown>");
            }
            catch (Throwable ignore) {
                return "Scala ver. <unknown>";
            }
        }

        // How to get Groovy and Clojure version at runtime?!?
        return groovy ? "Groovy" : clojure ? "Clojure" : U.jdkName() + " ver. " + U.jdkVersion();
    }

    /**
     * Stops grid instance.
     *
     * @param cancel Whether or not to cancel running jobs.
     */
    public void stop(boolean cancel) {
        // Make sure that thread stopping grid is not interrupted.
        boolean interrupted = Thread.interrupted();

        try {
            stop0(cancel);
        }
        finally {
            if (interrupted)
                Thread.currentThread().interrupt();
        }
    }

    /**
     * @param cancel Whether or not to cancel running jobs.
     */
    private void stop0(boolean cancel) {
        String nid = getLocalNodeId().toString().toUpperCase();
        String nid8 = U.id8(getLocalNodeId()).toUpperCase();

        gw.compareAndSet(null, new GridKernalGatewayImpl(gridName));

        GridKernalGateway gw = this.gw.get();

        if (stopGuard.compareAndSet(false, true)) {
            // Only one thread is allowed to perform stop sequence.
            boolean firstStop = false;

            GridKernalState state = gw.getState();

            if (state == STARTED)
                firstStop = true;
            else if (state == STARTING)
                U.warn(log, "Attempt to stop starting grid. This operation " +
                    "cannot be guaranteed to be successful.");

            if (firstStop) {
                // Notify lifecycle beans.
                if (log.isDebugEnabled())
                    log.debug("Notifying lifecycle beans.");

                notifyLifecycleBeansEx(LifecycleEventType.BEFORE_GRID_STOP);
            }

            IgniteEmailProcessorAdapter email = ctx.email();

            List<GridComponent> comps = ctx.components();

            // Callback component in reverse order while kernal is still functional
            // if called in the same thread, at least.
            for (ListIterator<GridComponent> it = comps.listIterator(comps.size()); it.hasPrevious();) {
                GridComponent comp = it.previous();

                try {
                    comp.onKernalStop(cancel);
                }
                catch (Throwable e) {
                    errOnStop = true;

                    U.error(log, "Failed to pre-stop processor: " + comp, e);
                }
            }

            // Cancel update notification timer.
            if (updateNtfTimer != null)
                updateNtfTimer.cancel();

            if (starveTimer != null)
                starveTimer.cancel();

            // Cancel metrics log timer.
            if (metricsLogTimer != null)
                metricsLogTimer.cancel();

            gw.writeLock();

            try {
                assert gw.getState() == STARTED || gw.getState() == STARTING;

                // No more kernal calls from this point on.
                gw.setState(STOPPING);

                // Clear node local store.
                nodeLoc.clear();

                if (log.isDebugEnabled())
                    log.debug("Grid " + (gridName == null ? "" : '\'' + gridName + "' ") + "is stopping.");
            }
            finally {
                gw.writeUnlock();
            }

            // Unregister MBeans.
            if (!(
                unregisterMBean(pubExecSvcMBean) &
                    unregisterMBean(sysExecSvcMBean) &
                    unregisterMBean(mgmtExecSvcMBean) &
                    unregisterMBean(p2PExecSvcMBean) &
                    unregisterMBean(kernalMBean) &
                    unregisterMBean(locNodeMBean) &
                    unregisterMBean(restExecSvcMBean)
            ))
                errOnStop = false;

            // Stop components in reverse order.
            for (ListIterator<GridComponent> it = comps.listIterator(comps.size()); it.hasPrevious();) {
                GridComponent comp = it.previous();

                try {
                    comp.stop(cancel);

                    if (log.isDebugEnabled())
                        log.debug("Component stopped: " + comp);
                }
                catch (Throwable e) {
                    errOnStop = true;

                    U.error(log, "Failed to stop component (ignoring): " + comp, e);
                }
            }

            // Stops lifecycle aware components.
            U.stopLifecycleAware(log, lifecycleAwares(cfg));

            // Lifecycle notification.
            notifyLifecycleBeansEx(LifecycleEventType.AFTER_GRID_STOP);

            // Clean internal class/classloader caches to avoid stopped contexts held in memory.
            OptimizedMarshaller.clearCache();
            MarshallerExclusions.clearCache();
            GridEnumCache.clear();

            gw.writeLock();

            try {
                gw.setState(STOPPED);
            }
            finally {
                gw.writeUnlock();
            }

            // Ack stop.
            if (log.isQuiet()) {
                if (!errOnStop)
                    U.quiet(false, "Ignite node stopped OK [uptime=" +
                        X.timeSpan2HMSM(U.currentTimeMillis() - startTime) + ']');
                else
                    U.quiet(true, "Ignite node stopped wih ERRORS [uptime=" +
                        X.timeSpan2HMSM(U.currentTimeMillis() - startTime) + ']');
            }

            if (log.isInfoEnabled())
                if (!errOnStop) {
                    String ack = "Ignite ver. " + VER_STR + '#' + BUILD_TSTAMP_STR + "-sha1:" + REV_HASH_STR +
                        " stopped OK";

                    String dash = U.dash(ack.length());

                    log.info(NL + NL +
                        ">>> " + dash + NL +
                        ">>> " + ack + NL +
                        ">>> " + dash + NL +
                        ">>> Grid name: " + gridName + NL +
                        ">>> Grid uptime: " + X.timeSpan2HMSM(U.currentTimeMillis() - startTime) +
                        NL +
                        NL);
                }
                else {
                    String ack = "Ignite ver. " + VER_STR + '#' + BUILD_TSTAMP_STR + "-sha1:" + REV_HASH_STR +
                        " stopped with ERRORS";

                    String dash = U.dash(ack.length());

                    log.info(NL + NL +
                        ">>> " + ack + NL +
                        ">>> " + dash + NL +
                        ">>> Grid name: " + gridName + NL +
                        ">>> Grid uptime: " + X.timeSpan2HMSM(U.currentTimeMillis() - startTime) +
                        NL +
                        ">>> See log above for detailed error message." + NL +
                        ">>> Note that some errors during stop can prevent grid from" + NL +
                        ">>> maintaining correct topology since this node may have" + NL +
                        ">>> not exited grid properly." + NL +
                        NL);
                }

            // Send node start email notification, if enabled.
            if (isSmtpEnabled() && isAdminEmailsSet() && cfg.isLifeCycleEmailNotification()) {
                String errOk = errOnStop ? "with ERRORS" : "OK";

                String headline = "Ignite ver. " + VER_STR + '#' + BUILD_TSTAMP_STR +
                    " stopped " + errOk + ":";
                String subj = "Ignite node stopped " + errOk + ": " + nid8;

                String body =
                    headline + NL + NL +
                    "----" + NL +
                    "Ignite ver. " + VER_STR + '#' + BUILD_TSTAMP_STR + "-sha1:" + REV_HASH_STR + NL +
                    "Grid name: " + gridName + NL +
                    "Node ID: " + nid + NL +
                    "Node uptime: " + X.timeSpan2HMSM(U.currentTimeMillis() - startTime) + NL +
                    "----" + NL +
                    NL +
                    "NOTE:" + NL +
                    "This message is sent automatically to all configured admin emails." + NL +
                    "To change this behavior use 'lifeCycleEmailNotify' grid configuration property.";

                if (errOnStop)
                    body +=
                        NL + NL +
                            "NOTE:" + NL +
                            "See node's log for detailed error message." + NL +
                            "Some errors during stop can prevent grid from" + NL +
                            "maintaining correct topology since this node may " + NL +
                            "have not exited grid properly.";

                body +=
                    NL + NL +
                        "| " + SITE + NL +
                        "| support@gridgain.com" + NL;

                if (email != null) {
                    try {
                        email.sendNow(subj,
                            body,
                            false,
                            Arrays.asList(cfg.getAdminEmails()));
                    }
                    catch (IgniteCheckedException e) {
                        U.error(log, "Failed to send lifecycle email notification.", e);
                    }
                }
            }

            U.onGridStop();
        }
        else {
            // Proper notification.
            if (log.isDebugEnabled()) {
                if (gw.getState() == STOPPED)
                    log.debug("Grid is already stopped. Nothing to do.");
                else
                    log.debug("Grid is being stopped by another thread. Aborting this stop sequence " +
                        "allowing other thread to finish.");
            }
        }
    }

    /**
     * USED ONLY FOR TESTING.
     *
     * @param <K> Key type.
     * @param <V> Value type.
     * @return Internal cache instance.
     */
    /*@java.test.only*/
    public <K, V> GridCacheAdapter<K, V> internalCache() {
        return internalCache(null);
    }

    /**
     * USED ONLY FOR TESTING.
     *
     * @param name Cache name.
     * @param <K>  Key type.
     * @param <V>  Value type.
     * @return Internal cache instance.
     */
    /*@java.test.only*/
    public <K, V> GridCacheAdapter<K, V> internalCache(@Nullable String name) {
        return ctx.cache().internalCache(name);
    }

    /**
     * It's intended for use by internal marshalling implementation only.
     *
     * @return Kernal context.
     */
    public GridKernalContext context() {
        return ctx;
    }

    /**
     * Prints all system properties in debug mode.
     */
    private void ackSystemProperties() {
        assert log != null;

        if (log.isDebugEnabled())
            for (Object key : U.asIterable(System.getProperties().keys()))
                log.debug("System property [" + key + '=' + System.getProperty((String) key) + ']');
    }

    /**
     * Prints all user attributes in info mode.
     */
    private void logNodeUserAttributes() {
        assert log != null;

        if (log.isInfoEnabled())
            for (Map.Entry<?, ?> attr : cfg.getUserAttributes().entrySet())
                log.info("Local node user attribute [" + attr.getKey() + '=' + attr.getValue() + ']');
    }

    /**
     * Prints all environment variables in debug mode.
     */
    private void ackEnvironmentVariables() {
        assert log != null;

        if (log.isDebugEnabled())
            for (Map.Entry<?, ?> envVar : System.getenv().entrySet())
                log.debug("Environment variable [" + envVar.getKey() + '=' + envVar.getValue() + ']');
    }

    /**
     * Acks daemon mode status.
     */
    private void ackDaemon() {
        assert log != null;

        if (log.isInfoEnabled())
            log.info("Daemon mode: " + (isDaemon() ? "on" : "off"));
    }

    /**
     *
     * @return {@code True} is this node is daemon.
     */
    private boolean isDaemon() {
        assert cfg != null;

        return cfg.isDaemon() || "true".equalsIgnoreCase(System.getProperty(IGNITE_DAEMON));
    }

    /**
     * Whether or not remote JMX management is enabled for this node. Remote JMX management is
     * enabled when the following system property is set:
     * <ul>
     *     <li>{@code com.sun.management.jmxremote}</li>
     * </ul>
     *
     * @return {@code True} if remote JMX management is enabled - {@code false} otherwise.
     */
    @Override public boolean isJmxRemoteEnabled() {
        return System.getProperty("com.sun.management.jmxremote") != null;
    }

    /**
     * Whether or not node restart is enabled. Node restart us supported when this node was started
     * with {@code bin/ignite.{sh|bat}} script using {@code -r} argument. Node can be
     * programmatically restarted using {@link org.apache.ignite.Ignition#restart(boolean)}} method.
     *
     * @return {@code True} if restart mode is enabled, {@code false} otherwise.
     * @see org.apache.ignite.Ignition#restart(boolean)
     */
    @Override public boolean isRestartEnabled() {
        return System.getProperty(IGNITE_SUCCESS_FILE) != null;
    }

    /**
     * Whether or not SMTP is configured. Note that SMTP is considered configured if
     * SMTP host is provided in configuration (see {@link IgniteConfiguration#getSmtpHost()}.
     * <p>
     * If SMTP is not configured all emails notifications will be disabled.
     *
     * @return {@code True} if SMTP is configured - {@code false} otherwise.
     * @see IgniteConfiguration#getSmtpFromEmail()
     * @see IgniteConfiguration#getSmtpHost()
     * @see IgniteConfiguration#getSmtpPassword()
     * @see IgniteConfiguration#getSmtpPort()
     * @see IgniteConfiguration#getSmtpUsername()
     * @see IgniteConfiguration#isSmtpSsl()
     * @see IgniteConfiguration#isSmtpStartTls()
     * @see #sendAdminEmailAsync(String, String, boolean)
     */
    @Override public boolean isSmtpEnabled() {
        assert cfg != null;

        return cfg.getSmtpHost() != null;
    }

    /**
     * Prints all configuration properties in info mode and SPIs in debug mode.
     */
    private void ackSpis() {
        assert log != null;

        if (log.isDebugEnabled()) {
            log.debug("+-------------+");
            log.debug("START SPI LIST:");
            log.debug("+-------------+");
            log.debug("Grid checkpoint SPI     : " + Arrays.toString(cfg.getCheckpointSpi()));
            log.debug("Grid collision SPI      : " + cfg.getCollisionSpi());
            log.debug("Grid communication SPI  : " + cfg.getCommunicationSpi());
            log.debug("Grid deployment SPI     : " + cfg.getDeploymentSpi());
            log.debug("Grid discovery SPI      : " + cfg.getDiscoverySpi());
            log.debug("Grid event storage SPI  : " + cfg.getEventStorageSpi());
            log.debug("Grid failover SPI       : " + Arrays.toString(cfg.getFailoverSpi()));
            log.debug("Grid load balancing SPI : " + Arrays.toString(cfg.getLoadBalancingSpi()));
            log.debug("Grid swap space SPI     : " + cfg.getSwapSpaceSpi());
        }
    }

    /**
     *
     */
    private void ackCacheConfiguration() {
        CacheConfiguration[] cacheCfgs = cfg.getCacheConfiguration();

        if (cacheCfgs == null || cacheCfgs.length == 0)
            U.warn(log, "Cache is not configured - in-memory data grid is off.");
        else {
            SB sb = new SB();

            for (CacheConfiguration c : cacheCfgs) {
                String name = c.getName();

                if (name == null)
                    name = "<default>";

                sb.a("'").a(name).a("', ");
            }

            String names = sb.toString();

            U.log(log, "Configured caches [" + names.substring(0, names.length() - 2) + ']');
        }
    }

    /**
     *
     */
    private void ackP2pConfiguration() {
        assert cfg != null;

        if (cfg.isPeerClassLoadingEnabled())
            U.warn(
                log,
                "Peer class loading is enabled (disable it in production for performance and " +
                    "deployment consistency reasons)",
                "Peer class loading is enabled (disable it for better performance)"
            );
    }

    /**
     * Prints security status.
     *
     * @param ctx Kernal context.
     */
    private void ackSecurity(GridKernalContext ctx) {
        assert log != null;

        if (log.isInfoEnabled())
            log.info("Security status [authentication=" + onOff(ctx.security().enabled()) + ", " +
                "secure-session=" + onOff(ctx.secureSession().enabled()) + ']');
    }

    /**
     * Prints out SMTP configuration.
     */
    private void ackSmtpConfiguration() {
        assert log != null;

        String host = cfg.getSmtpHost();

        boolean ssl = cfg.isSmtpSsl();
        int port = cfg.getSmtpPort();

        if (host == null) {
            U.warn(log, "SMTP is not configured - email notifications are off.");

            return;
        }

        String from = cfg.getSmtpFromEmail();

        if (log.isQuiet())
            U.quiet(false, "SMTP enabled [host=" + host + ":" + port + ", ssl=" + (ssl ? "on" : "off") + ", from=" +
                from + ']');

        if (log.isInfoEnabled()) {
            String[] adminEmails = cfg.getAdminEmails();

            log.info("SMTP enabled [host=" + host + ", port=" + port + ", ssl=" + ssl + ", from=" + from + ']');
            log.info("Admin emails: " + (!isAdminEmailsSet() ? "N/A" : Arrays.toString(adminEmails)));
        }

        if (!isAdminEmailsSet())
            U.warn(log, "Admin emails are not set - automatic email notifications are off.");
    }

    /**
     * Tests whether or not admin emails are set.
     *
     * @return {@code True} if admin emails are set and not empty.
     */
    private boolean isAdminEmailsSet() {
        assert cfg != null;

        String[] a = cfg.getAdminEmails();

        return a != null && a.length > 0;
    }

    /**
     * Prints out VM arguments and IGNITE_HOME in info mode.
     *
     * @param rtBean Java runtime bean.
     */
    private void ackVmArguments(RuntimeMXBean rtBean) {
        assert log != null;

        // Ack IGNITE_HOME and VM arguments.
        if (log.isInfoEnabled()) {
            log.info("IGNITE_HOME=" + cfg.getIgniteHome());
            log.info("VM arguments: " + rtBean.getInputArguments());
        }
    }

    /**
     * Prints out class paths in debug mode.
     *
     * @param rtBean Java runtime bean.
     */
    private void ackClassPaths(RuntimeMXBean rtBean) {
        assert log != null;

        // Ack all class paths.
        if (log.isDebugEnabled()) {
            log.debug("Boot class path: " + rtBean.getBootClassPath());
            log.debug("Class path: " + rtBean.getClassPath());
            log.debug("Library path: " + rtBean.getLibraryPath());
        }
    }

    /**
     * @param cfg Grid configuration.
     * @return Components provided in configuration which can implement {@link org.apache.ignite.lifecycle.LifecycleAware} interface.
     */
    private Iterable<Object> lifecycleAwares(IgniteConfiguration cfg) {
        Collection<Object> objs = new ArrayList<>();

        if (!F.isEmpty(cfg.getLifecycleBeans()))
            F.copy(objs, cfg.getLifecycleBeans());

        if (!F.isEmpty(cfg.getSegmentationResolvers()))
            F.copy(objs, cfg.getSegmentationResolvers());

        if (cfg.getConnectorConfiguration() != null)
            F.copy(objs, cfg.getConnectorConfiguration().getMessageInterceptor(),
                cfg.getConnectorConfiguration().getSslContextFactory());

        F.copy(objs, cfg.getMarshaller(), cfg.getGridLogger(), cfg.getMBeanServer());

        return objs;
    }

    /** {@inheritDoc} */
    @Override public IgniteConfiguration configuration() {
        return cfg;
    }

    /** {@inheritDoc} */
    @Override public IgniteLogger log() {
        return log;
    }

    /** {@inheritDoc} */
    @Override public boolean removeCheckpoint(String key) {
        A.notNull(key, "key");

        guard();

        try {
            return ctx.checkpoint().removeCheckpoint(key);
        }
        finally {
            unguard();
        }
    }

    /** {@inheritDoc} */
    @Override public boolean pingNode(String nodeId) {
        A.notNull(nodeId, "nodeId");

        return pingNode(UUID.fromString(nodeId));
    }

    /** {@inheritDoc} */
    @Override public Collection<ClusterNode> topology(long topVer) {
        guard();

        try {
            return ctx.discovery().topology(topVer);
        }
        finally {
            unguard();
        }
    }

    /** {@inheritDoc} */
    @Override public long topologyVersion() {
        guard();

        try {
            return ctx.discovery().topologyVersion();
        }
        finally {
            unguard();
        }
    }

    /** {@inheritDoc} */
    @Override public void undeployTaskFromGrid(String taskName) throws JMException {
        A.notNull(taskName, "taskName");

        try {
            compute().undeployTask(taskName);
        }
        catch (IgniteException e) {
            throw U.jmException(e);
        }
    }

    /** {@inheritDoc} */
    @SuppressWarnings("unchecked")
    @Override public String executeTask(String taskName, String arg) throws JMException {
        try {
            return compute().<String, String>execute(taskName, arg);
        }
        catch (IgniteException e) {
            throw U.jmException(e);
        }
    }

    /**
     * Schedule sending of given email to all configured admin emails. If no admin emails are configured this
     * method is no-op. If SMTP is not configured this method is no-op.
     * <p>
     * Note that this method returns immediately with the future and all emails will be sent asynchronously
     * in a different thread. If email queue is full or sending has failed - the email will be lost.
     * Email queue can fill up if rate of scheduling emails is greater than the rate of SMTP sending.
     * <p>
     * Implementation is not performing any throttling and it is responsibility of the caller to properly
     * throttle the emails, if necessary.
     *
     * @param subj Subject of the email.
     * @param body Body of the email.
     * @param html If {@code true} the email body will have MIME {@code html} subtype.
     * @return Email's future. You can use this future to check on the status of the email. If future
     *      completes ok and its result value is {@code true} email was successfully sent. In all
     *      other cases - sending process has failed.
     * @see #isSmtpEnabled()
     * @see IgniteConfiguration#getAdminEmails()
     */
    @Override public IgniteInternalFuture<Boolean> sendAdminEmailAsync(String subj, String body, boolean html) {
        A.notNull(subj, "subj");
        A.notNull(body, "body");

        if (isSmtpEnabled() && isAdminEmailsSet()) {
            guard();

            try {
                return ctx.email().schedule(subj, body, html, Arrays.asList(cfg.getAdminEmails()));
            }
            finally {
                unguard();
            }
        }
        else
            return new GridFinishedFuture<>(ctx, false);
    }

    /** {@inheritDoc} */
    @Override public boolean pingNodeByAddress(String host) {
        guard();

        try {
            for (ClusterNode n : nodes())
                if (n.addresses().contains(host))
                    return ctx.discovery().pingNode(n.id());

            return false;
        }
        finally {
            unguard();
        }
    }

    /** {@inheritDoc} */
    @Override public ClusterNode localNode() {
        guard();

        try {
            ClusterNode node = ctx.discovery().localNode();

            assert node != null;

            return node;
        }
        finally {
            unguard();
        }
    }

    /** {@inheritDoc} */
    @SuppressWarnings({"unchecked"})
    @Override public <K, V> ClusterNodeLocalMap<K, V> nodeLocalMap() {
        guard();

        try {
            return nodeLoc;
        }
        finally {
            unguard();
        }
    }

    /** {@inheritDoc} */
    @Override public boolean pingNode(UUID nodeId) {
        A.notNull(nodeId, "nodeId");

        guard();

        try {
            return ctx.discovery().pingNode(nodeId);
        }
        finally {
            unguard();
        }
    }

    /** {@inheritDoc} */
    @Override public Collection<GridTuple3<String, Boolean, String>> startNodes(File file,
        boolean restart,
        int timeout,
        int maxConn) {
        try {
            return startNodesAsync(file, restart, timeout, maxConn).get();
        }
        catch (IgniteCheckedException e) {
            throw U.convertException(e);
        }
    }

    /**
     * @param file Configuration file.
     * @param restart Whether to stop existing nodes.
     * @param timeout Connection timeout.
     * @param maxConn Number of parallel SSH connections to one host.
     * @return Future with results.
     * @see {@link IgniteCluster#startNodes(java.io.File, boolean, int, int)}.
     */
    IgniteInternalFuture<Collection<GridTuple3<String, Boolean, String>>> startNodesAsync(File file,
        boolean restart,
        int timeout,
        int maxConn)
    {
        A.notNull(file, "file");
        A.ensure(file.exists(), "file doesn't exist.");
        A.ensure(file.isFile(), "file is a directory.");

        try {
            IgniteBiTuple<Collection<Map<String, Object>>, Map<String, Object>> t = parseFile(file);

            return startNodesAsync(t.get1(), t.get2(), restart, timeout, maxConn);
        }
        catch (IgniteCheckedException e) {
            return new GridFinishedFuture<>(ctx, e);
        }
    }

    /** {@inheritDoc} */
    @Override public IgniteCluster withAsync() {
        return new IgniteClusterAsyncImpl(this);
    }

    /** {@inheritDoc} */
    @Override public boolean isAsync() {
        return false;
    }

    /** {@inheritDoc} */
    @Override public <R> IgniteFuture<R> future() {
        throw new IllegalStateException("Asynchronous mode is not enabled.");
    }

    /** {@inheritDoc} */
    @Override public Collection<GridTuple3<String, Boolean, String>> startNodes(
        Collection<Map<String, Object>> hosts,
        @Nullable Map<String, Object> dflts,
        boolean restart,
        int timeout,
        int maxConn)
    {
        try {
            return startNodesAsync(hosts, dflts, restart, timeout, maxConn).get();
        }
        catch (IgniteCheckedException e) {
            throw U.convertException(e);
        }
    }

    /**
     * @param hosts Startup parameters.
     * @param dflts Default values.
     * @param restart Whether to stop existing nodes
     * @param timeout Connection timeout in milliseconds.
     * @param maxConn Number of parallel SSH connections to one host.
     * @return Future with results.
     * @see {@link IgniteCluster#startNodes(java.util.Collection, java.util.Map, boolean, int, int)}.
     */
    IgniteInternalFuture<Collection<GridTuple3<String, Boolean, String>>> startNodesAsync(
        Collection<Map<String, Object>> hosts,
        @Nullable Map<String, Object> dflts,
        boolean restart,
        int timeout,
        int maxConn)
    {
        A.notNull(hosts, "hosts");

        guard();

        try {
            IgniteSshProcessor sshProcessor = IgniteComponentType.SSH.create(false);

            Map<String, Collection<IgniteRemoteStartSpecification>> specsMap = specifications(hosts, dflts);

            Map<String, ConcurrentLinkedQueue<IgniteNodeCallable>> runMap = new HashMap<>();

            int nodeCallCnt = 0;

            for (String host : specsMap.keySet()) {
                InetAddress addr;

                try {
                    addr = InetAddress.getByName(host);
                }
                catch (UnknownHostException e) {
                    throw new IgniteCheckedException("Invalid host name: " + host, e);
                }

                Collection<? extends ClusterNode> neighbors = null;

                if (addr.isLoopbackAddress())
                    neighbors = neighbors();
                else {
                    for (Collection<ClusterNode> p : U.neighborhood(nodes()).values()) {
                        ClusterNode node = F.first(p);

                        if (node.<String>attribute(ATTR_IPS).contains(addr.getHostAddress())) {
                            neighbors = p;

                            break;
                        }
                    }
                }

                int startIdx = 1;

                if (neighbors != null) {
                    if (restart && !neighbors.isEmpty()) {
                        try {
                            compute(forNodes(neighbors)).execute(GridKillTask.class, false);
                        }
                        catch (ClusterGroupEmptyException ignored) {
                            // No-op, nothing to restart.
                        }
                    }
                    else
                        startIdx = neighbors.size() + 1;
                }

                ConcurrentLinkedQueue<IgniteNodeCallable> nodeRuns = new ConcurrentLinkedQueue<>();

                runMap.put(host, nodeRuns);

                for (IgniteRemoteStartSpecification spec : specsMap.get(host)) {
                    assert spec.host().equals(host);

                    for (int i = startIdx; i <= spec.nodes(); i++) {
                        nodeRuns.add(sshProcessor.nodeStartCallable(spec, timeout));

                        nodeCallCnt++;
                    }
                }
            }

            // If there is nothing to start, return finished future with empty result.
            if (nodeCallCnt == 0)
                return new GridFinishedFuture<Collection<GridTuple3<String, Boolean, String>>>(
                    ctx, Collections.<GridTuple3<String, Boolean, String>>emptyList());

            // Exceeding max line width for readability.
            GridCompoundFuture<GridTuple3<String, Boolean, String>, Collection<GridTuple3<String, Boolean, String>>>
                fut = new GridCompoundFuture<>(
                    ctx,
                    CU.<GridTuple3<String, Boolean, String>>objectsReducer()
                );

            AtomicInteger cnt = new AtomicInteger(nodeCallCnt);

            // Limit maximum simultaneous connection number per host.
            for (ConcurrentLinkedQueue<IgniteNodeCallable> queue : runMap.values()) {
                for (int i = 0; i < maxConn; i++) {
                    if (!runNextNodeCallable(queue, fut, cnt))
                        break;
                }
            }

            return fut;
        }
        catch (IgniteCheckedException e) {
            return new GridFinishedFuture<>(ctx, e);
        }
        finally {
            unguard();
        }
    }

    /**
     * Gets the all grid nodes that reside on the same physical computer as local grid node.
     * Local grid node is excluded.
     * <p>
     * Detection of the same physical computer is based on comparing set of network interface MACs.
     * If two nodes have the same set of MACs, Ignite considers these nodes running on the same
     * physical computer.
     * @return Grid nodes that reside on the same physical computer as local grid node.
     */
    private Collection<ClusterNode> neighbors() {
        Collection<ClusterNode> neighbors = new ArrayList<>(1);

        String macs = localNode().attribute(ATTR_MACS);

        assert macs != null;

        for (ClusterNode n : forOthers(localNode()).nodes()) {
            if (macs.equals(n.attribute(ATTR_MACS)))
                neighbors.add(n);
        }

        return neighbors;
    }

    /**
     * Runs next callable from host node start queue.
     *
     * @param queue Queue of tasks to poll from.
     * @param comp Compound future that comprise all started node tasks.
     * @param cnt Atomic counter to check if all futures are added to compound future.
     * @return {@code True} if task was started, {@code false} if queue was empty.
     */
    private boolean runNextNodeCallable(final ConcurrentLinkedQueue<IgniteNodeCallable> queue,
        final GridCompoundFuture<GridTuple3<String, Boolean, String>,
        Collection<GridTuple3<String, Boolean, String>>> comp, final AtomicInteger cnt) {
        IgniteNodeCallable call = queue.poll();

        if (call == null)
            return false;

        IgniteInternalFuture<GridTuple3<String, Boolean, String>> fut = ctx.closure().callLocalSafe(call, true);

        comp.add(fut);

        if (cnt.decrementAndGet() == 0)
            comp.markInitialized();

        fut.listenAsync(new CI1<IgniteInternalFuture<GridTuple3<String, Boolean, String>>>() {
            @Override public void apply(IgniteInternalFuture<GridTuple3<String, Boolean, String>> f) {
                runNextNodeCallable(queue, comp, cnt);
            }
        });

        return true;
    }

    /** {@inheritDoc} */
    @Override public void stopNodes() {
        guard();

        try {
            compute().execute(GridKillTask.class, false);
        }
        finally {
            unguard();
        }
    }

    /** {@inheritDoc} */
    @Override public void stopNodes(Collection<UUID> ids) {
        guard();

        try {
            compute(forNodeIds(ids)).execute(GridKillTask.class, false);
        }
        finally {
            unguard();
        }
    }

    /** {@inheritDoc} */
    @Override public void restartNodes() {
        guard();

        try {
            compute().execute(GridKillTask.class, true);
        }
        finally {
            unguard();
        }
    }

    /** {@inheritDoc} */
    @Override public void restartNodes(Collection<UUID> ids) {
        guard();

        try {
            compute(forNodeIds(ids)).execute(GridKillTask.class, true);
        }
        finally {
            unguard();
        }
    }

    /** {@inheritDoc} */
    @Override public boolean eventUserRecordable(int type) {
        guard();

        try {
            return ctx.event().isUserRecordable(type);
        }
        finally {
            unguard();
        }
    }

    /** {@inheritDoc} */
    @Override public boolean allEventsUserRecordable(int[] types) {
        A.notNull(types, "types");

        guard();

        try {
            return ctx.event().isAllUserRecordable(types);
        }
        finally {
            unguard();
        }
    }

    /** {@inheritDoc} */
    @Override public IgniteTransactions transactions() {
        guard();

        try {
            return ctx.cache().transactions();
        }
        finally {
            unguard();
        }
    }

    /** {@inheritDoc} */
    @Override public <K, V> GridCache<K, V> cache(@Nullable String name) {
        guard();

        try {
            return ctx.cache().publicCache(name);
        }
        finally {
            unguard();
        }
    }

    /** {@inheritDoc} */
    @Override public <K, V> IgniteCache<K, V> jcache(@Nullable String name) {
        guard();

        try {
            return ctx.cache().publicJCache(name);
        }
        finally {
            unguard();
        }
    }

    /** {@inheritDoc} */
    @Override public Collection<GridCache<?, ?>> caches() {
        guard();

        try {
            return ctx.cache().publicCaches();
        }
        finally {
            unguard();
        }
    }

    /** {@inheritDoc} */
    @Override public <K extends GridCacheUtilityKey, V> GridCacheProjectionEx<K, V> utilityCache(Class<K> keyCls,
        Class<V> valCls) {
        guard();

        try {
            return ctx.cache().utilityCache(keyCls, valCls);
        }
        finally {
            unguard();
        }
    }

    /** {@inheritDoc} */
    @Override public <K, V> GridCache<K, V> cachex(@Nullable String name) {
        guard();

        try {
            return ctx.cache().cache(name);
        }
        finally {
            unguard();
        }
    }

    /** {@inheritDoc} */
    @Override public <K, V> GridCache<K, V> cachex() {
        guard();

        try {
            return ctx.cache().cache();
        }
        finally {
            unguard();
        }
    }

    /** {@inheritDoc} */
    @Override public Collection<GridCache<?, ?>> cachesx(IgnitePredicate<? super GridCache<?, ?>>[] p) {
        guard();

        try {
            return F.retain(ctx.cache().caches(), true, p);
        }
        finally {
            unguard();
        }
    }

    /** {@inheritDoc} */
    @Override public <K, V> IgniteDataLoader<K, V> dataLoader(@Nullable String cacheName) {
        guard();

        try {
            return ctx.<K, V>dataLoad().dataLoader(cacheName);
        }
        finally {
            unguard();
        }
    }

    /** {@inheritDoc} */
    @Override public IgniteFs fileSystem(String name) {
        guard();

        try{
            IgniteFs fs = ctx.ggfs().ggfs(name);

            if (fs == null)
                throw new IllegalArgumentException("IgniteFs is not configured: " + name);

            return fs;
        }
        finally {
            unguard();
        }
    }

    /** {@inheritDoc} */
    @Nullable @Override public IgniteFs ggfsx(@Nullable String name) {
        guard();

        try {
            return ctx.ggfs().ggfs(name);
        }
        finally {
            unguard();
        }
    }

    /** {@inheritDoc} */
    @Override public Collection<IgniteFs> fileSystems() {
        guard();

        try {
            return ctx.ggfs().ggfss();
        }
        finally {
            unguard();
        }
    }

    /** {@inheritDoc} */
    @Override public GridHadoop hadoop() {
        guard();

        try {
            return ctx.hadoop().hadoop();
        }
        finally {
            unguard();
        }
    }

    /** {@inheritDoc} */
    @Override public <T extends IgnitePlugin> T plugin(String name) throws PluginNotFoundException {
        guard();

        try {
            return (T)ctx.pluginProvider(name).plugin();
        }
        finally {
            unguard();
        }
    }

    /** {@inheritDoc} */
    @Override public <K> Map<ClusterNode, Collection<K>> mapKeysToNodes(String cacheName,
        @Nullable Collection<? extends K> keys) {
        if (F.isEmpty(keys))
            return Collections.emptyMap();

        guard();

        try {
            return ctx.affinity().mapKeysToNodes(cacheName, keys);
        }
        catch (IgniteCheckedException e) {
            throw U.convertException(e);
        }
        finally {
            unguard();
        }
    }

    /** {@inheritDoc} */
    @Nullable @Override public <K> ClusterNode mapKeyToNode(String cacheName, K key) {
        A.notNull(key, "key");

        guard();

        try {
            return ctx.affinity().mapKeyToNode(cacheName, key);
        }
        catch (IgniteCheckedException e) {
            throw U.convertException(e);
        }
        finally {
            unguard();
        }
    }

    /** {@inheritDoc} */
    @Override public void resetMetrics() {
        guard();

        try {
            ctx.jobMetric().reset();
            ctx.io().resetMetrics();
            ctx.task().resetMetrics();
        }
        finally {
            unguard();
        }
    }

    /** {@inheritDoc} */
    @Override public IgniteStreamer streamer(@Nullable String name) {
        guard();

        try {
            return ctx.stream().streamer(name);
        }
        finally {
            unguard();
        }
    }

    /** {@inheritDoc} */
    @Override public Collection<IgniteStreamer> streamers() {
        guard();

        try {
            return ctx.stream().streamers();
        }
        finally {
            unguard();
        }
    }

    /** {@inheritDoc} */
    @Override public ClusterGroup forLocal() {
        ctx.gateway().readLock();

        try {
            return new ClusterGroupAdapter(this, ctx, null, Collections.singleton(cfg.getNodeId()));
        }
        finally {
            ctx.gateway().readUnlock();
        }
    }
    /** {@inheritDoc} */
    @Override public IgniteProductVersion version() {
        return VER;
    }

    /** {@inheritDoc} */
    @Override public String latestVersion() {
        ctx.gateway().readLock();

        try {
            return verChecker != null ? verChecker.latestVersion() : null;
        }
        finally {
            ctx.gateway().readUnlock();
        }
    }

    /** {@inheritDoc} */
    @Override public IgniteScheduler scheduler() {
        return scheduler;
    }

    /** {@inheritDoc} */
    @Override public Collection<String> compatibleVersions() {
        return compatibleVers;
    }

    /** {@inheritDoc} */
    @Override public void close() throws IgniteException {
        Ignition.stop(gridName, true);
    }

    /** {@inheritDoc} */
    @Override public <K> CacheAffinity<K> affinity(String cacheName) {
        GridCacheAdapter<K, ?> cache = ctx.cache().internalCache(cacheName);

        if (cache != null)
            return cache.affinity();

        return ctx.affinity().affinityProxy(cacheName);
    }

    /** {@inheritDoc} */
    @Nullable @Override public IgniteAtomicSequence atomicSequence(String name, long initVal, boolean create) {
        guard();

        try {
            return ctx.dataStructures().sequence(name, initVal, create);
        }
        catch (IgniteCheckedException e) {
            throw U.convertException(e);
        }
        finally {
            unguard();
        }
    }

    /** {@inheritDoc} */
    @Nullable @Override public IgniteAtomicLong atomicLong(String name, long initVal, boolean create) {
        guard();

        try {
            return ctx.dataStructures().atomicLong(name, initVal, create);
        }
        catch (IgniteCheckedException e) {
            throw U.convertException(e);
        }
        finally {
            unguard();
        }
    }

    /** {@inheritDoc} */
    @Nullable @Override public <T> IgniteAtomicReference<T> atomicReference(String name,
        @Nullable T initVal,
        boolean create)
    {
        guard();

        try {
            return ctx.dataStructures().atomicReference(name, initVal, create);
        }
        catch (IgniteCheckedException e) {
            throw U.convertException(e);
        }
        finally {
            unguard();
        }
    }

    /** {@inheritDoc} */
    @Nullable @Override public <T, S> IgniteAtomicStamped<T, S> atomicStamped(String name,
        @Nullable T initVal,
        @Nullable S initStamp,
        boolean create)
    {
        guard();

        try {
            return ctx.dataStructures().atomicStamped(name, initVal, initStamp, create);
        }
        catch (IgniteCheckedException e) {
            throw U.convertException(e);
        }
        finally {
            unguard();
        }
    }

    /** {@inheritDoc} */
    @Nullable @Override public IgniteCountDownLatch countDownLatch(String name,
        int cnt,
        boolean autoDel,
        boolean create)
    {
        guard();

        try {
            return ctx.dataStructures().countDownLatch(name, cnt, autoDel, create);
        }
        catch (IgniteCheckedException e) {
            throw U.convertException(e);
        }
        finally {
            unguard();
        }
    }

    /** {@inheritDoc} */
    @Nullable @Override public <T> IgniteQueue<T> queue(String name,
        int cap,
        CollectionConfiguration cfg)
    {
        guard();

        try {
            return ctx.dataStructures().queue(name, cap, cfg);
        }
        catch (IgniteCheckedException e) {
            throw U.convertException(e);
        }
        finally {
            unguard();
        }
    }

    /** {@inheritDoc} */
    @Nullable @Override public <T> IgniteSet<T> set(String name,
        CollectionConfiguration cfg)
    {
        guard();

        try {
            return ctx.dataStructures().set(name, cfg);
        }
        catch (IgniteCheckedException e) {
            throw U.convertException(e);
        }
        finally {
            unguard();
        }
    }

    /**
     * Creates optional component.
     *
     * @param cls Component interface.
     * @param ctx Kernal context.
     * @return Created component.
     * @throws IgniteCheckedException If failed to create component.
     */
    private static <T extends GridComponent> T createComponent(Class<T> cls, GridKernalContext ctx)
        throws IgniteCheckedException {
        assert cls.isInterface() : cls;

        T comp = ctx.plugins().createComponent(cls);

        if (comp != null)
            return comp;

        // TODO 9341: get rid of ent/os after moving ent code to plugin.
        Class<T> implCls = null;

        try {
            implCls = (Class<T>)Class.forName(enterpriseClassName(cls));
        }
        catch (ClassNotFoundException ignore) {
            // No-op.
        }

        if (implCls == null) {
            try {
                implCls = (Class<T>)Class.forName(openSourceClassName(cls));
            }
            catch (ClassNotFoundException ignore) {
                // No-op.
            }
        }

        if (implCls == null)
            throw new IgniteCheckedException("Failed to find component implementation: " + cls.getName());

        if (!cls.isAssignableFrom(implCls))
            throw new IgniteCheckedException("Component implementation does not implement component interface " +
                "[component=" + cls.getName() + ", implementation=" + implCls.getName() + ']');

        Constructor<T> constructor;

        try {
            constructor = implCls.getConstructor(GridKernalContext.class);
        }
        catch (NoSuchMethodException e) {
            throw new IgniteCheckedException("Component does not have expected constructor: " + implCls.getName(), e);
        }

        try {
            return constructor.newInstance(ctx);
        }
        catch (ReflectiveOperationException e) {
            throw new IgniteCheckedException("Failed to create component [component=" + cls.getName() +
                ", implementation=" + implCls.getName() + ']', e);
        }
    }

    /**
     * @param cls Component interface.
     * @return Name of component implementation class for enterprise edition.
     */
    private static String enterpriseClassName(Class<?> cls) {
        return cls.getPackage().getName() + ".ent." + cls.getSimpleName().replace("Grid", "GridEnt");
    }

    /**
     * @param cls Component interface.
     * @return Name of component implementation class for open source edition.
     */
    private static String openSourceClassName(Class<?> cls) {
        return cls.getPackage().getName() + ".os." + cls.getSimpleName().replace("Grid", "GridOs");
    }

    /** {@inheritDoc} */
    @Override public String toString() {
        return S.toString(IgniteKernal.class, this);
    }
}<|MERGE_RESOLUTION|>--- conflicted
+++ resolved
@@ -685,12 +685,6 @@
 
             // Start SPI managers.
             // NOTE: that order matters as there are dependencies between managers.
-<<<<<<< HEAD
-            startProcessor(ctx, createComponent(GridSecurityProcessor.class, ctx), attrs);
-            startProcessor(ctx, createComponent(GridSecureSessionProcessor.class, ctx), attrs);
-
-=======
->>>>>>> 655b2398
             startManager(ctx, new GridIoManager(ctx), attrs);
             startManager(ctx, new GridCheckpointManager(ctx), attrs);
 
