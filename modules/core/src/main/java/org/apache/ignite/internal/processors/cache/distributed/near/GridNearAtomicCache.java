/*
 * Licensed to the Apache Software Foundation (ASF) under one or more
 * contributor license agreements.  See the NOTICE file distributed with
 * this work for additional information regarding copyright ownership.
 * The ASF licenses this file to You under the Apache License, Version 2.0
 * (the "License"); you may not use this file except in compliance with
 * the License.  You may obtain a copy of the License at
 *
 *      http://www.apache.org/licenses/LICENSE-2.0
 *
 * Unless required by applicable law or agreed to in writing, software
 * distributed under the License is distributed on an "AS IS" BASIS,
 * WITHOUT WARRANTIES OR CONDITIONS OF ANY KIND, either express or implied.
 * See the License for the specific language governing permissions and
 * limitations under the License.
 */

package org.apache.ignite.internal.processors.cache.distributed.near;

import java.io.Externalizable;
import java.util.Collection;
import java.util.Collections;
import java.util.List;
import java.util.Map;
import java.util.Set;
import java.util.UUID;
import javax.cache.processor.EntryProcessor;
import javax.cache.processor.EntryProcessorException;
import javax.cache.processor.EntryProcessorResult;
import org.apache.ignite.IgniteCheckedException;
import org.apache.ignite.internal.IgniteInternalFuture;
import org.apache.ignite.internal.processors.affinity.AffinityTopologyVersion;
import org.apache.ignite.internal.processors.cache.CacheEntryPredicate;
import org.apache.ignite.internal.processors.cache.CacheObject;
import org.apache.ignite.internal.processors.cache.CacheOperationContext;
import org.apache.ignite.internal.processors.cache.GridCacheContext;
import org.apache.ignite.internal.processors.cache.GridCacheEntryEx;
import org.apache.ignite.internal.processors.cache.GridCacheEntryRemovedException;
import org.apache.ignite.internal.processors.cache.GridCacheOperation;
import org.apache.ignite.internal.processors.cache.GridCacheReturn;
import org.apache.ignite.internal.processors.cache.GridCacheUpdateAtomicResult;
import org.apache.ignite.internal.processors.cache.KeyCacheObject;
import org.apache.ignite.internal.processors.cache.distributed.dht.GridDhtCacheAdapter;
import org.apache.ignite.internal.processors.cache.distributed.dht.GridDhtInvalidPartitionException;
import org.apache.ignite.internal.processors.cache.distributed.dht.atomic.GridDhtAtomicCache;
import org.apache.ignite.internal.processors.cache.distributed.dht.atomic.GridDhtAtomicUpdateRequest;
import org.apache.ignite.internal.processors.cache.distributed.dht.atomic.GridDhtAtomicUpdateResponse;
import org.apache.ignite.internal.processors.cache.distributed.dht.atomic.GridNearAtomicUpdateRequest;
import org.apache.ignite.internal.processors.cache.distributed.dht.atomic.GridNearAtomicUpdateResponse;
import org.apache.ignite.internal.processors.cache.dr.GridCacheDrInfo;
import org.apache.ignite.internal.processors.cache.transactions.IgniteTxLocalEx;
import org.apache.ignite.internal.processors.cache.version.GridCacheVersion;
import org.apache.ignite.internal.util.GridCircularBuffer;
import org.apache.ignite.internal.util.future.GridFinishedFuture;
import org.apache.ignite.internal.util.typedef.CI2;
import org.apache.ignite.internal.util.typedef.F;
import org.apache.ignite.internal.util.typedef.T2;
import org.apache.ignite.internal.util.typedef.internal.CU;
import org.apache.ignite.internal.util.typedef.internal.U;
import org.apache.ignite.plugin.security.SecurityPermission;
import org.apache.ignite.transactions.TransactionIsolation;
import org.jetbrains.annotations.Nullable;

import static org.apache.ignite.IgniteSystemProperties.IGNITE_ATOMIC_CACHE_DELETE_HISTORY_SIZE;
import static org.apache.ignite.internal.processors.cache.GridCacheOperation.DELETE;
import static org.apache.ignite.internal.processors.cache.GridCacheOperation.TRANSFORM;
import static org.apache.ignite.internal.processors.cache.GridCacheOperation.UPDATE;
import static org.apache.ignite.internal.processors.dr.GridDrType.DR_NONE;

/**
 * Near cache for atomic cache.
 */
public class GridNearAtomicCache<K, V> extends GridNearCacheAdapter<K, V> {
    /** */
    private static final long serialVersionUID = 0L;

    /** */
    private GridDhtCacheAdapter<K, V> dht;

    /** Remove queue. */
    private GridCircularBuffer<T2<KeyCacheObject, GridCacheVersion>> rmvQueue;

    /**
     * Empty constructor required for {@link Externalizable}.
     */
    public GridNearAtomicCache() {
        // No-op.
    }

    /**
     * @param ctx Context.
     */
    public GridNearAtomicCache(GridCacheContext<K, V> ctx) {
        super(ctx);

        int size = CU.isSystemCache(ctx.name()) ? 100 :
            Integer.getInteger(IGNITE_ATOMIC_CACHE_DELETE_HISTORY_SIZE, 1_000_000);

        rmvQueue = new GridCircularBuffer<>(U.ceilPow2(size / 10));
    }

    /** {@inheritDoc} */
    @Override public void start() throws IgniteCheckedException {
        super.start();

        ctx.io().addHandler(ctx.cacheId(), GridNearGetResponse.class, new CI2<UUID, GridNearGetResponse>() {
            @Override public void apply(UUID nodeId, GridNearGetResponse res) {
                processGetResponse(nodeId, res);
            }
        });
    }

    /**
     * @param dht DHT cache.
     */
    public void dht(GridDhtAtomicCache<K, V> dht) {
        this.dht = dht;
    }

    /** {@inheritDoc} */
    @Override public GridDhtCacheAdapter<K, V> dht() {
        return dht;
    }

    /**
     * @param req Update request.
     * @param res Update response.
     */
    public void processNearAtomicUpdateResponse(
        GridNearAtomicUpdateRequest req,
        GridNearAtomicUpdateResponse res
    ) {
        /*
         * Choose value to be stored in near cache: first check key is not in failed and not in skipped list,
         * then check if value was generated on primary node, if not then use value sent in request.
         */

        Collection<KeyCacheObject> failed = res.failedKeys();
        List<Integer> nearValsIdxs = res.nearValuesIndexes();
        List<Integer> skipped = res.skippedIndexes();

        GridCacheVersion ver = req.updateVersion();

        if (ver == null)
            ver = res.nearVersion();

        assert ver != null : "Failed to find version [req=" + req + ", res=" + res + ']';

        int nearValIdx = 0;

        String taskName = ctx.kernalContext().task().resolveTaskName(req.taskNameHash());

        for (int i = 0; i < req.keys().size(); i++) {
            if (F.contains(skipped, i))
                continue;

            KeyCacheObject key = req.keys().get(i);

            if (F.contains(failed, key))
                continue;

            if (ctx.affinity().belongs(ctx.localNode(), ctx.affinity().partition(key), req.topologyVersion())) { // Reader became backup.
                GridCacheEntryEx entry = peekEx(key);

                if (entry != null && entry.markObsolete(ver))
                    removeEntry(entry);

                continue;
            }

            CacheObject val = null;

            if (F.contains(nearValsIdxs, i)) {
                val = res.nearValue(nearValIdx);

                nearValIdx++;
            }
            else {
                assert req.operation() != TRANSFORM;

                if (req.operation() != DELETE)
                    val = req.value(i);
            }

            long ttl = res.nearTtl(i);
            long expireTime = res.nearExpireTime(i);

            if (ttl != CU.TTL_NOT_CHANGED && expireTime == CU.EXPIRE_TIME_CALCULATE)
                expireTime = CU.toExpireTime(ttl);

            try {
                processNearAtomicUpdateResponse(ver,
                    key,
                    val,
                    null,
                    ttl,
                    expireTime,
                    req.keepBinary(),
                    req.nodeId(),
                    req.subjectId(),
                    taskName);
            }
            catch (IgniteCheckedException e) {
                res.addFailedKey(key, new IgniteCheckedException("Failed to update key in near cache: " + key, e));
            }
        }
    }

    /**
     * @param ver Version.
     * @param key Key.
     * @param val Value.
     * @param valBytes Value bytes.
     * @param ttl TTL.
     * @param expireTime Expire time.
     * @param nodeId Node ID.
     * @param subjId Subject ID.
     * @param taskName Task name.
     * @throws IgniteCheckedException If failed.
     */
    private void processNearAtomicUpdateResponse(
        GridCacheVersion ver,
        KeyCacheObject key,
        @Nullable CacheObject val,
        @Nullable byte[] valBytes,
        long ttl,
        long expireTime,
        boolean keepPortable,
        UUID nodeId,
        UUID subjId,
        String taskName
    ) throws IgniteCheckedException {
        try {
            while (true) {
                GridCacheEntryEx entry = null;

                AffinityTopologyVersion topVer = ctx.affinity().affinityTopologyVersion();

                try {
                    entry = entryEx(key, topVer);

                    GridCacheOperation op = (val != null || valBytes != null) ? UPDATE : DELETE;

                    GridCacheUpdateAtomicResult updRes = entry.innerUpdate(
                        ver,
                        nodeId,
                        nodeId,
                        op,
                        val,
                        null,
                        /*write-through*/false,
                        /*read-through*/false,
                        /*retval*/false,
<<<<<<< HEAD
                        keepPortable,
                        /**expiry policy*/null,
=======
                        /*expiry policy*/null,
>>>>>>> 900788b6
                        /*event*/true,
                        /*metrics*/true,
                        /*primary*/false,
                        /*check version*/true,
                        topVer,
                        CU.empty0(),
                        DR_NONE,
                        ttl,
                        expireTime,
                        null,
                        false,
                        false,
                        subjId,
                        taskName,
                        null,
                        null);

                    if (updRes.removeVersion() != null)
                        ctx.onDeferredDelete(entry, updRes.removeVersion());

                    break; // While.
                }
                catch (GridCacheEntryRemovedException ignored) {
                    if (log.isDebugEnabled())
                        log.debug("Got removed entry while updating near cache value (will retry): " + key);

                    entry = null;
                }
                finally {
                    if (entry != null)
                        ctx.evicts().touch(entry, topVer);
                }
            }
        }
        catch (GridDhtInvalidPartitionException ignored) {
            // Ignore.
        }
    }

    /**
     * @param nodeId Sender node ID.
     * @param req Dht atomic update request.
     * @param res Dht atomic update response.
     */
    public void processDhtAtomicUpdateRequest(
        UUID nodeId,
        GridDhtAtomicUpdateRequest req,
        GridDhtAtomicUpdateResponse res
    ) {
        GridCacheVersion ver = req.writeVersion();

        assert ver != null;

        Collection<KeyCacheObject> backupKeys = req.keys();

        boolean intercept = req.forceTransformBackups() && ctx.config().getInterceptor() != null;

        String taskName = ctx.kernalContext().task().resolveTaskName(req.taskNameHash());

        for (int i = 0; i < req.nearSize(); i++) {
            KeyCacheObject key = req.nearKey(i);

            try {
                while (true) {
                    try {
                        GridCacheEntryEx entry = peekEx(key);

                        if (entry == null) {
                            res.addNearEvicted(key);

                            break;
                        }

                        if (F.contains(backupKeys, key)) { // Reader became backup.
                            if (entry.markObsolete(ver))
                                removeEntry(entry);

                            break;
                        }

                        CacheObject val = req.nearValue(i);
                        EntryProcessor<Object, Object, Object> entryProcessor = req.nearEntryProcessor(i);

                        GridCacheOperation op = entryProcessor != null ? TRANSFORM :
                            (val != null) ? UPDATE : DELETE;

                        long ttl = req.nearTtl(i);
                        long expireTime = req.nearExpireTime(i);

                        GridCacheUpdateAtomicResult updRes = entry.innerUpdate(
                            ver,
                            nodeId,
                            nodeId,
                            op,
                            op == TRANSFORM ? entryProcessor : val,
                            op == TRANSFORM ? req.invokeArguments() : null,
                            /*write-through*/false,
                            /*read-through*/false,
                            /*retval*/false,
                            req.keepBinary(),
                            null,
                            /*event*/true,
                            /*metrics*/true,
                            /*primary*/false,
                            /*check version*/!req.forceTransformBackups(),
                            req.topologyVersion(),
                            CU.empty0(),
                            DR_NONE,
                            ttl,
                            expireTime,
                            null,
                            false,
                            intercept,
                            req.subjectId(),
                            taskName,
                            null,
                            null);

                        if (updRes.removeVersion() != null)
                            ctx.onDeferredDelete(entry, updRes.removeVersion());

                        break;
                    }
                    catch (GridCacheEntryRemovedException ignored) {
                        if (log.isDebugEnabled())
                            log.debug("Got removed entry while updating near value (will retry): " + key);
                    }
                }
            }
            catch (IgniteCheckedException e) {
                res.addFailedKey(key, new IgniteCheckedException("Failed to update near cache key: " + key, e));
            }
        }
    }

    /** {@inheritDoc} */
    @Override protected IgniteInternalFuture<Map<K, V>> getAllAsync(
        @Nullable Collection<? extends K> keys,
        boolean forcePrimary,
        boolean skipTx,
        @Nullable UUID subjId,
        String taskName,
        boolean deserializePortable,
        boolean skipVals,
        boolean canRemap
    ) {
        ctx.checkSecurity(SecurityPermission.CACHE_READ);

        if (F.isEmpty(keys))
            return new GridFinishedFuture<>(Collections.<K, V>emptyMap());

        if (keyCheck)
            validateCacheKeys(keys);

        CacheOperationContext opCtx = ctx.operationContextPerCall();

        subjId = ctx.subjectIdPerCall(subjId, opCtx);

        return loadAsync(null,
            ctx.cacheKeysView(keys),
            forcePrimary,
            subjId,
            taskName,
            deserializePortable,
            skipVals ? null : opCtx != null ? opCtx.expiry() : null,
            skipVals,
            opCtx != null && opCtx.skipStore(),
            canRemap);
    }

    /** {@inheritDoc} */
    @Override public V getAndPut(K key, V val, @Nullable CacheEntryPredicate[] filter) throws IgniteCheckedException {
        return dht.getAndPut(key, val, filter);
    }

    /** {@inheritDoc} */
    @Override public boolean put(K key, V val, CacheEntryPredicate[] filter) throws IgniteCheckedException {
        return dht.put(key, val, filter);
    }

    /** {@inheritDoc} */
    @SuppressWarnings("unchecked")
    @Override public IgniteInternalFuture<V> getAndPutAsync0(K key, V val, @Nullable CacheEntryPredicate... filter) {
        return dht.getAndPutAsync0(key, val, filter);
    }

    /** {@inheritDoc} */
    @SuppressWarnings("unchecked")
    @Override public IgniteInternalFuture<Boolean> putAsync0(K key, V val, @Nullable CacheEntryPredicate... filter) {
        return dht.putAsync0(key, val, filter);
    }

    /** {@inheritDoc} */
    @Override public V getAndPutIfAbsent(K key, V val) throws IgniteCheckedException {
        return dht.getAndPutIfAbsent(key, val);
    }

    /** {@inheritDoc} */
    @Override public IgniteInternalFuture<V> getAndPutIfAbsentAsync(K key, V val) {
        return dht.getAndPutIfAbsentAsync(key, val);
    }

    /** {@inheritDoc} */
    @Override public boolean putIfAbsent(K key, V val) throws IgniteCheckedException {
        return dht.putIfAbsent(key, val);
    }

    /** {@inheritDoc} */
    @Override public IgniteInternalFuture<Boolean> putIfAbsentAsync(K key, V val) {
        return dht.putIfAbsentAsync(key, val);
    }

    /** {@inheritDoc} */
    @Nullable @Override public V tryPutIfAbsent(K key, V val) throws IgniteCheckedException {
        return dht.tryPutIfAbsent(key, val);
    }

    /** {@inheritDoc} */
    @Override public V getAndReplace(K key, V val) throws IgniteCheckedException {
        return dht.getAndReplace(key, val);
    }

    /** {@inheritDoc} */
    @Override public IgniteInternalFuture<V> getAndReplaceAsync(K key, V val) {
        return dht.getAndReplaceAsync(key, val);
    }

    /** {@inheritDoc} */
    @Override public boolean replace(K key, V val) throws IgniteCheckedException {
        return dht.replace(key, val);
    }

    /** {@inheritDoc} */
    @Override public IgniteInternalFuture<Boolean> replaceAsync(K key, V val) {
        return dht.replaceAsync(key, val);
    }

    /** {@inheritDoc} */
    @Override public boolean replace(K key, V oldVal, V newVal) throws IgniteCheckedException {
        return dht.replace(key, oldVal, newVal);
    }

    /** {@inheritDoc} */
    @Override public IgniteInternalFuture<Boolean> replaceAsync(K key, V oldVal, V newVal) {
        return dht.replaceAsync(key, oldVal, newVal);
    }

    /** {@inheritDoc} */
    @Override public GridCacheReturn removex(K key, V val) throws IgniteCheckedException {
        return dht.removex(key, val);
    }

    /** {@inheritDoc} */
    @Override public GridCacheReturn replacex(K key, V oldVal, V newVal) throws IgniteCheckedException {
        return dht.replacex(key, oldVal, newVal);
    }

    /** {@inheritDoc} */
    @SuppressWarnings("unchecked")
    @Override public IgniteInternalFuture<GridCacheReturn> removexAsync(K key, V val) {
        return dht.removexAsync(key, val);
    }

    /** {@inheritDoc} */
    @SuppressWarnings("unchecked")
    @Override public IgniteInternalFuture<GridCacheReturn> replacexAsync(K key, V oldVal, V newVal) {
        return dht.replacexAsync(key, oldVal, newVal);
    }

    /** {@inheritDoc} */
    @Override public void putAll(Map<? extends K, ? extends V> m)
        throws IgniteCheckedException {
        dht.putAll(m);
    }

    /** {@inheritDoc} */
    @Override public IgniteInternalFuture<?> putAllAsync(Map<? extends K, ? extends V> m) {
        return dht.putAllAsync(m);
    }

    /** {@inheritDoc} */
    @Override public void putAllConflict(Map<KeyCacheObject, GridCacheDrInfo> drMap) throws IgniteCheckedException {
        dht.putAllConflict(drMap);
    }

    /** {@inheritDoc} */
    @Override public IgniteInternalFuture<?> putAllConflictAsync(Map<KeyCacheObject, GridCacheDrInfo> drMap)
        throws IgniteCheckedException {
        return dht.putAllConflictAsync(drMap);
    }

    /** {@inheritDoc} */
    @Override public <T> EntryProcessorResult<T> invoke(K key,
        EntryProcessor<K, V, T> entryProcessor,
        Object... args) throws IgniteCheckedException {
        return dht.invoke(key, entryProcessor, args);
    }

    /** {@inheritDoc} */
    @Override public <T> Map<K, EntryProcessorResult<T>> invokeAll(Set<? extends K> keys,
        EntryProcessor<K, V, T> entryProcessor,
        Object... args) throws IgniteCheckedException {
        return dht.invokeAll(keys, entryProcessor, args);
    }

    /** {@inheritDoc} */
    @Override public <T> IgniteInternalFuture<Map<K, EntryProcessorResult<T>>> invokeAllAsync(
        Map<? extends K, ? extends EntryProcessor<K, V, T>> map,
        Object... args) {
        return dht.invokeAllAsync(map, args);
    }

    /** {@inheritDoc} */
    @Override public <T> IgniteInternalFuture<EntryProcessorResult<T>> invokeAsync(K key,
        EntryProcessor<K, V, T> entryProcessor,
        Object... args) throws EntryProcessorException {
        return dht.invokeAsync(key, entryProcessor, args);
    }

    /** {@inheritDoc} */
    @Override public <T> Map<K, EntryProcessorResult<T>> invokeAll(
        Map<? extends K, ? extends EntryProcessor<K, V, T>> map,
        Object... args) throws IgniteCheckedException {
        return dht.invokeAllAsync(map, args).get();
    }

    /** {@inheritDoc} */
    @Override public <T> IgniteInternalFuture<Map<K, EntryProcessorResult<T>>> invokeAllAsync(Set<? extends K> keys,
        EntryProcessor<K, V, T> entryProcessor,
        Object... args) {
        return dht.invokeAllAsync(keys, entryProcessor, args);
    }

    /** {@inheritDoc} */
    @Override public V getAndRemove(K key) throws IgniteCheckedException {
        return dht.getAndRemove(key);
    }

    /** {@inheritDoc} */
    @SuppressWarnings("unchecked")
    @Override public IgniteInternalFuture<V> getAndRemoveAsync(K key) {
        return dht.getAndRemoveAsync(key);
    }

    /** {@inheritDoc} */
    @Override public void removeAll(Collection<? extends K> keys)
        throws IgniteCheckedException {
        dht.removeAll(keys);
    }

    /** {@inheritDoc} */
    @Override public IgniteInternalFuture<?> removeAllAsync(Collection<? extends K> keys) {
        return dht.removeAllAsync(keys);
    }

    /** {@inheritDoc} */
    @Override public boolean remove(K key) throws IgniteCheckedException {
        return dht.remove(key);
    }

    /** {@inheritDoc} */
    @SuppressWarnings("unchecked")
    @Override public IgniteInternalFuture<Boolean> removeAsync(K key, @Nullable CacheEntryPredicate... filter) {
        return dht.removeAsync(key, filter);
    }

    /** {@inheritDoc} */
    @Override public boolean remove(K key, V val) throws IgniteCheckedException {
        return dht.remove(key, val);
    }

    /** {@inheritDoc} */
    @Override public IgniteInternalFuture<Boolean> removeAsync(K key, V val) {
        return dht.removeAsync(key, val);
    }

    /** {@inheritDoc} */
    @Override public void removeAll() throws IgniteCheckedException {
        dht.removeAll();
    }

    /** {@inheritDoc} */
    @Override public IgniteInternalFuture<?> removeAllAsync() {
        return dht.removeAllAsync();
    }

    /** {@inheritDoc} */
    @Override public IgniteInternalFuture<?> localRemoveAll(CacheEntryPredicate filter) {
        return dht.localRemoveAll(filter);
    }

    /** {@inheritDoc} */
    @Override public void removeAllConflict(Map<KeyCacheObject, GridCacheVersion> drMap)
        throws IgniteCheckedException {
        dht.removeAllConflict(drMap);
    }

    /** {@inheritDoc} */
    @Override public IgniteInternalFuture<?> removeAllConflictAsync(Map<KeyCacheObject, GridCacheVersion> drMap)
        throws IgniteCheckedException {
        return dht.removeAllConflictAsync(drMap);
    }

    /** {@inheritDoc} */
    @Override protected IgniteInternalFuture<Boolean> lockAllAsync(Collection<KeyCacheObject> keys,
        long timeout,
        @Nullable IgniteTxLocalEx tx,
        boolean isInvalidate,
        boolean isRead,
        boolean retval,
        @Nullable TransactionIsolation isolation,
        long accessTtl) {
        return dht.lockAllAsync(null, timeout);
    }

    /** {@inheritDoc} */
    @Override public void unlockAll(@Nullable Collection<? extends K> keys) throws IgniteCheckedException {
        dht.unlockAll(keys);
    }

    /** {@inheritDoc} */
    @Override public void onDeferredDelete(GridCacheEntryEx entry, GridCacheVersion ver) {
        assert entry.isNear();

        try {
            T2<KeyCacheObject, GridCacheVersion> evicted = rmvQueue.add(new T2<>(entry.key(), ver));

            if (evicted != null)
                removeVersionedEntry(evicted.get1(), evicted.get2());
        }
        catch (InterruptedException ignore) {
            if (log.isDebugEnabled())
                log.debug("Failed to enqueue deleted entry [key=" + entry.key() + ", ver=" + ver + ']');

            Thread.currentThread().interrupt();
        }
    }
}<|MERGE_RESOLUTION|>--- conflicted
+++ resolved
@@ -251,12 +251,8 @@
                         /*write-through*/false,
                         /*read-through*/false,
                         /*retval*/false,
-<<<<<<< HEAD
                         keepPortable,
-                        /**expiry policy*/null,
-=======
                         /*expiry policy*/null,
->>>>>>> 900788b6
                         /*event*/true,
                         /*metrics*/true,
                         /*primary*/false,
