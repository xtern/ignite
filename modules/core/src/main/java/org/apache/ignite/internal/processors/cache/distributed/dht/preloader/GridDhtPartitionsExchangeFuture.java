--- conflicted
+++ resolved
@@ -1628,19 +1628,23 @@
 
         timeBag.finishGlobalStage("Preloading notification");
 
+//        cctx.exchange().exchangerBlockingSectionBegin();
+//
+//        try {
+//            // To correctly rebalance when persistence is enabled, it is necessary to reserve history within exchange.
+//            partHistReserved = cctx.database().reserveHistoryForExchange();
+//        }
+//        finally {
+//            cctx.exchange().exchangerBlockingSectionEnd();
+//        }
+//
+//        clearingPartitions = new HashMap();
+//
+//        timeBag.finishGlobalStage("WAL history reservation");
         // Skipping wait on local join is available when all cluster nodes have the same protocol.
         boolean skipWaitOnLocalJoin = localJoinExchange()
             && cctx.exchange().latch().canSkipJoiningNodes(initialVersion());
 
-<<<<<<< HEAD
-        try {
-            // To correctly rebalance when persistence is enabled, it is necessary to reserve history within exchange.
-            partHistReserved = cctx.database().reserveHistoryForExchange();
-        }
-        finally {
-            cctx.exchange().exchangerBlockingSectionEnd();
-        }
-=======
         if (context().exchangeFreeSwitch() && isBaselineNodeFailed()) {
             // Currently MVCC does not support operations on partially switched cluster.
             if (cctx.kernalContext().coordinators().mvccEnabled())
@@ -1653,7 +1657,6 @@
                     for (IgniteTxEntry entry : entries)
                         if (cctx.cacheContext(entry.cacheId()).isReplicated())
                             return true;
->>>>>>> d7364c28
 
                     // Checks only affected nodes contain replicated-free txs with failed primaries.
                     assert partitionedRecoveryRequired;
@@ -2562,15 +2565,8 @@
             if (localReserved != null) {
                 boolean success = cctx.database().reserveHistoryForPreloading(localReserved);
 
-<<<<<<< HEAD
-                    // We can't fail here since history is reserved for exchange.
-                    assert success : "History was not reserved";
-                }
-=======
-                // TODO: how to handle?
-                if (!success)
-                    err = new IgniteCheckedException("Could not reserve history");
->>>>>>> d7364c28
+                // We can't fail here since history is reserved for exchange.
+                assert success : "History was not reserved";
             }
 
             cctx.database().releaseHistoryForExchange();
@@ -3434,13 +3430,7 @@
      * @param resetOwners True if need to reset partition state considering of counter, false otherwise.
      * @return Partitions supply info list.
      */
-<<<<<<< HEAD
-    private void assignPartitionStates(GridDhtPartitionTopology top) {
-        CacheGroupContext grp = cctx.cache().cacheGroup(top.groupId());
-
-=======
     private List<SupplyPartitionInfo> assignPartitionStates(GridDhtPartitionTopology top, boolean resetOwners) {
->>>>>>> d7364c28
         Map<Integer, CounterWithNodes> maxCntrs = new HashMap<>();
         Map<Integer, TreeSet<Long>> varCntrs = new HashMap<>();
 
@@ -3477,17 +3467,18 @@
                     maxCntr.nodes.add(remoteNodeId);
             }
 
-            if (nodeCntrs.isEmpty()) {
-                // We should provide the supplier for file rebalancing even if the counters were not sent.
-                for (int p = 0; p < top.partitions(); p++) {
-                    GridDhtPartitionState state = top.partitionState(e.getKey(), p);
-
-                    if (state != GridDhtPartitionState.OWNING && state != GridDhtPartitionState.MOVING)
-                        continue;
-
-                    minCntrs.put(p, 0L);
-                }
-            }
+            // todo
+//            if (nodeCntrs.isEmpty()) {
+//                // We should provide the supplier for file rebalancing even if the counters were not sent.
+//                for (int p = 0; p < top.partitions(); p++) {
+//                    GridDhtPartitionState state = top.partitionState(e.getKey(), p);
+//
+//                    if (state != GridDhtPartitionState.OWNING && state != GridDhtPartitionState.MOVING)
+//                        continue;
+//
+//                    minCntrs.put(p, 0L);
+//                }
+//            }
         }
 
         // Also must process counters from the local node.
@@ -3524,21 +3515,6 @@
                 maxCntr.nodes.add(cctx.localNodeId());
         }
 
-<<<<<<< HEAD
-        Map<Integer, Set<UUID>> ownersByUpdCounters = new HashMap<>(maxCntrs.size());
-        for (Map.Entry<Integer, CounterWithNodes> e : maxCntrs.entrySet())
-            ownersByUpdCounters.put(e.getKey(), e.getValue().nodes);
-
-        Map<Integer, Long> partSizes = new HashMap<>(maxCntrs.size());
-        for (Map.Entry<Integer, CounterWithNodes> e : maxCntrs.entrySet())
-            partSizes.put(e.getKey(), e.getValue().size);
-
-        top.globalPartSizes(partSizes);
-
-        boolean fileRebalancingSupported = grp != null &&
-            cctx.preloader().supports(grp, cctx.discovery().aliveServerNodes());
-
-=======
         Set<Integer> haveHistory = new HashSet<>();
 
         List<SupplyPartitionInfo> list = assignHistoricalSuppliers(top, maxCntrs, varCntrs, haveHistory);
@@ -3551,7 +3527,7 @@
 
     /**
      * Determine new owners for partitions.
-     * If anyone of OWNING partitions have a counter less than maximum this partition changes state to MOVING forcibly.
+f anyone of OWNING partitions have a counter less than maximum this partition changes state to MOVING forcibly.
      *
      * @param top Topology.
      * @param maxCntrs Max counter partiton map.
@@ -3597,7 +3573,6 @@
         Map<Integer, TreeSet<Long>> varCntrs,
         Set<Integer> haveHistory
     ) {
->>>>>>> d7364c28
         Map<Integer, Map<Integer, Long>> partHistReserved0 = partHistReserved;
 
         int grpId = top.groupId();
@@ -3613,24 +3588,6 @@
 
             long maxCntr = maxCntrObj != null ? maxCntrObj.cnt : 0;
 
-<<<<<<< HEAD
-            if (maxCntr == 0)
-                continue;
-
-            Map<UUID, Long> msgCntrs = F.viewReadOnly(msgs, v -> v.partitionHistoryCounters(top.groupId()).get(p));
-
-            Collection<Map.Entry<UUID, Long>> cntrsView = localReserved == null ? msgCntrs.entrySet() :
-                F.concat(false, new T2<>(cctx.localNodeId(), localReserved.get(p)), msgCntrs.entrySet());
-
-            for (Map.Entry<UUID, Long> e0 : cntrsView) {
-                Long histCntr = e0.getValue();
-                UUID nodeId = e0.getKey();
-
-                if (histCntr != null &&
-                    maxCntrObj.nodes.contains(nodeId) &&
-                    ((minCntr != 0 && histCntr <= minCntr) || (minCntr == 0 && fileRebalancingSupported))) {
-                    partHistSuppliers.put(nodeId, top.groupId(), p, minCntr == 0 ? maxCntr : histCntr);
-=======
             NavigableSet<Long> nonMaxCntrs = e.getValue().headSet(maxCntr, false)
                 // Empty partition cannot be rebalanced by history effectively.
                 .tailSet(0L, false);
@@ -3652,7 +3609,6 @@
 
             for (Map.Entry<UUID, GridDhtPartitionsSingleMessage> e0 : msgs.entrySet()) {
                 Long histCntr = e0.getValue().partitionHistoryCounters(grpId).get(p);
->>>>>>> d7364c28
 
                 if (histCntr != null && maxCntrObj.nodes.contains(e0.getKey())) {
                     findCounterForReservation(grpId, p, maxCntr, histCntr, maxCntrObj.size, e0.getKey(),
@@ -3671,9 +3627,6 @@
             }
         }
 
-<<<<<<< HEAD
-        Map<UUID, Set<Integer>> partitionsToRebalance = top.resetOwners(ownersByUpdCounters, haveHistory, this);
-=======
         return list;
     }
 
@@ -3710,7 +3663,6 @@
 
             if (ceilingMinReserved == null)
                 break;
->>>>>>> d7364c28
 
             if (preferWalRebalance || maxOwnerCntr - ceilingMinReserved < ownerSize) {
                 partHistSuppliers.put(ownerId, grpId, p, ceilingMinReserved);
