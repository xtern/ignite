--- conflicted
+++ resolved
@@ -425,11 +425,8 @@
 
         assert discoEvt != null : this;
         assert exchId.nodeId().equals(discoEvt.eventNode().id()) : this;
-<<<<<<< HEAD
 
         boolean allowCoalescing = discoCache.minimumNodeVersion().compareTo(EXCHANGE_COALESCING_SINCE) >= 0;
-=======
->>>>>>> 1be9b40c
 
         try {
             discoCache.updateAlives(cctx.discovery());
