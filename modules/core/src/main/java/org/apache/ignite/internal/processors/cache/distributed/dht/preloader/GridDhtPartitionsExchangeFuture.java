--- conflicted
+++ resolved
@@ -563,7 +563,15 @@
                         initCachesOnLocalJoin();
                 }
 
-<<<<<<< HEAD
+                if (newCrd) {
+                    IgniteInternalFuture<?> fut = cctx.affinity().initCoordinatorCaches(this, false);
+
+                    if (fut != null)
+                        fut.get();
+
+                    cctx.exchange().coordinatorInitialized();
+                }
+
                 if (exchCtx.mergeExchanges()) {
                     if (localJoinExchange()) {
                         if (cctx.kernalContext().clientNode()) {
@@ -588,27 +596,6 @@
                     exchange = CU.clientNode(discoEvt.eventNode()) ? onClientNodeEvent(crdNode) :
                         onServerNodeEvent(crdNode);
                 }
-            }
-
-            if (newCrd) {
-                IgniteInternalFuture<?> fut = cctx.affinity().initCoordinatorCaches(this, false);
-
-                if (fut != null)
-                    fut.get();
-
-                cctx.exchange().coordinatorInitialized();
-=======
-                if (newCrd) {
-                    IgniteInternalFuture<?> fut = cctx.affinity().initCoordinatorCaches(this);
-
-                    if (fut != null)
-                        fut.get();
-                }
-
-                exchange = CU.clientNode(discoEvt.eventNode()) ?
-                    onClientNodeEvent(crdNode) :
-                    onServerNodeEvent(crdNode);
->>>>>>> b698bbfc
             }
 
             updateTopologies(crdNode);
