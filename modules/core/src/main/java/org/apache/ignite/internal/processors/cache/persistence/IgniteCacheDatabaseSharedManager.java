--- conflicted
+++ resolved
@@ -1054,24 +1054,20 @@
     }
 
     /**
-<<<<<<< HEAD
+     * Performs indexes rebuild for all cache contexts from {@code contexts}.
+     *
+     * @param contexts List of cache contexts.
+     */
+    public void forceRebuildIndexes(Collection<GridCacheContext> contexts) {
+        // No-op.
+    }
+
+    /**
      * @param grp Cache group.
      * @return Future that will be completed when the indexes rebuild for specified cache group is finished.
      */
     public IgniteInternalFuture<?> rebuildIndexes(CacheGroupContext grp) {
         return new GridFinishedFuture<>();
-    }
-
-    /**
-     * Needed action before any cache will stop
-=======
-     * Performs indexes rebuild for all cache contexts from {@code contexts}.
-     *
-     * @param contexts List of cache contexts.
->>>>>>> d7364c28
-     */
-    public void forceRebuildIndexes(Collection<GridCacheContext> contexts) {
-        // No-op.
     }
 
     /**
