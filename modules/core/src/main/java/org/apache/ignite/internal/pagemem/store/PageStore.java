--- conflicted
+++ resolved
@@ -32,11 +32,7 @@
     public void addWriteListener(PageWriteListener lsnr);
 
     /**
-<<<<<<< HEAD
-     * @param lsnr Page write listenter to remove.
-=======
      * @param lsnr Page write listener to remove.
->>>>>>> 13a01514
      */
     public void removeWriteListener(PageWriteListener lsnr);
 
