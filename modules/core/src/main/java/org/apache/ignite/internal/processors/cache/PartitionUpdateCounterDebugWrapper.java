/*
 * Licensed to the Apache Software Foundation (ASF) under one or more
 * contributor license agreements.  See the NOTICE file distributed with
 * this work for additional information regarding copyright ownership.
 * The ASF licenses this file to You under the Apache License, Version 2.0
 * (the "License"); you may not use this file except in compliance with
 * the License.  You may obtain a copy of the License at
 *
 *      http://www.apache.org/licenses/LICENSE-2.0
 *
 * Unless required by applicable law or agreed to in writing, software
 * distributed under the License is distributed on an "AS IS" BASIS,
 * WITHOUT WARRANTIES OR CONDITIONS OF ANY KIND, either express or implied.
 * See the License for the specific language governing permissions and
 * limitations under the License.
 */

package org.apache.ignite.internal.processors.cache;

import java.util.Iterator;
import org.apache.ignite.IgniteCheckedException;
import org.apache.ignite.IgniteLogger;
import org.apache.ignite.internal.util.GridLongList;
import org.apache.ignite.internal.util.typedef.internal.SB;
import org.jetbrains.annotations.Nullable;

/**
 * Update counter wrapper with logging capabilities.
 */
public class PartitionUpdateCounterDebugWrapper implements PartitionUpdateCounter {
    /** */
    private final IgniteLogger log;

    /** */
    private final int partId;

    /** */
    private final CacheGroupContext grp;

    /** */
    private final PartitionUpdateCounter delegate;

    /**
     * @param partId Part id.
     * @param delegate Delegate.
     */
    public PartitionUpdateCounterDebugWrapper(int partId, PartitionUpdateCounter delegate) {
        this.partId = partId;
        this.grp = delegate.context();
        this.log = grp.shared().logger(getClass());
        this.delegate = delegate;
    }

    /** {@inheritDoc} */
    @Override public void init(long initUpdCntr, @Nullable byte[] cntrUpdData) {
        delegate.init(initUpdCntr, cntrUpdData);

        log.debug("[op=init" +
            ", grpId=" + grp.groupId() +
            ", grpName=" + grp.cacheOrGroupName() +
            ", caches=" + grp.caches() +
            ", atomicity=" + grp.config().getAtomicityMode() +
            ", syncMode=" + grp.config().getWriteSynchronizationMode() +
            ", mode=" + grp.config().getCacheMode() +
            ", partId=" + partId +
            ", gapsLen=" + (cntrUpdData != null ? cntrUpdData.length : 0) +
            ", cur=" + toString() +
            ']');
    }

    /** {@inheritDoc} */
    @Override public void updateInitial(long start, long delta) {
        SB sb = new SB();

        sb.a("[op=updateInitial" +
            ", grpId=" + grp.groupId() +
            ", partId=" + partId +
            ", range=(" + start + "," + delta + ")" +
            ", before=" + toString());

        try {
            delegate.updateInitial(start, delta);
        }
        finally {
            log.debug(sb.a(", after=" + toString() +
                ']').toString());
        }
    }

    /** {@inheritDoc} */
    @Override public long next() {
        SB sb = new SB();

        sb.a("[op=next" +
            ", grpId=" + grp.groupId() +
            ", partId=" + partId +
            ", before=" + toString());

        try {
            return delegate.next();
        }
        finally {
            log.debug(sb.a(", after=" + toString() +
                ']').toString());
        }
    }

    /** {@inheritDoc} */
    @Override public long next(long delta) {
        SB sb = new SB();

        sb.a("[op=next" +
            ", grpId=" + grp.groupId() +
            ", partId=" + partId +
            ", delta=" + delta +
            ", before=" + toString());

        try {
            return delegate.next();
        }
        finally {
            log.debug(sb.a(", after=" + toString() +
                ']').toString());
        }
    }

    /** {@inheritDoc} */
    @Override public synchronized void update(long val) throws IgniteCheckedException {
        SB sb = new SB();

        sb.a("[op=set" +
            ", grpId=" + grp.groupId() +
            ", partId=" + partId +
            ", val=" + val +
            ", before=" + toString());

        try {
            delegate.update(val);
        }
        finally {
            log.debug(sb.a(", after=" + toString() +
                ']').toString());
        }
    }

    /** {@inheritDoc} */
    @Override public synchronized GridLongList finalizeUpdateCounters() {
        SB sb = new SB();

        sb.a("[op=finalizeUpdateCounters" +
            ", grpId=" + grp.groupId() +
            ", partId=" + partId +
            ", before=" + toString() +
            ']');

        try {
            return delegate.finalizeUpdateCounters();
        }
        finally {
            log.debug(sb.a(", after=" + toString() +
                ']').toString());
        }
    }

    /** {@inheritDoc} */
    @Override public synchronized long reserve(long delta) {
        SB sb = new SB();

        sb.a("[op=reserve" +
            ", grpId=" + grp.groupId() +
            ", partId=" + partId +
            ", delta=" + delta +
            ", before=" + toString());

        try {
            return delegate.reserve(delta);
        }
        finally {
            log.debug(sb.a(", after=" + toString() +
                ']').toString());
        }
    }

    /** {@inheritDoc} */
    @Override public synchronized boolean update(long start, long delta) {
        SB sb = new SB();

        sb.a("[op=update" +
            ", grpId=" + grp.groupId() +
            ", partId=" + partId +
            ", delta=(" + start + "," + delta + ")" +
            ", before=" + toString());

        boolean updated = false;

        try {
            updated = delegate.update(start, delta);
        }
        finally {
            log.debug(sb.a(", after=" + toString() +
                ']').toString());
        }

        return updated;
    }

    /** {@inheritDoc} */
    @Override public synchronized void reset() {
        SB sb = new SB();

        sb.a("[op=reset" +
            ", grpId=" + grp.groupId() +
            ", partId=" + partId +
            ", before=" + toString());

        try {
            delegate.reset();
        }
        finally {
            log.debug(sb.a(", after=" + toString() +
                ']').toString());
        }
    }

    /** {@inheritDoc} */
    @Override public void resetInitialCounter() {
        delegate.resetInitialCounter();
    }

    /** {@inheritDoc} */
    @Override public long initial() {
        return delegate.initial();
    }

    /** {@inheritDoc} */
    @Override public long get() {
        return delegate.get();
    }

    /** {@inheritDoc} */
    @Override public long reserved() {
        return delegate.reserved();
    }

    /** {@inheritDoc} */
    @Nullable @Override public byte[] getBytes() {
        return delegate.getBytes();
    }

    /** {@inheritDoc} */
    @Override public boolean sequential() {
        return delegate.sequential();
    }

    /** {@inheritDoc} */
    @Override public boolean empty() {
        return false;
    }

    /** {@inheritDoc} */
    @Override public Iterator<long[]> iterator() {
        return null;
    }

    /** {@inheritDoc} */
    @Override public CacheGroupContext context() {
        return delegate.context();
    }

    /** {@inheritDoc} */
<<<<<<< HEAD
    @Override public long highestAppliedCounter() {
        return delegate.highestAppliedCounter();
=======
    @Override public String toString() {
        return delegate.toString();
>>>>>>> 13a01514
    }
}<|MERGE_RESOLUTION|>--- conflicted
+++ resolved
@@ -268,12 +268,12 @@
     }
 
     /** {@inheritDoc} */
-<<<<<<< HEAD
     @Override public long highestAppliedCounter() {
         return delegate.highestAppliedCounter();
-=======
+    }
+
+    /** {@inheritDoc} */
     @Override public String toString() {
         return delegate.toString();
->>>>>>> 13a01514
     }
 }