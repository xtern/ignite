--- conflicted
+++ resolved
@@ -268,13 +268,13 @@
     }
 
     /** {@inheritDoc} */
-<<<<<<< HEAD
+    @Override public PartitionUpdateCounter copy() {
+        return new PartitionUpdateCounterDebugWrapper(partId, delegate.copy());
+    }
+
+    /** {@inheritDoc} */
     @Override public long highestAppliedCounter() {
         return delegate.highestAppliedCounter();
-=======
-    @Override public PartitionUpdateCounter copy() {
-        return new PartitionUpdateCounterDebugWrapper(partId, delegate.copy());
->>>>>>> d7364c28
     }
 
     /** {@inheritDoc} */
