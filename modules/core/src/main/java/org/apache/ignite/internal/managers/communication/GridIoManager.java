--- conflicted
+++ resolved
@@ -3291,22 +3291,12 @@
 
                 if (X.hasCause(e, TransmissionCancelledException.class)) {
                     throw new TransmissionCancelledException("File transmission has been cancelled on the remote node " +
-<<<<<<< HEAD
-                        "[rmtId=" + rmtId + ", file=" + file.getName() + ", sesKey=" + sesKey +
-                        ", retries=" + retries + ", cause='" + e.getCause().getMessage() + "']");
-                }
-                else {
-                    throw new IgniteCheckedException("Exception while sending file [rmtId=" + rmtId +
-                        ", file=" + file.getName() + ", sesKey=" + sesKey + ", retries=" + retries + ']', e);
-                }
-=======
                         "[rmtId=" + rmtId + ", file=" + file.getName() + ", sesKey=" + sesKey + ", retries=" + retries +
                         ", cause='" + e.getCause(TransmissionCancelledException.class).getMessage() + "']");
                 }
 
                 throw new IgniteCheckedException("Exception while sending file [rmtId=" + rmtId +
                     ", file=" + file.getName() + ", sesKey=" + sesKey + ", retries=" + retries + ']', e);
->>>>>>> dd5d9f3a
             }
             catch (Throwable e) {
                 closeChannelQuiet();
