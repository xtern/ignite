--- conflicted
+++ resolved
@@ -54,17 +54,11 @@
 import org.apache.ignite.internal.processors.cache.database.freelist.FreeListImpl;
 import org.apache.ignite.internal.processors.cache.database.tree.reuse.ReuseList;
 import org.apache.ignite.internal.processors.cache.distributed.dht.preloader.GridDhtPartitionsExchangeFuture;
-<<<<<<< HEAD
-import org.apache.ignite.internal.processors.cluster.IgniteChangeGlobalStateSupport;
-import org.apache.ignite.internal.util.typedef.F;
-import org.apache.ignite.internal.util.typedef.internal.U;
-=======
 import org.apache.ignite.internal.util.typedef.C1;
 import org.apache.ignite.internal.util.typedef.F;
 import org.apache.ignite.internal.util.typedef.internal.U;
 import org.apache.ignite.internal.processors.cluster.IgniteChangeGlobalStateSupport;
 import org.apache.ignite.lang.IgniteClosure;
->>>>>>> eac6762b
 import org.apache.ignite.mxbean.MemoryMetricsMXBean;
 import org.jetbrains.annotations.Nullable;
 
@@ -84,6 +78,9 @@
     protected Map<String, MemoryPolicy> memPlcMap;
 
     /** */
+    protected Map<String, MemoryMetrics> memMetricsMap;
+
+    /** */
     protected MemoryPolicy dfltMemPlc;
 
     /** */
@@ -140,16 +137,11 @@
     private void registerMetricsMBeans() {
         IgniteConfiguration cfg = cctx.gridConfig();
 
-<<<<<<< HEAD
         for (MemoryMetrics memMetrics : memMetricsMap.values()) {
             MemoryPolicyConfiguration memPlcCfg = memPlcMap.get(memMetrics.getName()).config();
 
             registerMetricsMBean((MemoryMetricsImpl)memMetrics, memPlcCfg, cfg);
         }
-=======
-        for (MemoryPolicy memPlc : memPlcMap.values())
-            registerMetricsMBean((MemoryMetricsMXBean)memPlc.memoryMetrics(), cfg);
->>>>>>> eac6762b
     }
 
     /**
@@ -157,13 +149,9 @@
      * @param memPlcCfg Memory policy configuration.
      * @param cfg Ignite configuration.
      */
-<<<<<<< HEAD
     private void registerMetricsMBean(MemoryMetricsImpl memMetrics,
         MemoryPolicyConfiguration memPlcCfg,
         IgniteConfiguration cfg) {
-=======
-    private void registerMetricsMBean(MemoryMetricsMXBean memMetrics, IgniteConfiguration cfg) {
->>>>>>> eac6762b
         try {
             U.registerMBean(
                     cfg.getMBeanServer(),
@@ -189,7 +177,7 @@
         for (MemoryPolicy memPlc : memPlcMap.values()) {
             MemoryPolicyConfiguration memPlcCfg = memPlc.config();
 
-            MemoryMetricsImpl memMetrics = (MemoryMetricsImpl)memPlcMap.get(memPlcCfg.getName()).memoryMetrics();
+            MemoryMetricsImpl memMetrics = (MemoryMetricsImpl) memMetricsMap.get(memPlcCfg.getName());
 
             FreeListImpl freeList = new FreeListImpl(0,
                     cctx.igniteInstanceName(),
@@ -235,6 +223,7 @@
         if (memPlcsCfgs == null) {
             //reserve place for default and system memory policies
             memPlcMap = U.newHashMap(2);
+            memMetricsMap = U.newHashMap(2);
 
             addMemoryPolicy(memCfg,
                 memCfg.createDefaultPolicyConfig(),
@@ -248,6 +237,7 @@
             if (DFLT_MEM_PLC_DEFAULT_NAME.equals(dfltMemPlcName) && !hasCustomDefaultMemoryPolicy(memPlcsCfgs)) {
                 //reserve additional place for default and system memory policies
                 memPlcMap = U.newHashMap(memPlcsCfgs.length + 2);
+                memMetricsMap = U.newHashMap(memPlcsCfgs.length + 2);
 
                 addMemoryPolicy(memCfg,
                     memCfg.createDefaultPolicyConfig(),
@@ -255,9 +245,11 @@
 
                 U.warn(log, "No user-defined default MemoryPolicy found; system default of 1GB size will be used.");
             }
-            else
+            else {
                 //reserve additional space for system memory policy only
                 memPlcMap = U.newHashMap(memPlcsCfgs.length + 1);
+                memMetricsMap = U.newHashMap(memPlcsCfgs.length + 1);
+            }
 
             for (MemoryPolicyConfiguration memPlcCfg : memPlcsCfgs)
                 addMemoryPolicy(memCfg, memPlcCfg, memPlcCfg.getName());
@@ -286,6 +278,8 @@
         MemoryPolicy memPlc = initMemory(dbCfg, memPlcCfg, memMetrics);
 
         memPlcMap.put(memPlcName, memPlc);
+
+        memMetricsMap.put(memPlcName, memMetrics);
 
         if (memPlcName.equals(dfltMemPlcName))
             dfltMemPlc = memPlc;
@@ -307,6 +301,15 @@
     }
 
     /**
+     * @param dbCfg Database configuration.
+     * @param memPlcCfg MemoryPolicy configuration.
+     * @param memMetrics MemoryMetrics instance.
+     */
+    private MemoryPolicy createDefaultMemoryPolicy(MemoryConfiguration dbCfg, MemoryPolicyConfiguration memPlcCfg, MemoryMetricsImpl memMetrics) {
+        return initMemory(dbCfg, memPlcCfg, memMetrics);
+    }
+
+    /**
      * @param sysCacheMemSize size of PageMemory to be created for system cache.
      */
     private MemoryPolicyConfiguration createSystemMemoryPolicy(long sysCacheMemSize) {
@@ -351,9 +354,6 @@
      * @param plcNames All MemoryPolicy names.
      * @throws IgniteCheckedException In case of validation violation.
      */
-<<<<<<< HEAD
-    private static void checkDefaultPolicyConfiguration(String dfltPlcName, Collection<String> plcNames) throws IgniteCheckedException {
-=======
     private static void checkDefaultPolicyConfiguration(
         String dfltPlcName,
         long dfltPlcSize,
@@ -371,7 +371,6 @@
                         "Use MemoryConfiguration.defaultMemoryPolicySize property to set correct size.");
         }
 
->>>>>>> eac6762b
         if (!DFLT_MEM_PLC_DEFAULT_NAME.equals(dfltPlcName)) {
             if (dfltPlcName.isEmpty())
                 throw new IgniteCheckedException("User-defined default MemoryPolicy name must be non-empty");
@@ -431,12 +430,8 @@
      * @param observedNames Names of MemoryPolicies observed before.
      * @throws IgniteCheckedException If config is invalid.
      */
-<<<<<<< HEAD
-    private static void checkPolicyName(String plcName, Collection<String> observedNames) throws IgniteCheckedException {
-=======
     private static void checkPolicyName(String plcName, Collection<String> observedNames)
         throws IgniteCheckedException {
->>>>>>> eac6762b
         if (plcName == null || plcName.isEmpty())
             throw new IgniteCheckedException("User-defined MemoryPolicyConfiguration must have non-null and " +
                 "non-empty name.");
@@ -478,7 +473,6 @@
      * @return MemoryMetrics for all MemoryPolicies configured in Ignite instance.
      */
     public Collection<MemoryMetrics> memoryMetrics() {
-<<<<<<< HEAD
         if (!F.isEmpty(memMetricsMap)) {
             // Intentionally return a collection copy to make it explicitly serializable.
             Collection<MemoryMetrics> res = new ArrayList<>(memMetricsMap.size());
@@ -490,9 +484,6 @@
         }
         else
             return Collections.emptyList();
-=======
-        return memPlcMap != null ? F.viewReadOnly(memPlcMap.values(), PLC_TO_METRICS) : null;
->>>>>>> eac6762b
     }
 
     /**
@@ -705,21 +696,8 @@
      * @param memMetrics {@link MemoryMetrics} object to collect memory usage metrics.
      * @return Memory policy instance.
      */
-<<<<<<< HEAD
-    private MemoryPolicy initMemory(
-        MemoryConfiguration dbCfg,
-        MemoryPolicyConfiguration plc,
-        MemoryMetricsImpl memMetrics
-    ) {
-        long[] sizes = calculateFragmentSizes(
-                dbCfg.getConcurrencyLevel(),
-                plc.getSize());
-
-        File allocPath = buildAllocPath(plc);
-=======
     private MemoryPolicy initMemory(MemoryConfiguration memCfg, MemoryPolicyConfiguration plcCfg, MemoryMetricsImpl memMetrics) {
         File allocPath = buildAllocPath(plcCfg);
->>>>>>> eac6762b
 
         DirectMemoryProvider memProvider = allocPath == null ?
             new UnsafeMemoryProvider(log) :
