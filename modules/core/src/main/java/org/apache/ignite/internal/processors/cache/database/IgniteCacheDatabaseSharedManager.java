/*
 * Licensed to the Apache Software Foundation (ASF) under one or more
 * contributor license agreements.  See the NOTICE file distributed with
 * this work for additional information regarding copyright ownership.
 * The ASF licenses this file to You under the Apache License, Version 2.0
 * (the "License"); you may not use this file except in compliance with
 * the License.  You may obtain a copy of the License at
 *
 *      http://www.apache.org/licenses/LICENSE-2.0
 *
 * Unless required by applicable law or agreed to in writing, software
 * distributed under the License is distributed on an "AS IS" BASIS,
 * WITHOUT WARRANTIES OR CONDITIONS OF ANY KIND, either express or implied.
 * See the License for the specific language governing permissions and
 * limitations under the License.
 */

package org.apache.ignite.internal.processors.cache.database;

import java.io.File;
import java.util.ArrayList;
import java.util.Collection;
import java.util.Collections;
import java.util.HashSet;
import java.util.Map;
import java.util.Set;
import java.util.UUID;
import javax.management.JMException;
import org.apache.ignite.IgniteCheckedException;
import org.apache.ignite.IgniteLogger;
import org.apache.ignite.MemoryMetrics;
import org.apache.ignite.configuration.DataPageEvictionMode;
import org.apache.ignite.configuration.IgniteConfiguration;
import org.apache.ignite.configuration.MemoryConfiguration;
import org.apache.ignite.configuration.MemoryPolicyConfiguration;
import org.apache.ignite.internal.GridKernalContext;
import org.apache.ignite.internal.IgniteInternalFuture;
import org.apache.ignite.internal.mem.DirectMemoryProvider;
import org.apache.ignite.internal.mem.file.MappedFileMemoryProvider;
import org.apache.ignite.internal.mem.unsafe.UnsafeMemoryProvider;
import org.apache.ignite.internal.pagemem.PageMemory;
import org.apache.ignite.internal.pagemem.impl.PageMemoryNoStoreImpl;
import org.apache.ignite.internal.pagemem.snapshot.SnapshotOperation;
import org.apache.ignite.internal.processors.cache.GridCacheContext;
import org.apache.ignite.internal.processors.cache.GridCacheMapEntry;
import org.apache.ignite.internal.processors.cache.GridCacheSharedManagerAdapter;
import org.apache.ignite.internal.processors.cache.database.evict.FairFifoPageEvictionTracker;
import org.apache.ignite.internal.processors.cache.database.evict.NoOpPageEvictionTracker;
import org.apache.ignite.internal.processors.cache.database.evict.PageEvictionTracker;
import org.apache.ignite.internal.processors.cache.database.evict.Random2LruPageEvictionTracker;
import org.apache.ignite.internal.processors.cache.database.evict.RandomLruPageEvictionTracker;
import org.apache.ignite.internal.processors.cache.database.freelist.FreeList;
import org.apache.ignite.internal.processors.cache.database.freelist.FreeListImpl;
import org.apache.ignite.internal.processors.cache.database.tree.reuse.ReuseList;
import org.apache.ignite.internal.processors.cache.distributed.dht.preloader.GridDhtPartitionsExchangeFuture;
import org.apache.ignite.internal.processors.cluster.IgniteChangeGlobalStateSupport;
import org.apache.ignite.internal.util.typedef.F;
import org.apache.ignite.internal.util.typedef.internal.LT;
import org.apache.ignite.internal.util.typedef.internal.U;
import org.apache.ignite.lang.IgniteBiTuple;
import org.apache.ignite.mxbean.MemoryMetricsMXBean;
import org.jetbrains.annotations.Nullable;

import static org.apache.ignite.configuration.MemoryConfiguration.DFLT_MEMORY_POLICY_INITIAL_SIZE;
import static org.apache.ignite.configuration.MemoryConfiguration.DFLT_MEM_PLC_DEFAULT_NAME;

/**
 *
 */
public class IgniteCacheDatabaseSharedManager extends GridCacheSharedManagerAdapter
    implements IgniteChangeGlobalStateSupport, CheckpointLockStateChecker {
    /** MemoryPolicyConfiguration name reserved for internal caches. */
    static final String SYSTEM_MEMORY_POLICY_NAME = "sysMemPlc";

    /** Minimum size of memory chunk */
    private static final long MIN_PAGE_MEMORY_SIZE = 10 * 1024 * 1024;

    /** */
    protected Map<String, MemoryPolicy> memPlcMap;

    /** */
    protected Map<String, MemoryMetrics> memMetricsMap;

    /** */
    protected MemoryPolicy dfltMemPlc;

    /** */
    private Map<String, FreeListImpl> freeListMap;

    /** */
    private FreeListImpl dfltFreeList;

    /** */
    private int pageSize;

    /** {@inheritDoc} */
    @Override protected void start0() throws IgniteCheckedException {
        if (cctx.kernalContext().clientNode() && cctx.kernalContext().config().getMemoryConfiguration() == null)
            return;

        init();
    }

    /**
     * @throws IgniteCheckedException If failed.
     */
    public void init() throws IgniteCheckedException {
        if (memPlcMap == null) {
            MemoryConfiguration memCfg = cctx.kernalContext().config().getMemoryConfiguration();

            if (memCfg == null)
                memCfg = new MemoryConfiguration();

            validateConfiguration(memCfg);

            pageSize = memCfg.getPageSize();

            initPageMemoryPolicies(memCfg);

            registerMetricsMBeans();

            startMemoryPolicies();

            initPageMemoryDataStructures(memCfg);
        }
    }

    /**
     * Registers MBeans for all MemoryMetrics configured in this instance.
     */
    private void registerMetricsMBeans() {
        IgniteConfiguration cfg = cctx.gridConfig();

        for (MemoryMetrics memMetrics : memMetricsMap.values()) {
            MemoryPolicyConfiguration memPlcCfg = memPlcMap.get(memMetrics.getName()).config();

            registerMetricsMBean((MemoryMetricsImpl)memMetrics, memPlcCfg, cfg);
        }
    }

    /**
     * @param memMetrics Memory metrics.
     * @param memPlcCfg Memory policy configuration.
     * @param cfg Ignite configuration.
     */
    private void registerMetricsMBean(MemoryMetricsImpl memMetrics,
        MemoryPolicyConfiguration memPlcCfg,
        IgniteConfiguration cfg) {
        try {
            U.registerMBean(
                    cfg.getMBeanServer(),
                    cfg.getIgniteInstanceName(),
                    "MemoryMetrics",
                    memPlcCfg.getName(),
                    new MemoryMetricsMXBeanImpl(memMetrics, memPlcCfg),
                    MemoryMetricsMXBean.class);
        }
        catch (JMException e) {
            U.error(log, "Failed to register MBean for MemoryMetrics with name: '" + memMetrics.getName() + "'", e);
        }
    }

    /**
     * @param dbCfg Database config.
     */
    protected void initPageMemoryDataStructures(MemoryConfiguration dbCfg) throws IgniteCheckedException {
        freeListMap = U.newHashMap(memPlcMap.size());

        String dfltMemPlcName = dbCfg.getDefaultMemoryPolicyName();

        for (MemoryPolicy memPlc : memPlcMap.values()) {
            MemoryPolicyConfiguration memPlcCfg = memPlc.config();

            MemoryMetricsImpl memMetrics = (MemoryMetricsImpl) memMetricsMap.get(memPlcCfg.getName());

            FreeListImpl freeList = new FreeListImpl(0,
                    cctx.igniteInstanceName(),
                    memMetrics,
                    memPlc,
                    null,
                    cctx.wal(),
                    0L,
                    true);

            memMetrics.freeList(freeList);

            freeListMap.put(memPlcCfg.getName(), freeList);
        }

        dfltFreeList = freeListMap.get(dfltMemPlcName);
    }

    /**
     * @return Size of page used for PageMemory regions.
     */
    public int pageSize() {
        return pageSize;
    }

    /**
     *
     */
    private void startMemoryPolicies() {
        for (MemoryPolicy memPlc : memPlcMap.values()) {
            memPlc.pageMemory().start();

            memPlc.evictionTracker().start();
        }
    }

    /**
     * @param memCfg Database config.
     */
    protected void initPageMemoryPolicies(MemoryConfiguration memCfg) {
        MemoryPolicyConfiguration[] memPlcsCfgs = memCfg.getMemoryPolicies();

        if (memPlcsCfgs == null) {
            //reserve place for default and system memory policies
            memPlcMap = U.newHashMap(2);
            memMetricsMap = U.newHashMap(2);

            addMemoryPolicy(memCfg,
                memCfg.createDefaultPolicyConfig(),
                DFLT_MEM_PLC_DEFAULT_NAME);

            U.warn(log, "No user-defined default MemoryPolicy found; system default of 1GB size will be used.");
        }
        else {
            String dfltMemPlcName = memCfg.getDefaultMemoryPolicyName();

            if (DFLT_MEM_PLC_DEFAULT_NAME.equals(dfltMemPlcName) && !hasCustomDefaultMemoryPolicy(memPlcsCfgs)) {
                //reserve additional place for default and system memory policies
                memPlcMap = U.newHashMap(memPlcsCfgs.length + 2);
                memMetricsMap = U.newHashMap(memPlcsCfgs.length + 2);

                addMemoryPolicy(memCfg,
                    memCfg.createDefaultPolicyConfig(),
                    DFLT_MEM_PLC_DEFAULT_NAME);

                U.warn(log, "No user-defined default MemoryPolicy found; system default of 1GB size will be used.");
            }
            else {
                //reserve additional space for system memory policy only
                memPlcMap = U.newHashMap(memPlcsCfgs.length + 1);
                memMetricsMap = U.newHashMap(memPlcsCfgs.length + 1);
            }

            for (MemoryPolicyConfiguration memPlcCfg : memPlcsCfgs)
                addMemoryPolicy(memCfg, memPlcCfg, memPlcCfg.getName());
        }

        addMemoryPolicy(memCfg,
            createSystemMemoryPolicy(memCfg.getSystemCacheInitialSize(), memCfg.getSystemCacheMaxSize()),
            SYSTEM_MEMORY_POLICY_NAME);
    }

    /**
     * @param dbCfg Database config.
     * @param memPlcCfg Memory policy config.
     * @param memPlcName Memory policy name.
     */
    private void addMemoryPolicy(MemoryConfiguration dbCfg,
                                 MemoryPolicyConfiguration memPlcCfg,
                                 String memPlcName) {
        String dfltMemPlcName = dbCfg.getDefaultMemoryPolicyName();

        if (dfltMemPlcName == null)
            dfltMemPlcName = DFLT_MEM_PLC_DEFAULT_NAME;

        MemoryMetricsImpl memMetrics = new MemoryMetricsImpl(memPlcCfg);

        MemoryPolicy memPlc = initMemory(dbCfg, memPlcCfg, memMetrics);

        memPlcMap.put(memPlcName, memPlc);

        memMetricsMap.put(memPlcName, memMetrics);

        if (memPlcName.equals(dfltMemPlcName))
            dfltMemPlc = memPlc;
        else if (memPlcName.equals(DFLT_MEM_PLC_DEFAULT_NAME))
            U.warn(log, "Memory Policy with name 'default' isn't used as a default. " +
                    "Please check Memory Policies configuration.");
    }

    /**
     * @param memPlcsCfgs User-defined memory policy configurations.
     */
    private boolean hasCustomDefaultMemoryPolicy(MemoryPolicyConfiguration[] memPlcsCfgs) {
        for (MemoryPolicyConfiguration memPlcsCfg : memPlcsCfgs) {
            if (DFLT_MEM_PLC_DEFAULT_NAME.equals(memPlcsCfg.getName()))
                return true;
        }

        return false;
    }

    /**
     * @param dbCfg Database configuration.
     * @param memPlcCfg MemoryPolicy configuration.
     * @param memMetrics MemoryMetrics instance.
     */
    private MemoryPolicy createDefaultMemoryPolicy(MemoryConfiguration dbCfg, MemoryPolicyConfiguration memPlcCfg, MemoryMetricsImpl memMetrics) {
        return initMemory(dbCfg, memPlcCfg, memMetrics);
    }

    /**
     * @param sysCacheInitSize Initial size of PageMemory to be created for system cache.
     * @param sysCacheMaxSize Maximum size of PageMemory to be created for system cache.
     *
     * @return {@link MemoryPolicyConfiguration configuration} of MemoryPolicy for system cache.
     */
    private MemoryPolicyConfiguration createSystemMemoryPolicy(long sysCacheInitSize, long sysCacheMaxSize) {
        MemoryPolicyConfiguration res = new MemoryPolicyConfiguration();

        res.setName(SYSTEM_MEMORY_POLICY_NAME);
        res.setInitialSize(sysCacheInitSize);
        res.setMaxSize(sysCacheMaxSize);

        return res;
    }

    /**
     * @param memCfg configuration to validate.
     */
    private void validateConfiguration(MemoryConfiguration memCfg) throws IgniteCheckedException {
        MemoryPolicyConfiguration[] plcCfgs = memCfg.getMemoryPolicies();

        Set<String> plcNames = (plcCfgs != null) ? U.<String>newHashSet(plcCfgs.length) : new HashSet<String>(0);

        checkSystemMemoryPolicySizeConfiguration(memCfg.getSystemCacheInitialSize(),
            memCfg.getSystemCacheMaxSize());

        if (plcCfgs != null) {
            for (MemoryPolicyConfiguration plcCfg : plcCfgs) {
                assert plcCfg != null;

                checkPolicyName(plcCfg.getName(), plcNames);

                checkPolicySize(plcCfg);

                checkPolicyEvictionProperties(plcCfg, memCfg);
            }
        }

        checkDefaultPolicyConfiguration(
                memCfg.getDefaultMemoryPolicyName(),
                memCfg.getDefaultMemoryPolicySize(),
                plcNames);
    }

    /**
     * @param sysCacheInitSize System cache initial size.
     * @param sysCacheMaxSize System cache max size.
     *
     * @throws IgniteCheckedException In case of validation violation.
     */
    private void checkSystemMemoryPolicySizeConfiguration(long sysCacheInitSize, long sysCacheMaxSize) throws IgniteCheckedException {
        if (sysCacheInitSize < MIN_PAGE_MEMORY_SIZE)
            throw new IgniteCheckedException("Initial size for system cache must have size more than 10MB (use " +
                "MemoryConfiguration.systemCacheInitialSize property to set correct size in bytes); " +
                "size: " + U.readableSize(sysCacheInitSize, true)
            );

        if (sysCacheMaxSize < sysCacheInitSize)
            throw new IgniteCheckedException("MaxSize of system cache must not be smaller than " +
                "initialSize [initSize=" + U.readableSize(sysCacheInitSize, true) +
                ", maxSize=" + U.readableSize(sysCacheMaxSize, true) + "]. " +
                "Use MemoryConfiguration.systemCacheInitialSize/MemoryConfiguration.systemCacheMaxSize " +
                "properties to set correct sizes in bytes."
            );
    }

    /**
     * @param dfltPlcName Default MemoryPolicy name.
     * @param dfltPlcSize Default size of MemoryPolicy overridden by user (equals to -1 if wasn't specified by user).
     * @param plcNames All MemoryPolicy names.
     * @throws IgniteCheckedException In case of validation violation.
     */
    private static void checkDefaultPolicyConfiguration(
        String dfltPlcName,
        long dfltPlcSize,
        Collection<String> plcNames
    ) throws IgniteCheckedException {
        if (dfltPlcSize != -1) {
            if (!F.eq(dfltPlcName, MemoryConfiguration.DFLT_MEM_PLC_DEFAULT_NAME))
                throw new IgniteCheckedException("User-defined MemoryPolicy configuration " +
                    "and defaultMemoryPolicySize properties are set at the same time. " +
                    "Delete either MemoryConfiguration.defaultMemoryPolicySize property " +
                    "or user-defined default MemoryPolicy configuration");

            if (dfltPlcSize < MIN_PAGE_MEMORY_SIZE)
                throw new IgniteCheckedException("User-defined default MemoryPolicy size is less than 1MB. " +
                        "Use MemoryConfiguration.defaultMemoryPolicySize property to set correct size.");
        }

        if (!DFLT_MEM_PLC_DEFAULT_NAME.equals(dfltPlcName)) {
            if (dfltPlcName.isEmpty())
                throw new IgniteCheckedException("User-defined default MemoryPolicy name must be non-empty");

            if (!plcNames.contains(dfltPlcName))
                throw new IgniteCheckedException("User-defined default MemoryPolicy name " +
                    "must be presented among configured MemoryPolices: " + dfltPlcName);
        }
    }

    /**
     * @param plcCfg MemoryPolicyConfiguration to validate.
     * @throws IgniteCheckedException If config is invalid.
     */
    private void checkPolicySize(MemoryPolicyConfiguration plcCfg) throws IgniteCheckedException {
        if (plcCfg.getInitialSize() < MIN_PAGE_MEMORY_SIZE)
            throw new IgniteCheckedException("MemoryPolicy must have size more than 10MB (use " +
                "MemoryPolicyConfiguration.initialSize property to set correct size in bytes) " +
                "[name=" + plcCfg.getName() + ", size=" + U.readableSize(plcCfg.getInitialSize(), true) + "]"
            );

        if (plcCfg.getMaxSize() < plcCfg.getInitialSize()) {
            if (plcCfg.getInitialSize() == DFLT_MEMORY_POLICY_INITIAL_SIZE) {
                plcCfg.setInitialSize(plcCfg.getMaxSize());

                LT.warn(log, "MemoryPolicy maxSize=" + U.readableSize(plcCfg.getMaxSize(), true) +
                    " is smaller than defaultInitialSize=" +
                    U.readableSize(MemoryConfiguration.DFLT_MEMORY_POLICY_INITIAL_SIZE, true) +
                    ", setting initialSize to " + U.readableSize(plcCfg.getMaxSize(), true));
            } else {
                throw new IgniteCheckedException("MemoryPolicy maxSize must not be smaller than " +
                    "initialSize [name=" + plcCfg.getName() +
                    ", initSize=" + U.readableSize(plcCfg.getInitialSize(), true) +
                    ", maxSize=" + U.readableSize(plcCfg.getMaxSize(), true) + ']');
            }
        }
    }

    /**
     * @param plcCfg MemoryPolicyConfiguration to validate.
     * @param dbCfg Memory configuration.
     * @throws IgniteCheckedException If config is invalid.
     */
    protected void checkPolicyEvictionProperties(MemoryPolicyConfiguration plcCfg, MemoryConfiguration dbCfg)
        throws IgniteCheckedException {
        if (plcCfg.getPageEvictionMode() == DataPageEvictionMode.DISABLED)
            return;

        if (plcCfg.getEvictionThreshold() < 0.5 || plcCfg.getEvictionThreshold() > 0.999) {
            throw new IgniteCheckedException("Page eviction threshold must be between 0.5 and 0.999: " +
                plcCfg.getName());
        }

        if (plcCfg.getEmptyPagesPoolSize() <= 10)
            throw new IgniteCheckedException("Evicted pages pool size should be greater than 10: " + plcCfg.getName());

        long maxPoolSize = plcCfg.getMaxSize() / dbCfg.getPageSize() / 10;

        if (plcCfg.getEmptyPagesPoolSize() >= maxPoolSize) {
            throw new IgniteCheckedException("Evicted pages pool size should be lesser than " + maxPoolSize +
                ": " + plcCfg.getName());
        }
    }

    /**
     * @param plcName MemoryPolicy name to validate.
     * @param observedNames Names of MemoryPolicies observed before.
     * @throws IgniteCheckedException If config is invalid.
     */
    private static void checkPolicyName(String plcName, Collection<String> observedNames)
        throws IgniteCheckedException {
        if (plcName == null || plcName.isEmpty())
            throw new IgniteCheckedException("User-defined MemoryPolicyConfiguration must have non-null and " +
                "non-empty name.");

        if (observedNames.contains(plcName))
            throw new IgniteCheckedException("Two MemoryPolicies have the same name: " + plcName);

        if (SYSTEM_MEMORY_POLICY_NAME.equals(plcName))
            throw new IgniteCheckedException("'sysMemPlc' policy name is reserved for internal use.");

        observedNames.add(plcName);
    }

    /**
     * @param log Logger.
     */
    public void dumpStatistics(IgniteLogger log) {
        if (freeListMap != null) {
            for (FreeListImpl freeList : freeListMap.values())
                freeList.dumpStatistics(log);
        }
    }

    /**
     * @throws IgniteCheckedException If failed.
     */
    public void initDataBase() throws IgniteCheckedException {
        // No-op.
    }

    /**
     * @return collection of all configured {@link MemoryPolicy policies}.
     */
    public Collection<MemoryPolicy> memoryPolicies() {
        return memPlcMap != null ? memPlcMap.values() : null;
    }

    /**
     * @return MemoryMetrics for all MemoryPolicies configured in Ignite instance.
     */
    public Collection<MemoryMetrics> memoryMetrics() {
        if (!F.isEmpty(memMetricsMap)) {
            // Intentionally return a collection copy to make it explicitly serializable.
            Collection<MemoryMetrics> res = new ArrayList<>(memMetricsMap.size());

            for (MemoryMetrics metrics : memMetricsMap.values())
                res.add(new MemoryMetricsSnapshot(metrics));

            return res;
        }
        else
            return Collections.emptyList();
    }

    /**
     * @param memPlcName Memory policy name.
     * @return {@link MemoryPolicy} instance associated with a given {@link MemoryPolicyConfiguration}.
     * @throws IgniteCheckedException in case of request for unknown MemoryPolicy.
     */
    public MemoryPolicy memoryPolicy(String memPlcName) throws IgniteCheckedException {
        if (memPlcName == null)
            return dfltMemPlc;

        if (memPlcMap == null)
            return null;

        MemoryPolicy plc;

        if ((plc = memPlcMap.get(memPlcName)) == null)
            throw new IgniteCheckedException("Requested MemoryPolicy is not configured: " + memPlcName);

        return plc;
    }

    /**
     * @param memPlcName MemoryPolicyConfiguration name.
     * @return {@link FreeList} instance associated with a given {@link MemoryPolicyConfiguration}.
     */
    public FreeList freeList(String memPlcName) {
        if (memPlcName == null)
            return dfltFreeList;

        return freeListMap != null ? freeListMap.get(memPlcName) : null;
    }

    /**
     * @param memPlcName MemoryPolicyConfiguration name.
     * @return {@link ReuseList} instance associated with a given {@link MemoryPolicyConfiguration}.
     */
    public ReuseList reuseList(String memPlcName) {
        if (memPlcName == null)
            return dfltFreeList;

        return freeListMap != null ? freeListMap.get(memPlcName) : null;
    }

    /** {@inheritDoc} */
    @Override protected void stop0(boolean cancel) {
        if (memPlcMap != null) {
            for (MemoryPolicy memPlc : memPlcMap.values()) {
                memPlc.pageMemory().stop();

                memPlc.evictionTracker().stop();

                IgniteConfiguration cfg = cctx.gridConfig();

                try {
                    cfg.getMBeanServer().unregisterMBean(
                        U.makeMBeanName(
                            cfg.getIgniteInstanceName(),
                            "MemoryMetrics",
                            memPlc.memoryMetrics().getName()));
                }
                catch (JMException e) {
                    U.error(log, "Failed to unregister MBean for memory metrics: " +
                        memPlc.memoryMetrics().getName(), e);
                }
            }
        }
    }

    /**
     *
     */
    public boolean persistenceEnabled() {
        return false;
    }

    /** {@inheritDoc} */
    @Override public boolean checkpointLockIsHeldByThread() {
        return false;
    }

    /**
     *
     */
    public void lock() throws IgniteCheckedException {

    }

    /**
     *
     */
    public void unLock() {

    }

    /**
     * No-op for non-persistent storage.
     */
    public void checkpointReadLock() {
        // No-op.
    }

    /**
     * No-op for non-persistent storage.
     */
    public void checkpointReadUnlock() {
        // No-op.
    }

    /**
     *
     */
    @Nullable public IgniteInternalFuture wakeupForCheckpoint(String reason) {
        return null;
    }

    /**
     * Waits until current state is checkpointed.
     *
     * @throws IgniteCheckedException If failed.
     */
    public void waitForCheckpoint(String reason) throws IgniteCheckedException {
        // No-op
    }

    /**
     * @param discoEvt Before exchange for the given discovery event.
     */
    public void beforeExchange(GridDhtPartitionsExchangeFuture discoEvt) throws IgniteCheckedException {
        // No-op.
    }

    /**
     * @param stoppedCtxs A collection of tuples (cache context, destroy flag).
     */
    public void onCachesStopped(Collection<IgniteBiTuple<GridCacheContext, Boolean>> stoppedCtxs) {
        // No-op.
    }

    /**
     * @param cctx Stopped cache context.
     */
    public void onCacheStop(GridCacheContext cctx) {
        // No-op
    }

    /**
     * @return Future that will be completed when indexes for given cache are restored.
     */
    @Nullable public IgniteInternalFuture indexRebuildFuture(int cacheId) {
        return null;
    }

    /**
     * Reserve update history for exchange.
     *
     * @return Reserved update counters per cache and partition.
     */
    public Map<Integer, Map<Integer, Long>> reserveHistoryForExchange() {
        return Collections.emptyMap();
    }

    /**
     * Release reserved update history.
     */
    public void releaseHistoryForExchange() {
        // No-op
    }

    /**
     * Reserve update history for preloading.
     * @param cacheId Cache ID.
     * @param partId Partition Id.
     * @param cntr Update counter.
     * @return True if successfully reserved.
     */
    public boolean reserveHistoryForPreloading(int cacheId, int partId, long cntr) {
        return false;
    }

    /**
     * Release reserved update history.
     */
    public void releaseHistoryForPreloading() {
        // No-op
    }

    /**
     * See {@link GridCacheMapEntry#ensureFreeSpace()}
     *
     * @param memPlc Memory policy.
     */
    public void ensureFreeSpace(MemoryPolicy memPlc) throws IgniteCheckedException {
        if (memPlc == null)
            return;

        MemoryPolicyConfiguration plcCfg = memPlc.config();

        if (plcCfg.getPageEvictionMode() == DataPageEvictionMode.DISABLED)
            return;

        long memorySize = plcCfg.getMaxSize();

        PageMemory pageMem = memPlc.pageMemory();

        int sysPageSize = pageMem.systemPageSize();

        FreeListImpl freeListImpl = freeListMap.get(plcCfg.getName());

        for (;;) {
            long allocatedPagesCnt = pageMem.loadedPages();

            int emptyDataPagesCnt = freeListImpl.emptyDataPages();

            boolean shouldEvict = allocatedPagesCnt > (memorySize / sysPageSize * plcCfg.getEvictionThreshold()) &&
                emptyDataPagesCnt < plcCfg.getEmptyPagesPoolSize();

            if (shouldEvict)
                memPlc.evictionTracker().evictDataPage();
            else
                break;
        }
    }

    /**
     * @param memCfg memory configuration with common parameters.
     * @param plcCfg memory policy with PageMemory specific parameters.
     * @param memMetrics {@link MemoryMetrics} object to collect memory usage metrics.
     * @return Memory policy instance.
     */
<<<<<<< HEAD
    private MemoryPolicy initMemory(
        MemoryConfiguration memCfg,
        MemoryPolicyConfiguration plcCfg,
        MemoryMetricsImpl memMetrics
    ) {
=======
    private MemoryPolicy initMemory(MemoryConfiguration memCfg, MemoryPolicyConfiguration plcCfg,
        MemoryMetricsImpl memMetrics) {
>>>>>>> 3b7e1662
        File allocPath = buildAllocPath(plcCfg);

        DirectMemoryProvider memProvider = allocPath == null ?
            new UnsafeMemoryProvider(log) :
            new MappedFileMemoryProvider(
                log,
                allocPath);

        PageMemory pageMem = createPageMemory(memProvider, memCfg, plcCfg, memMetrics);

        return new MemoryPolicy(pageMem, plcCfg, memMetrics, createPageEvictionTracker(plcCfg, pageMem));
    }

    /**
     * @param plc Memory Policy Configuration.
     * @param pageMem Page memory.
     */
    private PageEvictionTracker createPageEvictionTracker(MemoryPolicyConfiguration plc, PageMemory pageMem) {
<<<<<<< HEAD
        if (Boolean.getBoolean("override.fair.fifo.page.eviction.tracker"))
            return new FairFifoPageEvictionTracker((PageMemoryNoStoreImpl)pageMem, plc, cctx);

        if (plc.getPageEvictionMode() == DataPageEvictionMode.DISABLED)
            return new NoOpPageEvictionTracker();

        PageMemoryNoStoreImpl pageMemoryNoStore = (PageMemoryNoStoreImpl)pageMem;

        switch (plc.getPageEvictionMode()) {
            case RANDOM_LRU:
                return new RandomLruPageEvictionTracker(pageMemoryNoStore, plc, cctx);
            case RANDOM_2_LRU:
                return new Random2LruPageEvictionTracker(pageMemoryNoStore, plc, cctx);
=======
        if (plc.getPageEvictionMode() == DataPageEvictionMode.DISABLED)
            return new NoOpPageEvictionTracker();

        assert pageMem instanceof PageMemoryNoStoreImpl : pageMem.getClass();

        PageMemoryNoStoreImpl pageMem0 = (PageMemoryNoStoreImpl)pageMem;

        if (Boolean.getBoolean("override.fair.fifo.page.eviction.tracker"))
            return new FairFifoPageEvictionTracker(pageMem0, plc, cctx);

        switch (plc.getPageEvictionMode()) {
            case RANDOM_LRU:
                return new RandomLruPageEvictionTracker(pageMem0, plc, cctx);
            case RANDOM_2_LRU:
                return new Random2LruPageEvictionTracker(pageMem0, plc, cctx);
>>>>>>> 3b7e1662
            default:
                return new NoOpPageEvictionTracker();
        }
    }

    /**
     * Builds allocation path for memory mapped file to be used with PageMemory.
     *
     * @param plc MemoryPolicyConfiguration.
     */
    @Nullable protected File buildAllocPath(MemoryPolicyConfiguration plc) {
        String path = plc.getSwapFilePath();

        if (path == null)
            return null;

        String consId = String.valueOf(cctx.discovery().consistentId());

        consId = consId.replaceAll("[:,\\.]", "_");

        return buildPath(path, consId);
    }

    /**
     * Creates PageMemory with given size and memory provider.
     *
     * @param memProvider Memory provider.
     * @param memCfg Memory configuartion.
     * @param memPlcCfg Memory policy configuration.
     * @param memMetrics MemoryMetrics to collect memory usage metrics.
     * @return PageMemory instance.
     */
    protected PageMemory createPageMemory(
        DirectMemoryProvider memProvider,
        MemoryConfiguration memCfg,
        MemoryPolicyConfiguration memPlcCfg,
        MemoryMetricsImpl memMetrics
    ) {
        return new PageMemoryNoStoreImpl(log, memProvider, cctx, memCfg.getPageSize(), memPlcCfg, memMetrics, false);
    }

    /**
     * @param path Path to the working directory.
     * @param consId Consistent ID of the local node.
     * @return DB storage path.
     */
    protected File buildPath(String path, String consId) {
        String igniteHomeStr = U.getIgniteHome();

        File igniteHome = igniteHomeStr != null ? new File(igniteHomeStr) : null;

        File workDir = igniteHome == null ? new File(path) : new File(igniteHome, path);

        return new File(workDir, consId);
    }

    /** {@inheritDoc} */
    @Override public void onActivate(GridKernalContext kctx) throws IgniteCheckedException {
        // No-op.
    }

    /** {@inheritDoc} */
    @Override public void onDeActivate(GridKernalContext kctx) throws IgniteCheckedException {
        // No-op.
    }

    /**
     * @return Name of MemoryPolicyConfiguration for internal caches.
     */
    public String systemMemoryPolicyName() {
        return SYSTEM_MEMORY_POLICY_NAME;
    }
}<|MERGE_RESOLUTION|>--- conflicted
+++ resolved
@@ -746,16 +746,11 @@
      * @param memMetrics {@link MemoryMetrics} object to collect memory usage metrics.
      * @return Memory policy instance.
      */
-<<<<<<< HEAD
     private MemoryPolicy initMemory(
         MemoryConfiguration memCfg,
         MemoryPolicyConfiguration plcCfg,
         MemoryMetricsImpl memMetrics
     ) {
-=======
-    private MemoryPolicy initMemory(MemoryConfiguration memCfg, MemoryPolicyConfiguration plcCfg,
-        MemoryMetricsImpl memMetrics) {
->>>>>>> 3b7e1662
         File allocPath = buildAllocPath(plcCfg);
 
         DirectMemoryProvider memProvider = allocPath == null ?
@@ -774,21 +769,6 @@
      * @param pageMem Page memory.
      */
     private PageEvictionTracker createPageEvictionTracker(MemoryPolicyConfiguration plc, PageMemory pageMem) {
-<<<<<<< HEAD
-        if (Boolean.getBoolean("override.fair.fifo.page.eviction.tracker"))
-            return new FairFifoPageEvictionTracker((PageMemoryNoStoreImpl)pageMem, plc, cctx);
-
-        if (plc.getPageEvictionMode() == DataPageEvictionMode.DISABLED)
-            return new NoOpPageEvictionTracker();
-
-        PageMemoryNoStoreImpl pageMemoryNoStore = (PageMemoryNoStoreImpl)pageMem;
-
-        switch (plc.getPageEvictionMode()) {
-            case RANDOM_LRU:
-                return new RandomLruPageEvictionTracker(pageMemoryNoStore, plc, cctx);
-            case RANDOM_2_LRU:
-                return new Random2LruPageEvictionTracker(pageMemoryNoStore, plc, cctx);
-=======
         if (plc.getPageEvictionMode() == DataPageEvictionMode.DISABLED)
             return new NoOpPageEvictionTracker();
 
@@ -804,7 +784,6 @@
                 return new RandomLruPageEvictionTracker(pageMem0, plc, cctx);
             case RANDOM_2_LRU:
                 return new Random2LruPageEvictionTracker(pageMem0, plc, cctx);
->>>>>>> 3b7e1662
             default:
                 return new NoOpPageEvictionTracker();
         }
