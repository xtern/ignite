/*
 * Licensed to the Apache Software Foundation (ASF) under one or more
 * contributor license agreements.  See the NOTICE file distributed with
 * this work for additional information regarding copyright ownership.
 * The ASF licenses this file to You under the Apache License, Version 2.0
 * (the "License"); you may not use this file except in compliance with
 * the License.  You may obtain a copy of the License at
 *
 *      http://www.apache.org/licenses/LICENSE-2.0
 *
 * Unless required by applicable law or agreed to in writing, software
 * distributed under the License is distributed on an "AS IS" BASIS,
 * WITHOUT WARRANTIES OR CONDITIONS OF ANY KIND, either express or implied.
 * See the License for the specific language governing permissions and
 * limitations under the License.
 */

package org.apache.ignite.internal.processors.cache;

import java.util.Iterator;
import org.apache.ignite.IgniteCheckedException;
import org.apache.ignite.internal.util.GridLongList;
import org.jetbrains.annotations.Nullable;

/**
 * Partition update counter maintains three entities for tracking partition update state.
   <ol>
 *     <li><b>Low water mark (LWM)</b> or update counter - lowest applied sequential update number.</li>
 *     <li><b>High water mark (HWM)</b> or reservation counter - highest seen but unapplied yet update number.</li>
 *     <li>Out-of-order applied updates in range between LWM and HWM</li>
 * </ol>
 */
public interface PartitionUpdateCounter extends Iterable<long[]> {
    /**
     * Restores update counter state.
     *
     * @param initUpdCntr LWM.
     * @param cntrUpdData Counter updates raw data.
     */
    public void init(long initUpdCntr, @Nullable byte[] cntrUpdData);

    /**
     * @deprecated TODO LWM should be used as initial counter https://ggsystems.atlassian.net/browse/GG-17396
     */
    public long initial();

    /**
     * Get LWM.
     *
     * @return Current LWM.
     */
    public long get();

    /**
     * Increment LWM by 1.
     *
     * @return New LWM.
     */
    public long next();

    /**
     * Increment LWM by delta.
     *
     * @param delta Delta.
     * @return New LWM.
     */
    public long next(long delta);

    /**
     * Increment HWM by delta.
     *
     * @param delta Delta.
     * @return New HWM.
     */
    public long reserve(long delta);

    /**
     * Returns HWM.
     * @return Current HWM.
     */
    public long reserved();

    /**
     * Sets update counter to absolute value. All missed updates will be discarded.
     *
     * @param val Absolute value.
     * @throws IgniteCheckedException if counter cannot be set to passed value due to incompatibility with current state.
     */
    public void update(long val) throws IgniteCheckedException;

    /**
     * Applies counter update out of range. Update ranges must not intersect.
     *
     * @param start Start (<= lwm).
     * @param delta Delta.
     * @return {@code True} if update was actually applied.
     */
    public boolean update(long start, long delta);

    /**
     * Reset counter internal state to zero.
     */
    public void reset();

    /**
     * Reset the initial counter value to zero.
     */
    public void resetInitialCounter();

    /**
     * @param start Counter.
     * @param delta Delta.
     * @deprecated TODO https://ggsystems.atlassian.net/browse/GG-17396
     */
    public void updateInitial(long start, long delta);

    /**
     * Flushes pending update counters closing all possible gaps.
     *
     * @return Even-length array of pairs [start, end] for each gap.
     */
    public GridLongList finalizeUpdateCounters();

    /** */
    public @Nullable byte[] getBytes();

    /**
     * @return {@code True} if counter has no missed updates.
     */
    public boolean sequential();

    /**
     * @return {@code True} if counter has not seen any update.
     */
    public boolean empty();

    /**
     * @return Iterator for pairs [start, range] for each out-of-order update in the update counter sequence.
     */
    @Override public Iterator<long[]> iterator();

    /**
     * @return Cache group context.
     */
    public CacheGroupContext context();

    /**
<<<<<<< HEAD
     * @return Highest applied counter.
     */
    public long highestAppliedCounter();
=======
     * @return A deep copy of current instance.
     */
    public PartitionUpdateCounter copy();
>>>>>>> d7364c28
}<|MERGE_RESOLUTION|>--- conflicted
+++ resolved
@@ -145,13 +145,12 @@
     public CacheGroupContext context();
 
     /**
-<<<<<<< HEAD
+     * @return A deep copy of current instance.
+     */
+    public PartitionUpdateCounter copy();
+
+    /**
      * @return Highest applied counter.
      */
     public long highestAppliedCounter();
-=======
-     * @return A deep copy of current instance.
-     */
-    public PartitionUpdateCounter copy();
->>>>>>> d7364c28
 }