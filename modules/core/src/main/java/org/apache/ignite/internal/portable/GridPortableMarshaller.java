/*
 * Licensed to the Apache Software Foundation (ASF) under one or more
 * contributor license agreements.  See the NOTICE file distributed with
 * this work for additional information regarding copyright ownership.
 * The ASF licenses this file to You under the Apache License, Version 2.0
 * (the "License"); you may not use this file except in compliance with
 * the License.  You may obtain a copy of the License at
 *
 *      http://www.apache.org/licenses/LICENSE-2.0
 *
 * Unless required by applicable law or agreed to in writing, software
 * distributed under the License is distributed on an "AS IS" BASIS,
 * WITHOUT WARRANTIES OR CONDITIONS OF ANY KIND, either express or implied.
 * See the License for the specific language governing permissions and
 * limitations under the License.
 */

package org.apache.ignite.internal.portable;

import org.apache.ignite.internal.portable.streams.PortableInputStream;
import org.apache.ignite.internal.portable.streams.PortableOutputStream;
import org.apache.ignite.igniteobject.IgniteObjectException;
import org.jetbrains.annotations.Nullable;

/**
 * Portable objects marshaller.
 */
public class GridPortableMarshaller {
    /** */
    public static final ThreadLocal<Boolean> KEEP_PORTABLES = new ThreadLocal<Boolean>() {
        @Override protected Boolean initialValue() {
            return true;
        }
    };

    /** */
    static final byte OPTM_MARSH = -2;

    /** */
    public static final byte BYTE = 1;

    /** */
    public static final byte SHORT = 2;

    /** */
    public static final byte INT = 3;

    /** */
    public static final byte LONG = 4;

    /** */
    public static final byte FLOAT = 5;

    /** */
    public static final byte DOUBLE = 6;

    /** */
    public static final byte CHAR = 7;

    /** */
    public static final byte BOOLEAN = 8;

    /** */
    public static final byte DECIMAL = 30;

    /** */
    public static final byte STRING = 9;

    /** */
    public static final byte UUID = 10;

    /** */
    public static final byte DATE = 11;

    /** */
    public static final byte BYTE_ARR = 12;

    /** */
    public static final byte SHORT_ARR = 13;

    /** */
    public static final byte INT_ARR = 14;

    /** */
    public static final byte LONG_ARR = 15;

    /** */
    public static final byte FLOAT_ARR = 16;

    /** */
    public static final byte DOUBLE_ARR = 17;

    /** */
    public static final byte CHAR_ARR = 18;

    /** */
    public static final byte BOOLEAN_ARR = 19;

    /** */
    public static final byte DECIMAL_ARR = 31;

    /** */
    public static final byte STRING_ARR = 20;

    /** */
    public static final byte UUID_ARR = 21;

    /** */
    public static final byte DATE_ARR = 22;

    /** */
    public static final byte OBJ_ARR = 23;

    /** */
    public static final byte COL = 24;

    /** */
    public static final byte MAP = 25;

    /** */
    public static final byte MAP_ENTRY = 26;

    /** */
    public static final byte PORTABLE_OBJ = 27;

    /** */
    public static final byte ENUM = 28;

    /** */
    public static final byte ENUM_ARR = 29;

    /** */
    public static final byte CLASS = 32;

    /** Timestamp. */
    public static final byte TIMESTAMP = 33;

    /** Timestamp array. */
    public static final byte TIMESTAMP_ARR = 34;

    /** */
    public static final byte NULL = (byte)101;

    /** */
    public static final byte HANDLE = (byte)102;

    /** */
    public static final byte OBJ = (byte)103;

    /** */
    public static final byte USER_SET = -1;

    /** */
    public static final byte USER_COL = 0;

    /** */
    public static final byte ARR_LIST = 1;

    /** */
    public static final byte LINKED_LIST = 2;

    /** */
    public static final byte HASH_SET = 3;

    /** */
    public static final byte LINKED_HASH_SET = 4;

    /** */
    public static final byte TREE_SET = 5;

    /** */
    public static final byte CONC_SKIP_LIST_SET = 6;

    /** */
    public static final byte HASH_MAP = 1;

    /** */
    public static final byte LINKED_HASH_MAP = 2;

    /** */
    public static final byte TREE_MAP = 3;

    /** */
    public static final byte CONC_HASH_MAP = 4;

    /** */
    public static final byte PROPERTIES_MAP = 5;

    /** */
    public static final int OBJECT_TYPE_ID = -1;

    /** */
    public static final int UNREGISTERED_TYPE_ID = 0;

    /** Protocol version. */
    public static final byte PROTO_VER = 1;

    /** Protocol version position. */
    public static final int PROTO_VER_POS = 1;

    /** Flags position in header. */
    public static final int FLAGS_POS = 2;

    /** */
    public static final int TYPE_ID_POS = 4;

    /** */
    public static final int HASH_CODE_POS = 8;

    /** */
    public static final int TOTAL_LEN_POS = 12;

    /** */
    public static final int SCHEMA_ID_POS = 16;

    /** Schema or raw offset position. */
    public static final int SCHEMA_OR_RAW_OFF_POS = 20;

    /** */
    public static final byte DFLT_HDR_LEN = 24;

    /** */
    private final PortableContext ctx;

    /**
     * @param ctx Context.
     */
    public GridPortableMarshaller(PortableContext ctx) {
        this.ctx = ctx;
    }

    /**
     * @param obj Object to marshal.
     * @return Byte array.
     * @throws org.apache.ignite.igniteobject.IgniteObjectException In case of error.
     */
<<<<<<< HEAD
    public byte[] marshal(@Nullable Object obj, int off) throws IgniteObjectException {
        if (obj == null)
            return new byte[] { NULL };

        try (IgniteObjectWriterExImpl writer = new IgniteObjectWriterExImpl(ctx, off)) {
            writer.marshal(obj, false);
=======
    public byte[] marshal(@Nullable Object obj) throws PortableException {
        if (obj == null)
            return new byte[] { NULL };

        try (PortableWriterExImpl writer = new PortableWriterExImpl(ctx)) {
            writer.marshal(obj);
>>>>>>> 00c3a433

            return writer.array();
        }
    }

    /**
     * @param bytes Bytes array.
     * @return Portable object.
     * @throws org.apache.ignite.igniteobject.IgniteObjectException In case of error.
     */
    @SuppressWarnings("unchecked")
    @Nullable public <T> T unmarshal(byte[] bytes, @Nullable ClassLoader clsLdr) throws IgniteObjectException {
        assert bytes != null;

        IgniteObjectReaderExImpl reader = new IgniteObjectReaderExImpl(ctx, bytes, 0, clsLdr);

        return (T)reader.unmarshal();
    }

    /**
     * @param in Input stream.
     * @return Portable object.
     * @throws org.apache.ignite.igniteobject.IgniteObjectException In case of error.
     */
    @SuppressWarnings("unchecked")
    @Nullable public <T> T unmarshal(PortableInputStream in) throws IgniteObjectException {
        return (T)reader(in).unmarshal();
    }

    /**
     * @param arr Byte array.
     * @param ldr Class loader.
     * @return Deserialized object.
     * @throws org.apache.ignite.igniteobject.IgniteObjectException In case of error.
     */
    @SuppressWarnings("unchecked")
    @Nullable public <T> T deserialize(byte[] arr, @Nullable ClassLoader ldr) throws IgniteObjectException {
        assert arr != null;
        assert arr.length > 0;

        if (arr[0] == NULL)
            return null;

        IgniteObjectReaderExImpl reader = new IgniteObjectReaderExImpl(ctx, arr, 0, ldr);

        return (T)reader.deserialize();
    }

    /**
     * Gets writer for the given output stream.
     *
     * @param out Output stream.
     * @return Writer.
     */
<<<<<<< HEAD
    public IgniteObjectWriterExImpl writer(PortableOutputStream out) {
        return new IgniteObjectWriterExImpl(ctx, out, 0);
=======
    public PortableWriterExImpl writer(PortableOutputStream out) {
        return new PortableWriterExImpl(ctx, out);
>>>>>>> 00c3a433
    }

    /**
     * Gets reader for the given input stream.
     *
     * @param in Input stream.
     * @return Reader.
     */
    public IgniteObjectReaderExImpl reader(PortableInputStream in) {
        // TODO: IGNITE-1272 - Is class loader needed here?
        return new IgniteObjectReaderExImpl(ctx, in, in.position(), null);
    }

    /**
     * @return Context.
     */
    public PortableContext context() {
        return ctx;
    }
}<|MERGE_RESOLUTION|>--- conflicted
+++ resolved
@@ -232,23 +232,14 @@
     /**
      * @param obj Object to marshal.
      * @return Byte array.
-     * @throws org.apache.ignite.igniteobject.IgniteObjectException In case of error.
-     */
-<<<<<<< HEAD
-    public byte[] marshal(@Nullable Object obj, int off) throws IgniteObjectException {
+.     * @throws org.apache.ignite.igniteobject.IgniteObjectException In case of error.
+     */
+    public byte[] marshal(@Nullable Object obj) throws IgniteObjectException {
         if (obj == null)
             return new byte[] { NULL };
 
-        try (IgniteObjectWriterExImpl writer = new IgniteObjectWriterExImpl(ctx, off)) {
+        try (IgniteObjectWriterExImpl writer = new IgniteObjectWriterExImpl(ctx)) {
             writer.marshal(obj, false);
-=======
-    public byte[] marshal(@Nullable Object obj) throws PortableException {
-        if (obj == null)
-            return new byte[] { NULL };
-
-        try (PortableWriterExImpl writer = new PortableWriterExImpl(ctx)) {
-            writer.marshal(obj);
->>>>>>> 00c3a433
 
             return writer.array();
         }
@@ -303,13 +294,8 @@
      * @param out Output stream.
      * @return Writer.
      */
-<<<<<<< HEAD
     public IgniteObjectWriterExImpl writer(PortableOutputStream out) {
-        return new IgniteObjectWriterExImpl(ctx, out, 0);
-=======
-    public PortableWriterExImpl writer(PortableOutputStream out) {
-        return new PortableWriterExImpl(ctx, out);
->>>>>>> 00c3a433
+        return new IgniteObjectWriterExImpl(ctx, out);
     }
 
     /**
