// @java.file.header

/*  _________        _____ __________________        _____
 *  __  ____/___________(_)______  /__  ____/______ ____(_)_______
 *  _  / __  __  ___/__  / _  __  / _  / __  _  __ `/__  / __  __ \
 *  / /_/ /  _  /    _  /  / /_/ /  / /_/ /  / /_/ / _  /  _  / / /
 *  \____/   /_/     /_/   \_,__/   \____/   \__,_/  /_/   /_/ /_/
 */

package org.gridgain.grid;

import org.gridgain.grid.compute.*;
import org.gridgain.grid.events.*;
import org.gridgain.grid.lang.*;
import org.gridgain.grid.messaging.*;
import org.jetbrains.annotations.*;

import java.util.*;

/**
 * Defines grid projection which represents a common functionality over a group of nodes.
 * The {@link Grid} interface itself also extends {@code GridProjection} which makes
 * an instance of {@link Grid} a projection over all grid nodes.
 * <h1 class="header">Clustering</h1>
 * Grid projection allows to group grid nodes into various subgroups to perform distributed
 * operations on them. All {@code 'forXXX(...)'} methods will create a child grid projection
 * from existing projection. If you create a new projection from current one, then the resulting
 * projection will include a subset of nodes from current projection. For example, the following
 * code snippet will create a projection over a random remote node:
 * <pre name="code" class="java">
 * Grid g = GridGain.grid();
 *
 * GridProjection randomRemoteNodeProjection = g.forRemotes().forRandom();
 * </pre>
 * <h1 class="header">Features</h1>
 * Grid projection provides the following functionality over the underlying group of nodes:
 * <ul>
 * <li>Compute ({@link #compute()} - functionality for executing tasks and closures over nodes in this projection.</li>
 * <li>Messaging ({@link #message()} - functionality for topic-based message exchange over nodes in this projection.</li>
 * <li>Events ({@link #events()} - functionality for querying and listening to events on nodes in this projection.</li>
 * </ul>
 *
 * @author @java.author
 * @version @java.version
 */
public interface GridProjection {
    /**
     * Gets instance of grid.
     *
     * @return Grid instance.
     */
    public Grid grid();

    /**
     * Gets {@code compute} functionality over this grid projection. All operations
     * on the returned {@link GridCompute} instance will only include nodes from
     * this projection.
     *
     * @return Compute instance over this grid projection.
     */
    public GridCompute compute();

    /**
     * Gets {@code messaging} functionality over this grid projection. All operations
     * on the returned {@link GridMessaging} instance will only include nodes from
     * this projection.
     *
     * @return Messaging instance over this grid projection.
     */
    public GridMessaging message();

    /**
     * Gets {@code events} functionality over this grid projection. All operations
     * on the returned {@link GridEvents} instance will only include nodes from
     * this projection.
     *
     * @return Events instance over this grid projection.
     */
    public GridEvents events();

    /**
     * Creates a grid projection over a given set of nodes.
     *
     * @param nodes Collection of nodes to create a projection from.
     * @return Projection over provided grid nodes.
     */
    public GridProjection forNodes(Collection<? extends GridNode> nodes);

    /**
     * Creates a grid projection for the given node.
     *
     * @param node Node to get projection for.
     * @param nodes Optional additional nodes to include into projection.
     * @return Grid projection for the given node.
     */
    public GridProjection forNode(GridNode node, GridNode... nodes);

    /**
     * Creates a grid projection for nodes other than given node.
     *
     * @param node Node to exclude from grid projection.
     * @return Projection that will contain all nodes that original projection contained excluding
     *      given node.
     */
    public GridProjection forOthers(GridNode node);

    /**
<<<<<<< HEAD
     * // TODO
     * @param prj
     * @return
     */
    public GridProjection forOthers(GridProjection prj);

    /**
     * Creates monadic projection with a given set of node IDs out of this projection.
     * Note that nodes not in this projection at the moment of call will excluded.
=======
     * Creates a grid projection over nodes with specified node IDs.
>>>>>>> 70e8e519
     *
     * @param ids Collection of node IDs.
     * @return Projection over nodes with specified node IDs.
     */
    public GridProjection forNodeIds(Collection<UUID> ids);

    /**
     * Creates a grid projection for a node with specified ID.
     *
     * @param id Node ID to get projection for.
     * @param ids Optional additional node IDs to include into projection.
     * @return Projection over node with specified node ID.
     */
    public GridProjection forNodeId(UUID id, UUID... ids);

    /**
     * Creates a grid projection which includes all nodes that pass the given predicate filter.
     *
     * @param p Predicate filter for nodes to include into this projection.
     * @return Grid projection for nodes that passed the predicate filter.
     */
    public GridProjection forPredicate(GridPredicate<GridNode> p);

    /**
     * Creates monadic projection with the nodes from this projection that have given node
     * attribute with optional value. If value is {@code null} than simple attribute presence
     * (with any value) will be used for inclusion of the node.
     *
     * @param n Name of the attribute.
     * @param v Optional attribute value to match.
     * @return Monadic projection.
     */
    public GridProjection forAttribute(String n, @Nullable String v);

    /**
     * Creates monadic projection with the nodes from this projection that have configured
     * all caches with given names. If node does not have at least one of these caches, it will not
     * be included to result projection.
     *
     * @param cacheName Cache name.
     * @param cacheNames Optional additional cache names to include into projection.
     * @return Projection over nodes that have specified cache running.
     */
    public GridProjection forCache(String cacheName, @Nullable String... cacheNames);

    /**
     * Creates monadic projection with the nodes from this projection that have configured
     * streamers with given names. If node does not have at least one of these streamers, it will not
     * be included to result projection.
     *
     * @param streamerName Streamer name.
     * @param streamerNames Optional additional streamer names to include into projection.
     * @return Projection over nodes that have specified streamer running.
     */
    public GridProjection forStreamer(String streamerName, @Nullable String... streamerNames);

    /**
     * Gets monadic projection consisting from the nodes in this projection excluding the local node, if any.
     *
     * @return Monadic projection consisting from the nodes in this projection excluding the local node, if any.
     */
    public GridProjection forRemotes();

    /**
     * Gets monadic projection consisting from the nodes in this projection residing on the
     * same host as given node.
     *
     * @param node Node residing on the host for which projection is created.
     * @return Projection for nodes residing on the same host as passed in node.
     */
    public GridProjection forHost(GridNode node);

    /**
     * Gets monadic projection consisting from the daemon nodes in this projection.
     * <p>
     * Daemon nodes are the usual grid nodes that participate in topology but not
     * visible on the main APIs, i.e. they are not part of any projections. The only
     * way to see daemon nodes is to use this method.
     * <p>
     * Daemon nodes are used primarily for management and monitoring functionality that
     * is build on GridGain and needs to participate in the topology but also needs to be
     * excluded from "normal" topology so that it won't participate in task execution
     * or in-memory data grid storage.
     *
     * @return Monadic projection consisting from the daemon nodes in this projection.
     */
    public GridProjection forDaemons();

    /**
     * Creates monadic projection with one random node from current projection.
     *
     * @return Monadic projection.
     */
    public GridProjection forRandom();

    /**
     * Gets read-only collections of nodes in this projection.
     *
     * @return All nodes in this projection.
     */
    public Collection<GridNode> nodes();

    /**
     * Gets a node for given ID from this optionally filtered projection.
     *
     * @param nid Node ID.
     * @return Node with given ID from this projection or {@code null} if such node does not exist in this
     *      projection.
     */
    @Nullable public GridNode node(UUID nid);

    /**
     * @return // TODO
     */
    @Nullable public GridNode node();

    /**
     * Gets predicate that defines a subset of nodes for this projection.
     *
     * @return Predicate that defines a subset of nodes for this projection.
     */
    public GridPredicate<GridNode> predicate();

    /**
     * Gets a metrics snapshot for this projection.
     *
     * @return Grid project metrics snapshot.
     * @throws GridException If projection is empty.
     * @see GridNode#metrics()
     */
    public GridProjectionMetrics metrics() throws GridException;
}<|MERGE_RESOLUTION|>--- conflicted
+++ resolved
@@ -105,7 +105,6 @@
     public GridProjection forOthers(GridNode node);
 
     /**
-<<<<<<< HEAD
      * // TODO
      * @param prj
      * @return
@@ -113,11 +112,7 @@
     public GridProjection forOthers(GridProjection prj);
 
     /**
-     * Creates monadic projection with a given set of node IDs out of this projection.
-     * Note that nodes not in this projection at the moment of call will excluded.
-=======
      * Creates a grid projection over nodes with specified node IDs.
->>>>>>> 70e8e519
      *
      * @param ids Collection of node IDs.
      * @return Projection over nodes with specified node IDs.
