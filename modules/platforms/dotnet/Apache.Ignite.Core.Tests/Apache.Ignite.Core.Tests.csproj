--- conflicted
+++ resolved
@@ -64,18 +64,12 @@
   <ItemGroup>
     <Compile Include="Binary\BinaryReaderWriterTest.cs" />
     <Compile Include="Binary\IO\BinaryStreamsTest.cs" />
-<<<<<<< HEAD
     <Compile Include="Binary\JavaTypeMappingTest.cs" />
     <Compile Include="Binary\TypeResolverTest.cs" />
     <Compile Include="Cache\Affinity\AffinityKeyTest.cs" />
     <Compile Include="Cache\Affinity\AffinityTopologyVersionTest.cs" />
     <Compile Include="Cache\CacheResultTest.cs" />
-=======
-    <Compile Include="Cache\Affinity\AffinityKeyTest.cs" />
-    <Compile Include="Cache\Affinity\AffinityTopologyVersionTest.cs" />
-    <Compile Include="Cache\CacheResultTest.cs" />
     <Compile Include="Cache\CacheSwapSpaceTest.cs" />
->>>>>>> d69e26dd
     <Compile Include="Cache\Store\CacheStoreAdapterTest.cs" />
     <Compile Include="Collections\MultiValueDictionaryTest.cs" />
     <Compile Include="Collections\ReadOnlyCollectionTest.cs" />
