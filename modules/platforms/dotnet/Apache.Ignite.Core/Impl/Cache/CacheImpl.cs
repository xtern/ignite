/*
 * Licensed to the Apache Software Foundation (ASF) under one or more
 * contributor license agreements.  See the NOTICE file distributed with
 * this work for additional information regarding copyright ownership.
 * The ASF licenses this file to You under the Apache License, Version 2.0
 * (the "License"); you may not use this file except in compliance with
 * the License.  You may obtain a copy of the License at
 *
 *      http://www.apache.org/licenses/LICENSE-2.0
 *
 * Unless required by applicable law or agreed to in writing, software
 * distributed under the License is distributed on an "AS IS" BASIS,
 * WITHOUT WARRANTIES OR CONDITIONS OF ANY KIND, either express or implied.
 * See the License for the specific language governing permissions and
 * limitations under the License.
 */

namespace Apache.Ignite.Core.Impl.Cache
{
    using System;
    using System.Collections;
    using System.Collections.Generic;
    using System.Diagnostics;
    using System.Diagnostics.CodeAnalysis;
    using System.Threading.Tasks;
    using Apache.Ignite.Core.Binary;
    using Apache.Ignite.Core.Cache;
    using Apache.Ignite.Core.Cache.Configuration;
    using Apache.Ignite.Core.Cache.Expiry;
    using Apache.Ignite.Core.Cache.Query;
    using Apache.Ignite.Core.Cache.Query.Continuous;
    using Apache.Ignite.Core.Impl.Binary;
    using Apache.Ignite.Core.Impl.Binary.IO;
    using Apache.Ignite.Core.Impl.Cache.Query;
    using Apache.Ignite.Core.Impl.Cache.Query.Continuous;
    using Apache.Ignite.Core.Impl.Common;
    using Apache.Ignite.Core.Impl.Unmanaged;
    using UU = Apache.Ignite.Core.Impl.Unmanaged.UnmanagedUtils;

    /// <summary>
    /// Native cache wrapper.
    /// </summary>
    [SuppressMessage("Microsoft.Design", "CA1001:TypesThatOwnDisposableFieldsShouldBeDisposable")]
    internal class CacheImpl<TK, TV> : PlatformTarget, ICache<TK, TV>, ICacheInternal, ICacheLockInternal
    {
        /** Duration: unchanged. */
        private const long DurUnchanged = -2;

        /** Duration: eternal. */
        private const long DurEternal = -1;

        /** Duration: zero. */
        private const long DurZero = 0;

        /** Ignite instance. */
        private readonly Ignite _ignite;
        
        /** Flag: skip store. */
        private readonly bool _flagSkipStore;

        /** Flag: keep binary. */
        private readonly bool _flagKeepBinary;

        /** Flag: async mode.*/
        private readonly bool _flagAsync;

        /** Flag: no-retries.*/
        private readonly bool _flagNoRetries;

        /** Async instance. */
        private readonly Lazy<CacheImpl<TK, TV>> _asyncInstance;
        
        /// <summary>
        /// Constructor.
        /// </summary>
        /// <param name="grid">Grid.</param>
        /// <param name="target">Target.</param>
        /// <param name="marsh">Marshaller.</param>
        /// <param name="flagSkipStore">Skip store flag.</param>
        /// <param name="flagKeepBinary">Keep binary flag.</param>
        /// <param name="flagAsync">Async mode flag.</param>
        /// <param name="flagNoRetries">No-retries mode flag.</param>
        public CacheImpl(Ignite grid, IUnmanagedTarget target, Marshaller marsh,
            bool flagSkipStore, bool flagKeepBinary, bool flagAsync, bool flagNoRetries) : base(target, marsh)
        {
            _ignite = grid;
            _flagSkipStore = flagSkipStore;
            _flagKeepBinary = flagKeepBinary;
            _flagAsync = flagAsync;
            _flagNoRetries = flagNoRetries;

            _asyncInstance = new Lazy<CacheImpl<TK, TV>>(WithAsync);
        }

        /// <summary>
        /// Returns an instance with async mode enabled.
        /// </summary>
        private CacheImpl<TK, TV> WithAsync()
        {
            var target = DoOutOpObject((int) CacheOp.WithAsync);

            return new CacheImpl<TK, TV>(_ignite, target, Marshaller, _flagSkipStore, _flagKeepBinary, 
                true, _flagNoRetries);
        }

        /** <inheritDoc /> */
        public IIgnite Ignite
        {
            get { return _ignite; }
        }

        /** <inheritDoc /> */
        private bool IsAsync
        {
            get { return _flagAsync; }
        }

        /// <summary>
        /// Gets and resets task for previous asynchronous operation.
        /// </summary>
        /// <param name="lastAsyncOp">The last async op id.</param>
        /// <returns>
        /// Task for previous asynchronous operation.
        /// </returns>
        private Task GetTask(CacheOp lastAsyncOp)
        {
            return GetTask<object>(lastAsyncOp);
        }

        /// <summary>
        /// Gets and resets task for previous asynchronous operation.
        /// </summary>
        /// <typeparam name="TResult">The type of the result.</typeparam>
        /// <param name="lastAsyncOp">The last async op id.</param>
        /// <param name="converter">The converter.</param>
        /// <returns>
        /// Task for previous asynchronous operation.
        /// </returns>
        private Task<TResult> GetTask<TResult>(CacheOp lastAsyncOp, Func<BinaryReader, TResult> converter = null)
        {
            Debug.Assert(_flagAsync);

            return GetFuture((futId, futTypeId) => UU.TargetListenFutureForOperation(Target, futId, futTypeId, 
                (int) lastAsyncOp), _flagKeepBinary, converter).Task;
        }

        /** <inheritDoc /> */
        public string Name
        {
            get { return DoInOp<string>((int)CacheOp.GetName); }
        }

        /** <inheritDoc /> */
        public CacheConfiguration GetConfiguration()
        {
            return DoInOp((int) CacheOp.GetConfig, stream => new CacheConfiguration(Marshaller.StartUnmarshal(stream)));
        }

        /** <inheritDoc /> */
        public bool IsEmpty()
        {
            return GetSize() == 0;
        }

        /** <inheritDoc /> */
        public ICache<TK, TV> WithSkipStore()
        {
            if (_flagSkipStore)
                return this;

            return new CacheImpl<TK, TV>(_ignite, DoOutOpObject((int) CacheOp.WithSkipStore), Marshaller,
                true, _flagKeepBinary, _flagAsync, true);
        }

        /// <summary>
        /// Skip store flag getter.
        /// </summary>
        internal bool IsSkipStore { get { return _flagSkipStore; } }

        /** <inheritDoc /> */
        public ICache<TK1, TV1> WithKeepBinary<TK1, TV1>()
        {
            if (_flagKeepBinary)
            {
                var result = this as ICache<TK1, TV1>;

                if (result == null)
                    throw new InvalidOperationException(
                        "Can't change type of binary cache. WithKeepBinary has been called on an instance of " +
                        "binary cache with incompatible generic arguments.");

                return result;
            }

            return new CacheImpl<TK1, TV1>(_ignite, DoOutOpObject((int) CacheOp.WithKeepBinary), Marshaller,
                _flagSkipStore, true, _flagAsync, _flagNoRetries);
        }

        /** <inheritDoc /> */
        public ICache<TK, TV> WithExpiryPolicy(IExpiryPolicy plc)
        {
            IgniteArgumentCheck.NotNull(plc, "plc");

            long create = ConvertDuration(plc.GetExpiryForCreate());
            long update = ConvertDuration(plc.GetExpiryForUpdate());
            long access = ConvertDuration(plc.GetExpiryForAccess());

            IUnmanagedTarget cache0 = DoOutOpObject((int)CacheOp.WithExpiryPolicy, w =>
            {
                w.WriteLong(create);
                w.WriteLong(update);
                w.WriteLong(access);
            });

            return new CacheImpl<TK, TV>(_ignite, cache0, Marshaller, _flagSkipStore, _flagKeepBinary, _flagAsync, _flagNoRetries);
        }

        /// <summary>
        /// Convert TimeSpan to duration recognizable by Java.
        /// </summary>
        /// <param name="dur">.Net duration.</param>
        /// <returns>Java duration in milliseconds.</returns>
        private static long ConvertDuration(TimeSpan? dur)
        {
            if (dur.HasValue)
            {
                if (dur.Value == TimeSpan.MaxValue)
                    return DurEternal;

                long dur0 = (long)dur.Value.TotalMilliseconds;

                return dur0 > 0 ? dur0 : DurZero;
            }
            
            return DurUnchanged;
        }

        /** <inheritDoc /> */
        public bool IsKeepBinary
        {
            get { return _flagKeepBinary; }
        }

        /** <inheritDoc /> */
        public void LoadCache(ICacheEntryFilter<TK, TV> p, params object[] args)
        {
            LoadCache0(p, args, (int)CacheOp.LoadCache);
        }

        /** <inheritDoc /> */
        public Task LoadCacheAsync(ICacheEntryFilter<TK, TV> p, params object[] args)
        {
            AsyncInstance.LoadCache(p, args);

            return AsyncInstance.GetTask(CacheOp.LoadCache);
        }

        /** <inheritDoc /> */
        public void LocalLoadCache(ICacheEntryFilter<TK, TV> p, params object[] args)
        {
            LoadCache0(p, args, (int)CacheOp.LocLoadCache);
        }

        /** <inheritDoc /> */
        public Task LocalLoadCacheAsync(ICacheEntryFilter<TK, TV> p, params object[] args)
        {
            AsyncInstance.LocalLoadCache(p, args);

            return AsyncInstance.GetTask(CacheOp.LocLoadCache);
        }

        /// <summary>
        /// Loads the cache.
        /// </summary>
        private void LoadCache0(ICacheEntryFilter<TK, TV> p, object[] args, int opId)
        {
            DoOutInOpX(opId, writer =>
            {
                if (p != null)
                {
                    var p0 = new CacheEntryFilterHolder(p, (k, v) => p.Invoke(new CacheEntry<TK, TV>((TK) k, (TV) v)),
                        Marshaller, IsKeepBinary);

                    writer.WriteObject(p0);
                }
                else
                    writer.WriteObject<CacheEntryFilterHolder>(null);

                writer.WriteArray(args);
            }, ReadException);
        }

        /** <inheritDoc /> */
        public void LoadAll(IEnumerable<TK> keys, bool replaceExistingValues)
        {
            LoadAllAsync(keys, replaceExistingValues).Wait();
        }

        /** <inheritDoc /> */
        public Task LoadAllAsync(IEnumerable<TK> keys, bool replaceExistingValues)
        {
            return GetFuture<object>((futId, futTyp) => DoOutOp(CacheOp.LoadAll, writer =>
            {
                writer.WriteLong(futId);
                writer.WriteBoolean(replaceExistingValues);
                WriteEnumerable(writer, keys);
            })).Task;
        }

        /** <inheritDoc /> */
        public bool ContainsKey(TK key)
        {
            IgniteArgumentCheck.NotNull(key, "key");

            return DoOutOp(CacheOp.ContainsKey, key);
        }

        /** <inheritDoc /> */
        public Task<bool> ContainsKeyAsync(TK key)
        {
            AsyncInstance.ContainsKey(key);

            return AsyncInstance.GetTask<bool>(CacheOp.ContainsKey);
        }

        /** <inheritDoc /> */
        public bool ContainsKeys(IEnumerable<TK> keys)
        {
            IgniteArgumentCheck.NotNull(keys, "keys");

            return DoOutOp(CacheOp.ContainsKeys, writer => WriteEnumerable(writer, keys));
        }

        /** <inheritDoc /> */
        public Task<bool> ContainsKeysAsync(IEnumerable<TK> keys)
        {
            AsyncInstance.ContainsKeys(keys);

            return AsyncInstance.GetTask<bool>(CacheOp.ContainsKeys);
        }

        /** <inheritDoc /> */
        public TV LocalPeek(TK key, params CachePeekMode[] modes)
        {
            IgniteArgumentCheck.NotNull(key, "key");

            TV res;

            if (TryLocalPeek(key, out res))
                return res;

            throw GetKeyNotFoundException();
        }

        /** <inheritDoc /> */
        public bool TryLocalPeek(TK key, out TV value, params CachePeekMode[] modes)
        {
            IgniteArgumentCheck.NotNull(key, "key");

            var res = DoOutInOpX((int)CacheOp.Peek,
                w =>
                {
                    w.Write(key);
                    w.WriteInt(EncodePeekModes(modes));
                },
                (s, r) => r == True ? new CacheResult<TV>(Unmarshal<TV>(s)) : new CacheResult<TV>(),
                ReadException);

            value = res.Success ? res.Value : default(TV);

            return res.Success;
        }

        /** <inheritDoc /> */
        public TV this[TK key]
        {
            get
            {
                if (IsAsync)
                    throw new InvalidOperationException("Indexer can't be used in async mode.");

                return Get(key);
            }
            set
            {
                if (IsAsync)
                    throw new InvalidOperationException("Indexer can't be used in async mode.");

                Put(key, value);
            }
        }

        /** <inheritDoc /> */
        public TV Get(TK key)
        {
            IgniteArgumentCheck.NotNull(key, "key");

            return DoOutInOpX((int) CacheOp.Get,
                w => w.Write(key),
                (stream, res) =>
                {
                    if (res == True)  // Not null
                    {
                        Debug.Assert(!IsAsync);

                        return Unmarshal<TV>(stream);
                    }

                    if (!IsAsync)
                        throw GetKeyNotFoundException();

                    return default(TV);
                }, ReadException);
        }

        /** <inheritDoc /> */
        public Task<TV> GetAsync(TK key)
        {
            AsyncInstance.Get(key);

            return AsyncInstance.GetTask(CacheOp.Get, reader =>
            {
                if (reader != null)
                    return reader.ReadObject<TV>();

                throw GetKeyNotFoundException();
            });
        }

        /** <inheritDoc /> */
        public bool TryGet(TK key, out TV value)
        {
            IgniteArgumentCheck.NotNull(key, "key");

            if (IsAsync)
                throw new InvalidOperationException("TryGet can't be used in async mode.");

            var res = DoOutInOpNullable(CacheOp.Get, key);

            value = res.Value;

            return res.Success;
        }

        /** <inheritDoc /> */
        public Task<CacheResult<TV>> TryGetAsync(TK key)
        {
            IgniteArgumentCheck.NotNull(key, "key");

            AsyncInstance.Get(key);

            return AsyncInstance.GetTask(CacheOp.Get, GetCacheResult);
        }

        /** <inheritDoc /> */
        public IDictionary<TK, TV> GetAll(IEnumerable<TK> keys)
        {
            IgniteArgumentCheck.NotNull(keys, "keys");

            return DoOutInOpX((int) CacheOp.GetAll,
                writer => WriteEnumerable(writer, keys),
                (s, r) => r == True ? ReadGetAllDictionary(Marshaller.StartUnmarshal(s, _flagKeepBinary)) : null,
                ReadException);
        }

        /** <inheritDoc /> */
        public Task<IDictionary<TK, TV>> GetAllAsync(IEnumerable<TK> keys)
        {
            AsyncInstance.GetAll(keys);

            return AsyncInstance.GetTask(CacheOp.GetAll, r => r == null ? null : ReadGetAllDictionary(r));
        }

        /** <inheritdoc /> */
        public void Put(TK key, TV val)
        {
            IgniteArgumentCheck.NotNull(key, "key");

            IgniteArgumentCheck.NotNull(val, "val");

            DoOutOp(CacheOp.Put, key, val);
        }

        /** <inheritDoc /> */
        public Task PutAsync(TK key, TV val)
        {
            AsyncInstance.Put(key, val);

            return AsyncInstance.GetTask(CacheOp.Put);
        }

        /** <inheritDoc /> */
        public CacheResult<TV> GetAndPut(TK key, TV val)
        {
            IgniteArgumentCheck.NotNull(key, "key");

            IgniteArgumentCheck.NotNull(val, "val");

            return DoOutInOpNullable(CacheOp.GetAndPut, key, val);
        }

        /** <inheritDoc /> */
        public Task<CacheResult<TV>> GetAndPutAsync(TK key, TV val)
        {
            AsyncInstance.GetAndPut(key, val);

            return AsyncInstance.GetTask(CacheOp.GetAndPut, GetCacheResult);
        }

        /** <inheritDoc /> */
        public CacheResult<TV> GetAndReplace(TK key, TV val)
        {
            IgniteArgumentCheck.NotNull(key, "key");

            IgniteArgumentCheck.NotNull(val, "val");

            return DoOutInOpNullable(CacheOp.GetAndReplace, key, val);
        }

        /** <inheritDoc /> */
        public Task<CacheResult<TV>> GetAndReplaceAsync(TK key, TV val)
        {
            AsyncInstance.GetAndReplace(key, val);

            return AsyncInstance.GetTask(CacheOp.GetAndReplace, GetCacheResult);
        }

        /** <inheritDoc /> */
        public CacheResult<TV> GetAndRemove(TK key)
        {
            IgniteArgumentCheck.NotNull(key, "key");

            return DoOutInOpNullable(CacheOp.GetAndRemove, key);
        }

        /** <inheritDoc /> */
        public Task<CacheResult<TV>> GetAndRemoveAsync(TK key)
        {
            AsyncInstance.GetAndRemove(key);

            return AsyncInstance.GetTask(CacheOp.GetAndRemove, GetCacheResult);
        }

        /** <inheritdoc /> */
        public bool PutIfAbsent(TK key, TV val)
        {
            IgniteArgumentCheck.NotNull(key, "key");

            IgniteArgumentCheck.NotNull(val, "val");

            return DoOutOp(CacheOp.PutIfAbsent, key, val);
        }

        /** <inheritDoc /> */
        public Task<bool> PutIfAbsentAsync(TK key, TV val)
        {
            AsyncInstance.PutIfAbsent(key, val);

            return AsyncInstance.GetTask<bool>(CacheOp.PutIfAbsent);
        }

        /** <inheritdoc /> */
        public CacheResult<TV> GetAndPutIfAbsent(TK key, TV val)
        {
            IgniteArgumentCheck.NotNull(key, "key");

            IgniteArgumentCheck.NotNull(val, "val");

            return DoOutInOpNullable(CacheOp.GetAndPutIfAbsent, key, val);
        }

        /** <inheritDoc /> */
        public Task<CacheResult<TV>> GetAndPutIfAbsentAsync(TK key, TV val)
        {
            AsyncInstance.GetAndPutIfAbsent(key, val);

            return AsyncInstance.GetTask(CacheOp.GetAndPutIfAbsent, GetCacheResult);
        }

        /** <inheritdoc /> */
        public bool Replace(TK key, TV val)
        {
            IgniteArgumentCheck.NotNull(key, "key");

            IgniteArgumentCheck.NotNull(val, "val");

            return DoOutOp(CacheOp.Replace2, key, val);
        }

        /** <inheritDoc /> */
        public Task<bool> ReplaceAsync(TK key, TV val)
        {
            AsyncInstance.Replace(key, val);

            return AsyncInstance.GetTask<bool>(CacheOp.Replace2);
        }

        /** <inheritdoc /> */
        public bool Replace(TK key, TV oldVal, TV newVal)
        {
            IgniteArgumentCheck.NotNull(key, "key");

            IgniteArgumentCheck.NotNull(oldVal, "oldVal");

            IgniteArgumentCheck.NotNull(newVal, "newVal");

            return DoOutOp(CacheOp.Replace3, key, oldVal, newVal);
        }

        /** <inheritDoc /> */
        public Task<bool> ReplaceAsync(TK key, TV oldVal, TV newVal)
        {
            AsyncInstance.Replace(key, oldVal, newVal);

            return AsyncInstance.GetTask<bool>(CacheOp.Replace3);
        }

        /** <inheritdoc /> */
        public void PutAll(IDictionary<TK, TV> vals)
        {
            IgniteArgumentCheck.NotNull(vals, "vals");

            DoOutOp(CacheOp.PutAll, writer => WriteDictionary(writer, vals));
        }

        /** <inheritDoc /> */
        public Task PutAllAsync(IDictionary<TK, TV> vals)
        {
            AsyncInstance.PutAll(vals);

            return AsyncInstance.GetTask(CacheOp.PutAll);
        }

        /** <inheritdoc /> */
        public void LocalEvict(IEnumerable<TK> keys)
        {
            IgniteArgumentCheck.NotNull(keys, "keys");

            DoOutOp(CacheOp.LocEvict, writer => WriteEnumerable(writer, keys));
        }

        /** <inheritdoc /> */
        public void Clear()
        {
            DoOutOp((int) CacheOp.ClearCache);
        }

        /** <inheritDoc /> */
        public Task ClearAsync()
        {
            AsyncInstance.Clear();

            return AsyncInstance.GetTask();
        }

        /** <inheritdoc /> */
        public void Clear(TK key)
        {
            IgniteArgumentCheck.NotNull(key, "key");

            DoOutOp(CacheOp.Clear, key);
        }

        /** <inheritDoc /> */
        public Task ClearAsync(TK key)
        {
            AsyncInstance.Clear(key);

            return AsyncInstance.GetTask(CacheOp.Clear);
        }

        /** <inheritdoc /> */
        public void ClearAll(IEnumerable<TK> keys)
        {
            IgniteArgumentCheck.NotNull(keys, "keys");

            DoOutOp(CacheOp.ClearAll, writer => WriteEnumerable(writer, keys));
        }

        /** <inheritDoc /> */
        public Task ClearAllAsync(IEnumerable<TK> keys)
        {
            AsyncInstance.ClearAll(keys);

            return AsyncInstance.GetTask(CacheOp.ClearAll);
        }

        /** <inheritdoc /> */
        public void LocalClear(TK key)
        {
            IgniteArgumentCheck.NotNull(key, "key");

            DoOutOp(CacheOp.LocalClear, key);
        }

        /** <inheritdoc /> */
        public void LocalClearAll(IEnumerable<TK> keys)
        {
            IgniteArgumentCheck.NotNull(keys, "keys");

            DoOutOp(CacheOp.LocalClearAll, writer => WriteEnumerable(writer, keys));
        }

        /** <inheritdoc /> */
        public bool Remove(TK key)
        {
            IgniteArgumentCheck.NotNull(key, "key");

            return DoOutOp(CacheOp.RemoveObj, key);
        }

        /** <inheritDoc /> */
        public Task<bool> RemoveAsync(TK key)
        {
            AsyncInstance.Remove(key);

            return AsyncInstance.GetTask<bool>(CacheOp.RemoveObj);
        }

        /** <inheritDoc /> */
        public bool Remove(TK key, TV val)
        {
            IgniteArgumentCheck.NotNull(key, "key");

            IgniteArgumentCheck.NotNull(val, "val");

            return DoOutOp(CacheOp.RemoveBool, key, val);
        }

        /** <inheritDoc /> */
        public Task<bool> RemoveAsync(TK key, TV val)
        {
            AsyncInstance.Remove(key, val);

            return AsyncInstance.GetTask<bool>(CacheOp.RemoveBool);
        }

        /** <inheritDoc /> */
        public void RemoveAll(IEnumerable<TK> keys)
        {
            IgniteArgumentCheck.NotNull(keys, "keys");

            DoOutOp(CacheOp.RemoveAll, writer => WriteEnumerable(writer, keys));
        }

        /** <inheritDoc /> */
        public Task RemoveAllAsync(IEnumerable<TK> keys)
        {
            AsyncInstance.RemoveAll(keys);

            return AsyncInstance.GetTask(CacheOp.RemoveAll);
        }

        /** <inheritDoc /> */
        public void RemoveAll()
        {
            DoOutOp((int) CacheOp.RemoveAll2);
        }

        /** <inheritDoc /> */
        public Task RemoveAllAsync()
        {
            AsyncInstance.RemoveAll();

            return AsyncInstance.GetTask();
        }

        /** <inheritDoc /> */
        public int GetLocalSize(params CachePeekMode[] modes)
        {
            return Size0(true, modes);
        }

        /** <inheritDoc /> */
        public int GetSize(params CachePeekMode[] modes)
        {
            return Size0(false, modes);
        }

        /** <inheritDoc /> */
        public Task<int> GetSizeAsync(params CachePeekMode[] modes)
        {
            AsyncInstance.GetSize(modes);

            return AsyncInstance.GetTask<int>();
        }

        /// <summary>
        /// Internal size routine.
        /// </summary>
        /// <param name="loc">Local flag.</param>
        /// <param name="modes">peek modes</param>
        /// <returns>Size.</returns>
        private int Size0(bool loc, params CachePeekMode[] modes)
        {
            var modes0 = EncodePeekModes(modes);

            var op = loc ? CacheOp.SizeLoc : CacheOp.Size;

            return (int) DoOutInOpLong((int) op, modes0);
        }

        /** <inheritDoc /> */
        public void LocalPromote(IEnumerable<TK> keys)
        {
            IgniteArgumentCheck.NotNull(keys, "keys");

            DoOutOp(CacheOp.LocPromote, writer => WriteEnumerable(writer, keys));
        }

        /** <inheritdoc /> */
        public TRes Invoke<TArg, TRes>(TK key, ICacheEntryProcessor<TK, TV, TArg, TRes> processor, TArg arg)
        {
            IgniteArgumentCheck.NotNull(key, "key");

            IgniteArgumentCheck.NotNull(processor, "processor");

            var holder = new CacheEntryProcessorHolder(processor, arg,
                (e, a) => processor.Process((IMutableCacheEntry<TK, TV>)e, (TArg)a), typeof(TK), typeof(TV));

            return DoOutInOpX((int) CacheOp.Invoke,
                writer =>
                {
                    writer.Write(key);
                    writer.Write(holder);
                },
                (input, res) => res == True ? Unmarshal<TRes>(input) : default(TRes),
                ReadException);
        }

        /** <inheritDoc /> */
        public Task<TRes> InvokeAsync<TArg, TRes>(TK key, ICacheEntryProcessor<TK, TV, TArg, TRes> processor, TArg arg)
        {
            AsyncInstance.Invoke(key, processor, arg);

            return AsyncInstance.GetTask(CacheOp.Invoke, r =>
            {
                if (r == null)
                    return default(TRes);

                var hasError = r.ReadBoolean();

                if (hasError)
                    throw ReadException(r.Stream);

                return r.ReadObject<TRes>();
            });
        }

        /** <inheritdoc /> */
        public IDictionary<TK, ICacheEntryProcessorResult<TRes>> InvokeAll<TArg, TRes>(IEnumerable<TK> keys,
            ICacheEntryProcessor<TK, TV, TArg, TRes> processor, TArg arg)
        {
            IgniteArgumentCheck.NotNull(keys, "keys");

            IgniteArgumentCheck.NotNull(processor, "processor");

            var holder = new CacheEntryProcessorHolder(processor, arg,
                (e, a) => processor.Process((IMutableCacheEntry<TK, TV>)e, (TArg)a), typeof(TK), typeof(TV));

            return DoOutInOpX((int) CacheOp.InvokeAll,
                writer =>
                {
                    WriteEnumerable(writer, keys);
                    writer.Write(holder);
                },
                (input, res) => res == True ? ReadInvokeAllResults<TRes>(input) : null,
                ReadException);
        }

        /** <inheritDoc /> */
        public Task<IDictionary<TK, ICacheEntryProcessorResult<TRes>>> InvokeAllAsync<TArg, TRes>(IEnumerable<TK> keys,
            ICacheEntryProcessor<TK, TV, TArg, TRes> processor, TArg arg)
        {
            AsyncInstance.InvokeAll(keys, processor, arg);

            return AsyncInstance.GetTask(CacheOp.InvokeAll, reader => ReadInvokeAllResults<TRes>(reader.Stream));
        }

        /** <inheritDoc /> */
        public T DoOutInOpExtension<T>(int extensionId, int opCode, Action<IBinaryRawWriter> writeAction, 
            Func<IBinaryRawReader, T> readFunc)
        {
            return DoOutInOpX((int) CacheOp.Extension, writer =>
                {
                    writer.WriteInt(extensionId);
                    writer.WriteInt(opCode);
                    writeAction(writer);
                },
                (input, res) => res == True
                    ? readFunc(Marshaller.StartUnmarshal(input))
                    : default(T), ReadException);
        }

        /** <inheritdoc /> */
        public ICacheLock Lock(TK key)
        {
            IgniteArgumentCheck.NotNull(key, "key");

<<<<<<< HEAD
            return DoOutInOpX((int) CacheOp.Lock, w => w.Write(key),
                (stream, res) => new CacheLock(res, Target), ReadException);
=======
            return DoOutInOp((int) CacheOp.Lock, writer =>
            {
                writer.Write(key);
            }, input => new CacheLock(input.ReadInt(), this));
>>>>>>> eaf8ae24
        }

        /** <inheritdoc /> */
        public ICacheLock LockAll(IEnumerable<TK> keys)
        {
            IgniteArgumentCheck.NotNull(keys, "keys");

<<<<<<< HEAD
            return DoOutInOpX((int) CacheOp.LockAll, w => WriteEnumerable(w, keys),
                (stream, res) => new CacheLock(res, Target), ReadException);
=======
            return DoOutInOp((int) CacheOp.LockAll, writer =>
            {
                WriteEnumerable(writer, keys);
            }, input => new CacheLock(input.ReadInt(), this));
>>>>>>> eaf8ae24
        }

        /** <inheritdoc /> */
        public bool IsLocalLocked(TK key, bool byCurrentThread)
        {
            IgniteArgumentCheck.NotNull(key, "key");

            return DoOutOp(CacheOp.IsLocalLocked, writer =>
            {
                writer.Write(key);
                writer.WriteBoolean(byCurrentThread);
            });
        }

        /** <inheritDoc /> */
        public ICacheMetrics GetMetrics()
        {
            return DoInOp((int)CacheOp.Metrics, stream =>
            {
                IBinaryRawReader reader = Marshaller.StartUnmarshal(stream, false);

                return new CacheMetricsImpl(reader);
            });
        }

        /** <inheritDoc /> */
        public Task Rebalance()
        {
            return GetFuture<object>((futId, futTyp) => DoOutInOpLong((int) CacheOp.Rebalance, futId)).Task;
        }

        /** <inheritDoc /> */
        public ICache<TK, TV> WithNoRetries()
        {
            if (_flagNoRetries)
                return this;

            return new CacheImpl<TK, TV>(_ignite, DoOutOpObject((int) CacheOp.WithNoRetries), Marshaller,
                _flagSkipStore, _flagKeepBinary, _flagAsync, true);
        }

        /// <summary>
        /// Gets the asynchronous instance.
        /// </summary>
        private CacheImpl<TK, TV> AsyncInstance
        {
            get { return _asyncInstance.Value; }
        }

        #region Queries

        /** <inheritDoc /> */
        public IQueryCursor<IList> QueryFields(SqlFieldsQuery qry)
        {
            return QueryFields(qry, ReadFieldsArrayList);
        }

        /// <summary>
        /// Reads the fields array list.
        /// </summary>
        private static IList ReadFieldsArrayList(IBinaryRawReader reader, int count)
        {
            IList res = new ArrayList(count);

            for (var i = 0; i < count; i++)
                res.Add(reader.ReadObject<object>());

            return res;
        }

        /** <inheritDoc /> */
        public IQueryCursor<T> QueryFields<T>(SqlFieldsQuery qry, Func<IBinaryRawReader, int, T> readerFunc)
        {
            IgniteArgumentCheck.NotNull(qry, "qry");
            IgniteArgumentCheck.NotNull(readerFunc, "readerFunc");

            if (string.IsNullOrEmpty(qry.Sql))
                throw new ArgumentException("Sql cannot be null or empty");

            var cursor = DoOutOpObject((int) CacheOp.QrySqlFields, writer =>
            {
                writer.WriteBoolean(qry.Local);
                writer.WriteString(qry.Sql);
                writer.WriteInt(qry.PageSize);

                WriteQueryArgs(writer, qry.Arguments);
<<<<<<< HEAD

                writer.WriteBoolean(qry.EnableDistributedJoins);
                writer.WriteBoolean(qry.EnforceJoinOrder);

                FinishMarshal(writer);

                cursor = UU.CacheOutOpQueryCursor(Target, (int) CacheOp.QrySqlFields, stream.SynchronizeOutput());
            }
=======
            });
>>>>>>> eaf8ae24
        
            return new FieldsQueryCursor<T>(cursor, Marshaller, _flagKeepBinary, readerFunc);
        }

        /** <inheritDoc /> */
        public IQueryCursor<ICacheEntry<TK, TV>> Query(QueryBase qry)
        {
            IgniteArgumentCheck.NotNull(qry, "qry");

            var cursor = DoOutOpObject((int) qry.OpId, writer => qry.Write(writer, IsKeepBinary));

            return new QueryCursor<TK, TV>(cursor, Marshaller, _flagKeepBinary);
        }
                
        /// <summary>
        /// Write query arguments.
        /// </summary>
        /// <param name="writer">Writer.</param>
        /// <param name="args">Arguments.</param>
        private static void WriteQueryArgs(BinaryWriter writer, object[] args)
        {
            if (args == null)
                writer.WriteInt(0);
            else
            {
                writer.WriteInt(args.Length);

                foreach (var arg in args)
                {
                    // Write DateTime as TimeStamp always, otherwise it does not make sense
                    // Wrapped DateTime comparison does not work in SQL
                    var dt = arg as DateTime?;  // Works with DateTime also

                    if (dt != null)
                        writer.WriteTimestamp(dt);
                    else
                        writer.WriteObject(arg);
                }
            }
        }

        /** <inheritdoc /> */
        public IContinuousQueryHandle QueryContinuous(ContinuousQuery<TK, TV> qry)
        {
            IgniteArgumentCheck.NotNull(qry, "qry");

            return QueryContinuousImpl(qry, null);
        }

        /** <inheritdoc /> */
        public IContinuousQueryHandle<ICacheEntry<TK, TV>> QueryContinuous(ContinuousQuery<TK, TV> qry, QueryBase initialQry)
        {
            IgniteArgumentCheck.NotNull(qry, "qry");
            IgniteArgumentCheck.NotNull(initialQry, "initialQry");

            return QueryContinuousImpl(qry, initialQry);
        }

        /// <summary>
        /// QueryContinuous implementation.
        /// </summary>
        private IContinuousQueryHandle<ICacheEntry<TK, TV>> QueryContinuousImpl(ContinuousQuery<TK, TV> qry,
            QueryBase initialQry)
        {
            qry.Validate();

            return new ContinuousQueryHandleImpl<TK, TV>(qry, Marshaller, _flagKeepBinary,
                writeAction => DoOutOpObject((int) CacheOp.QryContinuous, writeAction), initialQry);
        }

        #endregion

        #region Enumerable support

        /** <inheritdoc /> */
        public IEnumerable<ICacheEntry<TK, TV>> GetLocalEntries(CachePeekMode[] peekModes)
        {
            return new CacheEnumerable<TK, TV>(this, EncodePeekModes(peekModes));
        }

        /** <inheritdoc /> */
        public IEnumerator<ICacheEntry<TK, TV>> GetEnumerator()
        {
            return new CacheEnumeratorProxy<TK, TV>(this, false, 0);
        }

        /** <inheritdoc /> */
        IEnumerator IEnumerable.GetEnumerator()
        {
            return GetEnumerator();
        }

        /// <summary>
        /// Create real cache enumerator.
        /// </summary>
        /// <param name="loc">Local flag.</param>
        /// <param name="peekModes">Peek modes for local enumerator.</param>
        /// <returns>Cache enumerator.</returns>
        internal CacheEnumerator<TK, TV> CreateEnumerator(bool loc, int peekModes)
        {
            if (loc)
            {
                var target = DoOutOpObject((int) CacheOp.LocIterator, w => w.WriteInt(peekModes));

                return new CacheEnumerator<TK, TV>(target, Marshaller, _flagKeepBinary);
            }

            return new CacheEnumerator<TK, TV>(DoOutOpObject((int) CacheOp.Iterator), Marshaller, _flagKeepBinary);
        }

        #endregion

        /** <inheritDoc /> */
        protected override T Unmarshal<T>(IBinaryStream stream)
        {
            return Marshaller.Unmarshal<T>(stream, _flagKeepBinary);
        }

        /// <summary>
        /// Encodes the peek modes into a single int value.
        /// </summary>
        private static int EncodePeekModes(CachePeekMode[] modes)
        {
            int modesEncoded = 0;

            if (modes != null)
            {
                foreach (var mode in modes)
                    modesEncoded |= (int) mode;
            }

            return modesEncoded;
        }

        /// <summary>
        /// Reads results of InvokeAll operation.
        /// </summary>
        /// <typeparam name="T">The type of the result.</typeparam>
        /// <param name="inStream">Stream.</param>
        /// <returns>Results of InvokeAll operation.</returns>
        private IDictionary<TK, ICacheEntryProcessorResult<T>> ReadInvokeAllResults<T>(IBinaryStream inStream)
        {
            var count = inStream.ReadInt();

            if (count == -1)
                return null;

            var results = new Dictionary<TK, ICacheEntryProcessorResult<T>>(count);

            for (var i = 0; i < count; i++)
            {
                var key = Unmarshal<TK>(inStream);

                var hasError = inStream.ReadBool();

                results[key] = hasError
                    ? new CacheEntryProcessorResult<T>(ReadException(inStream))
                    : new CacheEntryProcessorResult<T>(Unmarshal<T>(inStream));
            }

            return results;
        }

        /// <summary>
        /// Reads the exception, either in binary wrapper form, or as a pair of strings.
        /// </summary>
        /// <param name="inStream">The stream.</param>
        /// <returns>Exception.</returns>
        private Exception ReadException(IBinaryStream inStream)
        {
            var reader = Marshaller.StartUnmarshal(inStream, _flagKeepBinary);

            var item = reader.ReadObject<object>();

            var clsName = item as string;

            if (clsName == null)
                return new CacheEntryProcessorException((Exception) item);

            var msg = Unmarshal<string>(inStream);
            var trace = Unmarshal<string>(inStream);
            var inner = reader.ReadBoolean() ? reader.ReadObject<Exception>() : null;

            return ExceptionUtils.GetException(_ignite, clsName, msg, trace, reader, inner);
        }

        /// <summary>
        /// Read dictionary returned by GET_ALL operation.
        /// </summary>
        /// <param name="reader">Reader.</param>
        /// <returns>Dictionary.</returns>
        private static IDictionary<TK, TV> ReadGetAllDictionary(BinaryReader reader)
        {
            IBinaryStream stream = reader.Stream;

            if (stream.ReadBool())
            {
                int size = stream.ReadInt();

                IDictionary<TK, TV> res = new Dictionary<TK, TV>(size);

                for (int i = 0; i < size; i++)
                {
                    TK key = reader.ReadObject<TK>();
                    TV val = reader.ReadObject<TV>();

                    res[key] = val;
                }

                return res;
            }
            return null;
        }

        /// <summary>
        /// Gets the cache result.
        /// </summary>
        private static CacheResult<TV> GetCacheResult(BinaryReader reader)
        {
            var res = reader == null
                ? new CacheResult<TV>()
                : new CacheResult<TV>(reader.ReadObject<TV>());

            return res;
        }

        /// <summary>
        /// Throws the key not found exception.
        /// </summary>
        private static KeyNotFoundException GetKeyNotFoundException()
        {
            return new KeyNotFoundException("The given key was not present in the cache.");
        }

        /// <summary>
        /// Does the out op.
        /// </summary>
        private bool DoOutOp<T1>(CacheOp op, T1 x)
        {
            return DoOutInOpX((int) op, w =>
            {
                w.Write(x);
            }, ReadException);
        }

        /// <summary>
        /// Does the out op.
        /// </summary>
        private bool DoOutOp<T1, T2>(CacheOp op, T1 x, T2 y)
        {
            return DoOutInOpX((int) op, w =>
            {
                w.Write(x);
                w.Write(y);
            }, ReadException);
        }

        /// <summary>
        /// Does the out op.
        /// </summary>
        private bool DoOutOp<T1, T2, T3>(CacheOp op, T1 x, T2 y, T3 z)
        {
            return DoOutInOpX((int) op, w =>
            {
                w.Write(x);
                w.Write(y);
                w.Write(z);
            }, ReadException);
        }

        /// <summary>
        /// Does the out op.
        /// </summary>
        private bool DoOutOp(CacheOp op, Action<BinaryWriter> write)
        {
            return DoOutInOpX((int) op, write, ReadException);
        }

        /// <summary>
        /// Does the out-in op.
        /// </summary>
        private CacheResult<TV> DoOutInOpNullable(CacheOp cacheOp, TK x)
        {
            return DoOutInOpX((int)cacheOp,
                w => w.Write(x),
                (stream, res) => res == True ? new CacheResult<TV>(Unmarshal<TV>(stream)) : new CacheResult<TV>(),
                ReadException);
        }

        /// <summary>
        /// Does the out-in op.
        /// </summary>
        private CacheResult<TV> DoOutInOpNullable<T1, T2>(CacheOp cacheOp, T1 x, T2 y)
        {
            return DoOutInOpX((int)cacheOp,
                w =>
                {
                    w.Write(x);
                    w.Write(y);
                },
                (stream, res) => res == True ? new CacheResult<TV>(Unmarshal<TV>(stream)) : new CacheResult<TV>(),
                ReadException);
        }

        /** <inheritdoc /> */
        public void Enter(long id)
        {
            DoOutInOpLong((int) CacheOp.EnterLock, id);
        }

        /** <inheritdoc /> */
        public bool TryEnter(long id, TimeSpan timeout)
        {
            return DoOutOp((int) CacheOp.TryEnterLock, (IBinaryStream s) =>
                   {
                       s.WriteLong(id);
                       s.WriteLong((long) timeout.TotalMilliseconds);
                   }) == True;
        }

        /** <inheritdoc /> */
        public void Exit(long id)
        {
            DoOutInOpLong((int) CacheOp.ExitLock, id);
        }

        /** <inheritdoc /> */
        public void Close(long id)
        {
            DoOutInOpLong((int) CacheOp.CloseLock, id);
        }
    }
}<|MERGE_RESOLUTION|>--- conflicted
+++ resolved
@@ -99,7 +99,7 @@
         {
             var target = DoOutOpObject((int) CacheOp.WithAsync);
 
-            return new CacheImpl<TK, TV>(_ignite, target, Marshaller, _flagSkipStore, _flagKeepBinary, 
+            return new CacheImpl<TK, TV>(_ignite, target, Marshaller, _flagSkipStore, _flagKeepBinary,
                 true, _flagNoRetries);
         }
 
@@ -878,7 +878,7 @@
         }
 
         /** <inheritDoc /> */
-        public T DoOutInOpExtension<T>(int extensionId, int opCode, Action<IBinaryRawWriter> writeAction, 
+        public T DoOutInOpExtension<T>(int extensionId, int opCode, Action<IBinaryRawWriter> writeAction,
             Func<IBinaryRawReader, T> readFunc)
         {
             return DoOutInOpX((int) CacheOp.Extension, writer =>
@@ -897,15 +897,8 @@
         {
             IgniteArgumentCheck.NotNull(key, "key");
 
-<<<<<<< HEAD
             return DoOutInOpX((int) CacheOp.Lock, w => w.Write(key),
-                (stream, res) => new CacheLock(res, Target), ReadException);
-=======
-            return DoOutInOp((int) CacheOp.Lock, writer =>
-            {
-                writer.Write(key);
-            }, input => new CacheLock(input.ReadInt(), this));
->>>>>>> eaf8ae24
+                (stream, res) => new CacheLock(stream.ReadInt(), this), ReadException);
         }
 
         /** <inheritdoc /> */
@@ -913,15 +906,8 @@
         {
             IgniteArgumentCheck.NotNull(keys, "keys");
 
-<<<<<<< HEAD
             return DoOutInOpX((int) CacheOp.LockAll, w => WriteEnumerable(w, keys),
-                (stream, res) => new CacheLock(res, Target), ReadException);
-=======
-            return DoOutInOp((int) CacheOp.LockAll, writer =>
-            {
-                WriteEnumerable(writer, keys);
-            }, input => new CacheLock(input.ReadInt(), this));
->>>>>>> eaf8ae24
+                (stream, res) => new CacheLock(stream.ReadInt(), this), ReadException);
         }
 
         /** <inheritdoc /> */
@@ -1008,18 +994,10 @@
                 writer.WriteInt(qry.PageSize);
 
                 WriteQueryArgs(writer, qry.Arguments);
-<<<<<<< HEAD
 
                 writer.WriteBoolean(qry.EnableDistributedJoins);
                 writer.WriteBoolean(qry.EnforceJoinOrder);
-
-                FinishMarshal(writer);
-
-                cursor = UU.CacheOutOpQueryCursor(Target, (int) CacheOp.QrySqlFields, stream.SynchronizeOutput());
-            }
-=======
             });
->>>>>>> eaf8ae24
         
             return new FieldsQueryCursor<T>(cursor, Marshaller, _flagKeepBinary, readerFunc);
         }
