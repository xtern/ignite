/*
 * Licensed to the Apache Software Foundation (ASF) under one or more
 * contributor license agreements.  See the NOTICE file distributed with
 * this work for additional information regarding copyright ownership.
 * The ASF licenses this file to You under the Apache License, Version 2.0
 * (the "License"); you may not use this file except in compliance with
 * the License.  You may obtain a copy of the License at
 *
 *      http://www.apache.org/licenses/LICENSE-2.0
 *
 * Unless required by applicable law or agreed to in writing, software
 * distributed under the License is distributed on an "AS IS" BASIS,
 * WITHOUT WARRANTIES OR CONDITIONS OF ANY KIND, either express or implied.
 * See the License for the specific language governing permissions and
 * limitations under the License.
 */

namespace Apache.Ignite.Core.Impl
{
    using System;
    using System.Collections.Generic;
    using System.Diagnostics.CodeAnalysis;
    using System.Threading.Tasks;
    using Apache.Ignite.Core.Binary;
    using Apache.Ignite.Core.Cache;
    using Apache.Ignite.Core.Cache.Configuration;
    using Apache.Ignite.Core.Cluster;
    using Apache.Ignite.Core.Compute;
    using Apache.Ignite.Core.Datastream;
    using Apache.Ignite.Core.DataStructures;
    using Apache.Ignite.Core.Events;
    using Apache.Ignite.Core.Impl.Binary;
    using Apache.Ignite.Core.Impl.Cluster;
    using Apache.Ignite.Core.Messaging;
    using Apache.Ignite.Core.Services;
    using Apache.Ignite.Core.Transactions;

    /// <summary>
    /// Grid proxy with fake serialization.
    /// </summary>
    [Serializable]
    internal class IgniteProxy : IIgnite, IClusterGroupEx, IBinaryWriteAware, ICluster
    {
        /** */
        [NonSerialized]
        private readonly IIgnite _ignite;

        /// <summary>
        /// Default ctor for marshalling.
        /// </summary>
        public IgniteProxy()
        {
            // No-op.
        }

        /// <summary>
        /// Constructor.
        /// </summary>
        /// <param name="ignite">Grid.</param>
        public IgniteProxy(IIgnite ignite)
        {
            _ignite = ignite;
        }

        /** <inheritdoc /> */
        public string Name
        {
            get { return _ignite.Name; }
        }

        /** <inheritdoc /> */

        public ICluster GetCluster()
        {
            return this;
        }

        /** <inheritdoc /> */
        public IIgnite Ignite
        {
            get { return this; }
        }

        /** <inheritdoc /> */
        public IClusterGroup ForLocal()
        {
            return _ignite.GetCluster().ForLocal();
        }

        /** <inheritdoc /> */
        public ICompute GetCompute()
        {
            return _ignite.GetCompute();
        }

        /** <inheritdoc /> */
        public IClusterGroup ForNodes(IEnumerable<IClusterNode> nodes)
        {
            return _ignite.GetCluster().ForNodes(nodes);
        }

        /** <inheritdoc /> */
        public IClusterGroup ForNodes(params IClusterNode[] nodes)
        {
            return _ignite.GetCluster().ForNodes(nodes);
        }

        /** <inheritdoc /> */
        public IClusterGroup ForNodeIds(IEnumerable<Guid> ids)
        {
            return _ignite.GetCluster().ForNodeIds(ids);
        }

        /** <inheritdoc /> */
        public IClusterGroup ForNodeIds(ICollection<Guid> ids)
        {
            return _ignite.GetCluster().ForNodeIds(ids);
        }

        /** <inheritdoc /> */
        public IClusterGroup ForNodeIds(params Guid[] ids)
        {
            return _ignite.GetCluster().ForNodeIds(ids);
        }

        /** <inheritdoc /> */
        public IClusterGroup ForPredicate(Func<IClusterNode, bool> p)
        {
            return _ignite.GetCluster().ForPredicate(p);
        }

        /** <inheritdoc /> */
        public IClusterGroup ForAttribute(string name, string val)
        {
            return _ignite.GetCluster().ForAttribute(name, val);
        }

        /** <inheritdoc /> */
        public IClusterGroup ForCacheNodes(string name)
        {
            return _ignite.GetCluster().ForCacheNodes(name);
        }
        
        /** <inheritdoc /> */
        public IClusterGroup ForDataNodes(string name)
        {
            return _ignite.GetCluster().ForDataNodes(name);
        }
        
        /** <inheritdoc /> */
        public IClusterGroup ForClientNodes(string name)
        {
            return _ignite.GetCluster().ForClientNodes(name);
        }

        /** <inheritdoc /> */
        public IClusterGroup ForRemotes()
        {
            return _ignite.GetCluster().ForRemotes();
        }

        /** <inheritdoc /> */
        public IClusterGroup ForHost(IClusterNode node)
        {
            return _ignite.GetCluster().ForHost(node);
        }

        /** <inheritdoc /> */
        public IClusterGroup ForRandom()
        {
            return _ignite.GetCluster().ForRandom();
        }

        /** <inheritdoc /> */
        public IClusterGroup ForOldest()
        {
            return _ignite.GetCluster().ForOldest();
        }

        /** <inheritdoc /> */
        public IClusterGroup ForYoungest()
        {
            return _ignite.GetCluster().ForYoungest();
        }

        /** <inheritdoc /> */
        public IClusterGroup ForDotNet()
        {
            return _ignite.GetCluster().ForDotNet();
        }

        /** <inheritdoc /> */
        public ICollection<IClusterNode> GetNodes()
        {
            return _ignite.GetCluster().GetNodes();
        }

        /** <inheritdoc /> */
        public IClusterNode GetNode(Guid id)
        {
            return _ignite.GetCluster().GetNode(id);
        }

        /** <inheritdoc /> */
        public IClusterNode GetNode()
        {
            return _ignite.GetCluster().GetNode();
        }

        /** <inheritdoc /> */
        public IClusterMetrics GetMetrics()
        {
            return _ignite.GetCluster().GetMetrics();
        }

        /** <inheritdoc /> */
        [SuppressMessage("Microsoft.Usage", "CA1816:CallGCSuppressFinalizeCorrectly", 
            Justification = "There is no finalizer.")]
        public void Dispose()
        {
            _ignite.Dispose();
        }

        /** <inheritdoc /> */
        public ICache<TK, TV> GetCache<TK, TV>(string name)
        {
            return _ignite.GetCache<TK, TV>(name);
        }

        /** <inheritdoc /> */
        public ICache<TK, TV> GetOrCreateCache<TK, TV>(string name)
        {
            return _ignite.GetOrCreateCache<TK, TV>(name);
        }

        /** <inheritdoc /> */
        public ICache<TK, TV> GetOrCreateCache<TK, TV>(CacheConfiguration configuration)
        {
            return _ignite.GetOrCreateCache<TK, TV>(configuration);
        }

        /** <inheritdoc /> */
        public ICache<TK, TV> GetOrCreateCache<TK, TV>(CacheConfiguration configuration, NearCacheConfiguration nearConfiguration)
        {
            return _ignite.GetOrCreateCache<TK, TV>(configuration, nearConfiguration);
        }

        /** <inheritdoc /> */
        public ICache<TK, TV> CreateCache<TK, TV>(string name)
        {
            return _ignite.CreateCache<TK, TV>(name);
        }

        /** <inheritdoc /> */
        public ICache<TK, TV> CreateCache<TK, TV>(CacheConfiguration configuration)
        {
            return _ignite.CreateCache<TK, TV>(configuration);
        }

        /** <inheritdoc /> */
        public ICache<TK, TV> CreateCache<TK, TV>(CacheConfiguration configuration, NearCacheConfiguration nearConfiguration)
        {
            return _ignite.CreateCache<TK, TV>(configuration, nearConfiguration);
        }

        /** <inheritdoc /> */
        public void DestroyCache(string name)
        {
            _ignite.DestroyCache(name);
        }

        /** <inheritdoc /> */
        public IClusterNode GetLocalNode()
        {
            return _ignite.GetCluster().GetLocalNode();
        }

        /** <inheritdoc /> */
        public bool PingNode(Guid nodeId)
        {
            return _ignite.GetCluster().PingNode(nodeId);
        }

        /** <inheritdoc /> */
        public long TopologyVersion
        {
            get { return _ignite.GetCluster().TopologyVersion; }
        }

        /** <inheritdoc /> */
        public ICollection<IClusterNode> GetTopology(long ver)
        {
            return _ignite.GetCluster().GetTopology(ver);
        }

        /** <inheritdoc /> */
        public void ResetMetrics()
        {
            _ignite.GetCluster().ResetMetrics();
        }

        /** <inheritdoc /> */
        public Task<bool> ClientReconnectTask
        {
            get { return _ignite.GetCluster().ClientReconnectTask; }
        }

        /** <inheritdoc /> */
        public IDataStreamer<TK, TV> GetDataStreamer<TK, TV>(string cacheName)
        {
            return _ignite.GetDataStreamer<TK, TV>(cacheName);
        }

        /** <inheritdoc /> */
        public IBinary GetBinary()
        {
            return _ignite.GetBinary();
        }

        /** <inheritdoc /> */
        public ICacheAffinity GetAffinity(string name)
        {
            return _ignite.GetAffinity(name);
        }

        /** <inheritdoc /> */

        public ITransactions GetTransactions()
        {
            return _ignite.GetTransactions();
        }

        /** <inheritdoc /> */
        public IMessaging GetMessaging()
        {
            return _ignite.GetMessaging();
        }

        /** <inheritdoc /> */
        public IEvents GetEvents()
        {
            return _ignite.GetEvents();
        }

        /** <inheritdoc /> */
        public IServices GetServices()
        {
            return _ignite.GetServices();
        }

        /** <inheritdoc /> */
        public IAtomicLong GetAtomicLong(string name, long initialValue, bool create)
        {
            return _ignite.GetAtomicLong(name, initialValue, create);
        }

        /** <inheritdoc /> */
        public IgniteConfiguration GetConfiguration()
        {
            return _ignite.GetConfiguration();
        }

        /** <inheritdoc /> */
        public ICache<TK, TV> CreateNearCache<TK, TV>(string name, NearCacheConfiguration configuration)
        {
            return _ignite.CreateNearCache<TK, TV>(name, configuration);
        }

<<<<<<< HEAD
=======
        /** <inheritdoc /> */
>>>>>>> 5ac30480
        public ICache<TK, TV> GetOrCreateNearCache<TK, TV>(string name, NearCacheConfiguration configuration)
        {
            return _ignite.GetOrCreateNearCache<TK, TV>(name, configuration);
        }

        /** <inheritdoc /> */
<<<<<<< HEAD
=======
        public ICollection<string> GetCacheNames()
        {
            return _ignite.GetCacheNames();
        }

        /** <inheritdoc /> */
>>>>>>> 5ac30480
        public IAtomicSequence GetAtomicSequence(string name, long initialValue, bool create)
        {
            return _ignite.GetAtomicSequence(name, initialValue, create);
        }

        /** <inheritdoc /> */
        public IAtomicReference<T> GetAtomicReference<T>(string name, T initialValue, bool create)
        {
            return _ignite.GetAtomicReference(name, initialValue, create);
        }

        /** <inheritdoc /> */
        public void WriteBinary(IBinaryWriter writer)
        {
            // No-op.
        }

        /// <summary>
        /// Target grid.
        /// </summary>
        internal IIgnite Target
        {
            get
            {
                return _ignite;
            }
        }

        /** <inheritdoc /> */
        public IBinaryType GetBinaryType(int typeId)
        {
            return ((IClusterGroupEx)_ignite).GetBinaryType(typeId);
        }
    }
}<|MERGE_RESOLUTION|>--- conflicted
+++ resolved
@@ -366,25 +366,19 @@
             return _ignite.CreateNearCache<TK, TV>(name, configuration);
         }
 
-<<<<<<< HEAD
-=======
-        /** <inheritdoc /> */
->>>>>>> 5ac30480
+        /** <inheritdoc /> */
         public ICache<TK, TV> GetOrCreateNearCache<TK, TV>(string name, NearCacheConfiguration configuration)
         {
             return _ignite.GetOrCreateNearCache<TK, TV>(name, configuration);
         }
 
         /** <inheritdoc /> */
-<<<<<<< HEAD
-=======
         public ICollection<string> GetCacheNames()
         {
             return _ignite.GetCacheNames();
         }
 
         /** <inheritdoc /> */
->>>>>>> 5ac30480
         public IAtomicSequence GetAtomicSequence(string name, long initialValue, bool create)
         {
             return _ignite.GetAtomicSequence(name, initialValue, create);
