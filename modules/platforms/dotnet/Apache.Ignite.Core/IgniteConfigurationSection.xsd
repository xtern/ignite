--- conflicted
+++ resolved
@@ -191,11 +191,7 @@
                                         </xs:element>
                                         <xs:element name="affinityFunction" minOccurs="0">
                                             <xs:complexType>
-<<<<<<< HEAD
-                                                <xs:attribute name="partitionCount" type="xs:int" />
-=======
                                                 <xs:attribute name="partitions" type="xs:int" />
->>>>>>> 8ec6db5e
                                                 <xs:attribute name="excludeNeighbors" type="xs:boolean" />
                                                 <xs:attribute name="type" type="xs:string" use="required" />
                                             </xs:complexType>
