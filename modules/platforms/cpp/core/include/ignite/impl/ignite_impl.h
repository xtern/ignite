/*
 * Licensed to the Apache Software Foundation (ASF) under one or more
 * contributor license agreements.  See the NOTICE file distributed with
 * this work for additional information regarding copyright ownership.
 * The ASF licenses this file to You under the Apache License, Version 2.0
 * (the "License"); you may not use this file except in compliance with
 * the License.  You may obtain a copy of the License at
 *
 *      http://www.apache.org/licenses/LICENSE-2.0
 *
 * Unless required by applicable law or agreed to in writing, software
 * distributed under the License is distributed on an "AS IS" BASIS,
 * WITHOUT WARRANTIES OR CONDITIONS OF ANY KIND, either express or implied.
 * See the License for the specific language governing permissions and
 * limitations under the License.
 */

#ifndef _IGNITE_IMPL_IGNITE_IMPL
#define _IGNITE_IMPL_IGNITE_IMPL

#include <ignite/common/concurrent.h>
#include <ignite/jni/java.h>
#include <ignite/common/utils.h>

#include <ignite/impl/ignite_environment.h>
#include <ignite/impl/cache/cache_impl.h>
#include <ignite/impl/transactions/transactions_impl.h>
#include <ignite/impl/cluster/cluster_group_impl.h>
#include <ignite/impl/compute/compute_impl.h>

namespace ignite 
{
    namespace impl 
    {
        /*
        * PlatformProcessor op codes.
        */
        struct ProcessorOp
        {
            enum Type
            {
                GET_CACHE = 1,
                CREATE_CACHE = 2,
                GET_OR_CREATE_CACHE = 3,
                GET_TRANSACTIONS = 9,
                GET_CLUSTER_GROUP = 10,
            };
        };

        /**
         * Ignite implementation.
         */
        class IGNITE_FRIEND_EXPORT IgniteImpl : private interop::InteropTarget
        {
            typedef common::concurrent::SharedPointer<IgniteEnvironment> SP_IgniteEnvironment;
            typedef common::concurrent::SharedPointer<transactions::TransactionsImpl> SP_TransactionsImpl;
            typedef common::concurrent::SharedPointer<compute::ComputeImpl> SP_ComputeImpl;
            typedef common::concurrent::SharedPointer<IgniteBindingImpl> SP_IgniteBindingImpl;
        public:
            /**
             * Constructor used to create new instance.
             *
             * @param env Environment.
             */
            IgniteImpl(SP_IgniteEnvironment env);
            
            /**
             * Get name of the Ignite.
             *
             * @return Name.
             */
            const char* GetName() const;

            /**
             * Get node configuration.
             *
             * @return Node configuration.
             */
            const IgniteConfiguration& GetConfiguration() const;

            /**
             * Get JNI context associated with this instance.
             *
             * @return JNI context for this instance.
             */
            jni::java::JniContext* GetContext();

            /**
             * Get cache.
             *
             * @param name Cache name.
             * @param err Error.
             */
<<<<<<< HEAD
=======
            template<typename K, typename V>
>>>>>>> 4d323f37
            cache::CacheImpl* GetCache(const char* name, IgniteError& err)
            {
                return GetOrCreateCache(name, err, ProcessorOp::GET_CACHE);
            }

            /**
             * Get or create cache.
             *
             * @param name Cache name.
             * @param err Error.
             */
            cache::CacheImpl* GetOrCreateCache(const char* name, IgniteError& err)
            {
                return GetOrCreateCache(name, err, ProcessorOp::GET_OR_CREATE_CACHE);
            }

            /**
             * Create cache.
             *
             * @param name Cache name.
             * @param err Error.
             */
            cache::CacheImpl* CreateCache(const char* name, IgniteError& err)
            {
                return GetOrCreateCache(name, err, ProcessorOp::CREATE_CACHE);
            }

            /**
             * Get ignite binding.
             *
             * @return IgniteBinding class instance.
             */
            SP_IgniteBindingImpl GetBinding();

            /**
             * Get instance of the implementation from the proxy class.
             * Internal method. Should not be used by user.
             *
             * @param proxy Proxy instance containing IgniteImpl.
             * @return IgniteImpl instance associated with the proxy or null-pointer.
             */
            template<typename T>
            static IgniteImpl* GetFromProxy(T& proxy)
            {
                return proxy.impl.Get();
            }

            /**
             * Get environment.
             * Internal method. Should not be used by user.
             *
             * @return Environment pointer.
             */
            IgniteEnvironment* GetEnvironment()
            {
                return env.Get();
            }

            /**
             * Get transactions.
             *
             * @return TransactionsImpl instance.
             */
            SP_TransactionsImpl GetTransactions()
            {
                return txImpl;
            }

            /**
             * Get projection.
             *
             * @return ClusterGroupImpl instance.
             */
            cluster::SP_ClusterGroupImpl GetProjection()
            {
                return prjImpl;
            }

            /**
             * Get compute.
             *
             * @return ComputeImpl instance.
             */
            SP_ComputeImpl GetCompute();

            /**
             * Check if the Ignite grid is active.
             *
             * @return True if grid is active and false otherwise.
             */
            bool IsActive()
            {
                return prjImpl.Get()->IsActive();
            }

            /**
             * Change Ignite grid state to active or inactive.
             *
             * @param active If true start activation process. If false start
             *    deactivation process.
             */
            void SetActive(bool active)
            {
                prjImpl.Get()->SetActive(active);
            }

        private:
            /**
             * Get transactions internal call.
             *
             * @return TransactionsImpl instance.
             */
            SP_TransactionsImpl InternalGetTransactions(IgniteError &err);

            /**
             * Get current projection internal call.
             *
             * @return ClusterGroupImpl instance.
             */
            cluster::SP_ClusterGroupImpl InternalGetProjection(IgniteError &err);

            /** Environment. */
            SP_IgniteEnvironment env;

            /** Transactions implementaion. */
            SP_TransactionsImpl txImpl;

            /** Projection implementation. */
            cluster::SP_ClusterGroupImpl prjImpl;

            IGNITE_NO_COPY_ASSIGNMENT(IgniteImpl)

            /**
            * Get or create cache.
            *
            * @param name Cache name.
            * @param err Error.
            * @param op Operation code.
            */
            cache::CacheImpl* GetOrCreateCache(const char* name, IgniteError& err, int32_t op);
        };
    }
}

#endif //_IGNITE_IMPL_IGNITE_IMPL<|MERGE_RESOLUTION|>--- conflicted
+++ resolved
@@ -63,7 +63,7 @@
              * @param env Environment.
              */
             IgniteImpl(SP_IgniteEnvironment env);
-            
+
             /**
              * Get name of the Ignite.
              *
@@ -91,10 +91,6 @@
              * @param name Cache name.
              * @param err Error.
              */
-<<<<<<< HEAD
-=======
-            template<typename K, typename V>
->>>>>>> 4d323f37
             cache::CacheImpl* GetCache(const char* name, IgniteError& err)
             {
                 return GetOrCreateCache(name, err, ProcessorOp::GET_CACHE);
