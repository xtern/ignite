--- conflicted
+++ resolved
@@ -60,17 +60,10 @@
             System.out.println();
             System.out.println("Atomic long initial value : " + atomicLong.get() + '.');
 
-<<<<<<< HEAD
-            // Try increment atomic long from all cluster nodes.
-            // Note that this node is also part of the cluster.
-            ignite.compute(ignite.cluster().forCache(CACHE_NAME)).call(new IgniteCallable<Object>() {
-                @Override public Object call() throws Exception {
-=======
             // Try increment atomic long from all grid nodes.
             // Note that this node is also part of the grid.
-            g.compute(g.cluster().forCacheNodes(CACHE_NAME)).call(new IgniteCallable<Object>() {
+            ignite.compute(ignite.cluster().forCacheNodes(CACHE_NAME)).call(new IgniteCallable<Object>() {
                 @Override public Object call() throws  Exception {
->>>>>>> 9f04e64d
                     for (int i = 0; i < RETRIES; i++)
                         System.out.println("AtomicLong value has been incremented: " + atomicLong.incrementAndGet());
 
