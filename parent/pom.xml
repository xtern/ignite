--- conflicted
+++ resolved
@@ -142,11 +142,8 @@
         <zookeeper.version>3.5.5</zookeeper.version>
         <zstd.version>1.3.7-2</zstd.version>
         <opencensus.version>0.22.0</opencensus.version>
-<<<<<<< HEAD
-
-=======
         <commons.lang3.version>3.9</commons.lang3.version>
->>>>>>> f1c00372
+
         <!--Spark 2.4 version support -->
         <spark24.hadoop.version>2.6.5</spark24.hadoop.version>
         <spark24.version>2.4.4</spark24.version>
